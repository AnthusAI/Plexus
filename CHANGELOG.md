# CHANGELOG


<<<<<<< HEAD
## v0.4.0 (2025-01-13)
=======
## v0.4.0-alpha.3 (2025-01-14)

### Bug Fixes

- Close score result detail when selecting new evaluation
  ([`7d1a233`](https://github.com/AnthusAI/Plexus/commit/7d1a2338d69b651e9aa7dde7102e119ee85d6110))

The score result detail view now properly closes when selecting a different evaluation. This was
  achieved by: - Moving score result selection state from DetailContent to parent component - Adding
  selectedScoreResultId and onSelectScoreResult props to control visibility - Using props instead of
  internal state to determine what detail view to show
>>>>>>> 02e578b5


## v0.4.0-alpha.2 (2025-01-10)

### Bug Fixes

- **evaluations**: Handle evaluation updates correctly
  ([`f25a759`](https://github.com/AnthusAI/Plexus/commit/f25a759b75ae665405d3b67b958176ad4d491357))

- Update existing evaluations instead of skipping them - Preserve related data references during
  updates - Extract EvaluationRow component for better performance


## v0.4.0-alpha.1 (2025-01-10)

### Features

- **evaluations**: Add delete functionality and action dropdown
  ([`afff9e0`](https://github.com/AnthusAI/Plexus/commit/afff9e01fca2ea1794ca5bf465335122f6aa766c))

- Enable deleting evaluations, score results, and scoring jobs via `handleDeleteEvaluation`. - Add
  dropdown menu in each row for quick evaluation actions. - Update table layout with an "Actions"
  column for better usability. - Subscribe to delete events for automatic list updates.


## v0.3.3 (2025-01-09)


## v0.3.2 (2025-01-09)


## v0.3.1-rc.1 (2025-01-06)


## v0.3.2-alpha.2 (2025-01-09)

### Bug Fixes

- **dashboard**: Stay on the same page when reloading.
  ([`69874dd`](https://github.com/AnthusAI/Plexus/commit/69874dd93b3f4ffc50dd68b3ad79e67661c52b70))

- **evaluations-dashboard**: Confusion matrix filtering -- now case-insensitive.
  ([`bf68cae`](https://github.com/AnthusAI/Plexus/commit/bf68cae9d1d3f85d788fbf47c3aaa185768efd61))

### Refactoring

- **Evaluation**: Adjust total predictions calculation based on evaluation status
  ([`f83c1c0`](https://github.com/AnthusAI/Plexus/commit/f83c1c04d3a80519f2bcb53718275637e6b72abc))

- Updated the logic to calculate total predictions based on the evaluation status. - For completed
  evaluations, the total is derived from the predicted distribution data. - For ongoing evaluations,
  the initial sample size is used instead. - Ensured that the totalItems parameter reflects the
  correct count in the update parameters.

### Testing

- Add CloudWatchLogger unit tests
  ([`db19395`](https://github.com/AnthusAI/Plexus/commit/db1939576b7ccb02926c63625a0b11cacd142c2b))

Tests cover AWS credential handling, metric logging, and error cases.


## v0.3.2-alpha.1 (2025-01-08)

### Bug Fixes

- **evaluations-dashboard**: "unknown Score" bug.
  ([`c0c4506`](https://github.com/AnthusAI/Plexus/commit/c0c4506bd8efc7e9843a7adc155ffbc726d3f3a1))

### Refactoring

- **metrics**: Streamline final metrics logging and enhance continuous metrics computation
  ([`b74166a`](https://github.com/AnthusAI/Plexus/commit/b74166a00fb620c3b67ee5570e53b49b0115891f))

- **sync**: Update score processing to include index for order assignment
  ([`e5852bf`](https://github.com/AnthusAI/Plexus/commit/e5852bf4cf8d93ded84fb6dfdff42395200b5233))


## v0.3.1-alpha.1 (2025-01-06)


## v0.3.1 (2025-01-06)

### Bug Fixes

- Update environment variable for AWS region in CloudWatch logger
  ([`ac5f7ba`](https://github.com/AnthusAI/Plexus/commit/ac5f7bac82f5d8fb6d7a79ea52618b2eae2febf0))


## v0.3.0 (2025-01-02)


## v0.3.0-rc.1 (2025-01-02)

### Continuous Integration

- Added Storybook interaction tests to `npm run ci`. Added new tests.
  ([`db24008`](https://github.com/AnthusAI/Plexus/commit/db240089f81d33f8978e105762db39283f9d8760))


## v0.2.0-alpha.3 (2025-01-01)

### Features

- **dashboard**: Increase precision when accuracy is near 100%. "99.4%" instead of rounding to
  "100%".
  ([`ab874c2`](https://github.com/AnthusAI/Plexus/commit/ab874c2d721e04e540eaaa332d774253a22d59e0))

- **dashboard**: Increase precision when accuracy is near 100%. resolves #18
  ([`09e2233`](https://github.com/AnthusAI/Plexus/commit/09e223315e0c4bc810a8df20f2a2bfbb7b1f8215))


## v0.2.0 (2025-01-01)


## v0.2.0-rc.1 (2025-01-01)


## v0.2.0-alpha.2 (2024-12-31)

### Features

- **dependencies**: Add conditional dependencies and primary score filtering
  ([`27d0d34`](https://github.com/AnthusAI/Plexus/commit/27d0d34db2d878683d1ec12e6a34e12ba69b2c7a))

- Add support for conditional dependencies in score configurations - Filter metrics and dashboard
  reporting to only include primary score - Skip processing of dependency scores in evaluation
  results - Support both simple list and dictionary formats for dependencies - Add validation for
  dependency conditions before score execution


## v0.2.0-alpha.1 (2024-12-31)

### Features

- **python**: Moved from setup.py to pyproject.toml
  ([`50bdc88`](https://github.com/AnthusAI/Plexus/commit/50bdc888254ce84f3aa87add22cb4fa20215906f))


## v0.1.0 (2024-12-31)


## v0.0.0 (2024-12-31)

### Bug Fixes

- Improve confusion matrix generation and prediction tracking
  ([`46f8d08`](https://github.com/AnthusAI/Plexus/commit/46f8d08af850e820c85e227648bb86986ebc830e))

- Fix confusion matrix generation with proper label ordering and value counts - Add score name to
  distribution entries for better tracking - Improve value standardization for predictions and
  actual labels - Add detailed logging for confusion matrices and distributions - Fix empty/NA value
  handling to be more consistent - Add percentage calculations to distribution metrics

- **build**: Batchjobtask stuff.
  ([`df2caa8`](https://github.com/AnthusAI/Plexus/commit/df2caa87f70355a7da533e1b03d2d890a1d3debb))

### Chores

- Add storybook-static/ to .gitignore
  ([`e7a6ccc`](https://github.com/AnthusAI/Plexus/commit/e7a6cccdaed3ef0af30f413e409828a1a153fbb0))

### Continuous Integration

- Fixed tests after moving dashboard client code.
  ([`c44099b`](https://github.com/AnthusAI/Plexus/commit/c44099b8f33f754424b96151e003546fb24ba97a))

- Reset change log.
  ([`e5a74e6`](https://github.com/AnthusAI/Plexus/commit/e5a74e617f9787fb1e4d77cc19164158c7c78a75))

- Reset change log.
  ([`fab0c3a`](https://github.com/AnthusAI/Plexus/commit/fab0c3a8dc185e1be4163483fa5940e895e5b94c))

- Set up multi-branch releases.
  ([`c48d3b6`](https://github.com/AnthusAI/Plexus/commit/c48d3b68841e78439f57a78644b504d41f590cc1))

- **github**: Another attempt to fix Storybook CI tests.
  ([`46a7fcb`](https://github.com/AnthusAI/Plexus/commit/46a7fcb5a1f2e965e13fb3b817ca6f730ddaedfd))

- **github**: Conditional load for CI.
  ([`9b8b996`](https://github.com/AnthusAI/Plexus/commit/9b8b9964213b02a5bc8f03c711ded3cb9e4c63dd))

- **github**: Fix Storybook testing.
  ([`83f8881`](https://github.com/AnthusAI/Plexus/commit/83f888110cdf99fd707b4daed7047a1fbd59cb6d))

- **github**: Python Semantic Release.
  ([`530dba9`](https://github.com/AnthusAI/Plexus/commit/530dba9454fd39e2f55bf9dfc2b165a6e59b5c71))

- **github**: Run CI tests before releasing.
  ([`5a5b3cc`](https://github.com/AnthusAI/Plexus/commit/5a5b3cc8a0023ff7e1a4ab3d4389c822673e77e7))

- **github**: Type check instead of build in CI.
  ([`6736d0f`](https://github.com/AnthusAI/Plexus/commit/6736d0f17c58373c0893dfa3f217b523369130ac))

- **storybook**: Got Storybook interaction tests working.
  ([`caf1770`](https://github.com/AnthusAI/Plexus/commit/caf1770184008d174b7ad0eaa3a09a64385263f8))

### Features

- Add ContextExtractor node for extracting text with context
  ([`81d8ae2`](https://github.com/AnthusAI/Plexus/commit/81d8ae2e3c5e93f91cc0f10b56a0b47495345d5c))<|MERGE_RESOLUTION|>--- conflicted
+++ resolved
@@ -1,9 +1,9 @@
 # CHANGELOG
 
 
-<<<<<<< HEAD
 ## v0.4.0 (2025-01-13)
-=======
+
+
 ## v0.4.0-alpha.3 (2025-01-14)
 
 ### Bug Fixes
@@ -15,7 +15,6 @@
   achieved by: - Moving score result selection state from DetailContent to parent component - Adding
   selectedScoreResultId and onSelectScoreResult props to control visibility - Using props instead of
   internal state to determine what detail view to show
->>>>>>> 02e578b5
 
 
 ## v0.4.0-alpha.2 (2025-01-10)
