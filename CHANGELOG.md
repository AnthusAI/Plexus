# CHANGELOG


<<<<<<< HEAD
## v0.6.0-alpha.2 (2025-01-21)
=======
## v0.6.1 (2025-01-21)
>>>>>>> 2bf4e143

### Bug Fixes

- **dashboard**: Gradient logo backgrounds on login, sidebar
  ([`d82626b`](https://github.com/AnthusAI/Plexus/commit/d82626bcd1f125f4c89a8b6e57827a1dbea1350e))

### Chores

- **dependencies**: Add SQLAlchemy[asyncio] version 1.4.15 to project dependencies to fix dependency
  mismatch
  ([`fe5ae21`](https://github.com/AnthusAI/Plexus/commit/fe5ae216ba805b86ba6fe4a2107ed9964ac23e7a))


<<<<<<< HEAD
=======
## v0.6.0 (2025-01-21)


>>>>>>> 2bf4e143
## v0.6.0-alpha.1 (2025-01-21)

### Bug Fixes

- **NLTK**: Standardize tokenizer initialization across parser classes
  ([`2d48066`](https://github.com/AnthusAI/Plexus/commit/2d4806653e82d78b0e4def97e7212f94a1e90898))

- Replace direct NLTK punkt downloads with proper error handling - Add consistent
  PunktSentenceTokenizer initialization pattern - Implement private tokenizer attribute with proper
  Pydantic config - Update tokenizer usage in BeforeAfterSlicer, Extractor, and ContextExtractor -
  Fix potential race conditions in tokenizer initialization

### Chores

- **dependencies**: Update NLTK version and fix repository URL for openai-cost-calculator
  ([`6f75c59`](https://github.com/AnthusAI/Plexus/commit/6f75c59ecd1f5d02526f34e5b493ca295f2d6697))

### Features

- **dashboard**: Account settings - closes #32
  ([`d7e17d5`](https://github.com/AnthusAI/Plexus/commit/d7e17d5f33ae61b7f252a0e069522d17d72f672c))

### Refactoring

- **cloudwatch**: Enhance CloudWatchLogger with detailed AWS credentials logging and error handling.
  Added debug and warning logs for client initialization and metric logging processes to improve
  traceability and error diagnosis.
  ([`13e30fe`](https://github.com/AnthusAI/Plexus/commit/13e30feb60dfa0df4e97432f292ac0a1858dc9be))


## v0.5.0 (2025-01-19)

### Features

- **landing**: Implement responsive landing page with navigation
  ([`28e8907`](https://github.com/AnthusAI/Plexus/commit/28e89078d019623826cdd52b047c61fae4029f84))

feat(landing): implement responsive landing page with navigation


## v0.4.5 (2025-01-18)


## v0.4.4 (2025-01-17)


## v0.4.3 (2025-01-17)

### Bug Fixes

- **batching**: Find or create both BatchJob and ScoringJob.
  ([`f8ccb26`](https://github.com/AnthusAI/Plexus/commit/f8ccb26f92a6b53ec2fd32b34bad95d54a1edca3))


## v0.4.2 (2025-01-17)


## v0.4.2-alpha.3 (2025-01-18)

### Bug Fixes

- **logging**: Enhance AWS credentials handling in CustomLogging.py
  ([`c5eefb9`](https://github.com/AnthusAI/Plexus/commit/c5eefb904de79f413c3255c69f44e68c6af140be))

- Added a helper function `_get_aws_credentials()` to check and return AWS credentials. - Improved
  logging setup to conditionally create a CloudWatch handler based on the presence of AWS
  credentials. - Included debug prints for better visibility during AWS credentials checks and
  CloudWatch handler creation. - Updated log group and stream handling to ensure proper
  configuration before logging to CloudWatch.


## v0.4.2-alpha.2 (2025-01-17)

### Bug Fixes

- **logging**: Update environment variable for AWS region in CustomLogging.py
  ([`84123b2`](https://github.com/AnthusAI/Plexus/commit/84123b221a56f9429f3332cad1a84ef258fda2de))


## v0.4.2-alpha.1 (2025-01-16)

### Bug Fixes

- **packaging**: Package compatibility mode.
  ([`62f3e8a`](https://github.com/AnthusAI/Plexus/commit/62f3e8ad535461b43567c5ba245a8de26f10e16d))


## v0.4.1 (2025-01-15)


## v0.4.0-alpha.3 (2025-01-14)

### Bug Fixes

- Close score result detail when selecting new evaluation
  ([`7d1a233`](https://github.com/AnthusAI/Plexus/commit/7d1a2338d69b651e9aa7dde7102e119ee85d6110))

The score result detail view now properly closes when selecting a different evaluation. This was
  achieved by: - Moving score result selection state from DetailContent to parent component - Adding
  selectedScoreResultId and onSelectScoreResult props to control visibility - Using props instead of
  internal state to determine what detail view to show


## v0.4.0 (2025-01-13)


## v0.4.0-alpha.2 (2025-01-10)

### Bug Fixes

- **evaluations**: Handle evaluation updates correctly
  ([`f25a759`](https://github.com/AnthusAI/Plexus/commit/f25a759b75ae665405d3b67b958176ad4d491357))

- Update existing evaluations instead of skipping them - Preserve related data references during
  updates - Extract EvaluationRow component for better performance


## v0.4.0-alpha.1 (2025-01-10)

### Features

- **evaluations**: Add delete functionality and action dropdown
  ([`afff9e0`](https://github.com/AnthusAI/Plexus/commit/afff9e01fca2ea1794ca5bf465335122f6aa766c))

- Enable deleting evaluations, score results, and scoring jobs via `handleDeleteEvaluation`. - Add
  dropdown menu in each row for quick evaluation actions. - Update table layout with an "Actions"
  column for better usability. - Subscribe to delete events for automatic list updates.


## v0.3.3 (2025-01-09)


## v0.3.2 (2025-01-09)


## v0.3.1-rc.1 (2025-01-06)


## v0.3.2-alpha.2 (2025-01-09)

### Bug Fixes

- **dashboard**: Stay on the same page when reloading.
  ([`69874dd`](https://github.com/AnthusAI/Plexus/commit/69874dd93b3f4ffc50dd68b3ad79e67661c52b70))

- **evaluations-dashboard**: Confusion matrix filtering -- now case-insensitive.
  ([`bf68cae`](https://github.com/AnthusAI/Plexus/commit/bf68cae9d1d3f85d788fbf47c3aaa185768efd61))

### Refactoring

- **Evaluation**: Adjust total predictions calculation based on evaluation status
  ([`f83c1c0`](https://github.com/AnthusAI/Plexus/commit/f83c1c04d3a80519f2bcb53718275637e6b72abc))

- Updated the logic to calculate total predictions based on the evaluation status. - For completed
  evaluations, the total is derived from the predicted distribution data. - For ongoing evaluations,
  the initial sample size is used instead. - Ensured that the totalItems parameter reflects the
  correct count in the update parameters.

### Testing

- Add CloudWatchLogger unit tests
  ([`db19395`](https://github.com/AnthusAI/Plexus/commit/db1939576b7ccb02926c63625a0b11cacd142c2b))

Tests cover AWS credential handling, metric logging, and error cases.


## v0.3.2-alpha.1 (2025-01-08)

### Bug Fixes

- **evaluations-dashboard**: "unknown Score" bug.
  ([`c0c4506`](https://github.com/AnthusAI/Plexus/commit/c0c4506bd8efc7e9843a7adc155ffbc726d3f3a1))

### Refactoring

- **metrics**: Streamline final metrics logging and enhance continuous metrics computation
  ([`b74166a`](https://github.com/AnthusAI/Plexus/commit/b74166a00fb620c3b67ee5570e53b49b0115891f))

- **sync**: Update score processing to include index for order assignment
  ([`e5852bf`](https://github.com/AnthusAI/Plexus/commit/e5852bf4cf8d93ded84fb6dfdff42395200b5233))


## v0.3.1-alpha.1 (2025-01-06)


## v0.3.1 (2025-01-06)

### Bug Fixes

- Update environment variable for AWS region in CloudWatch logger
  ([`ac5f7ba`](https://github.com/AnthusAI/Plexus/commit/ac5f7bac82f5d8fb6d7a79ea52618b2eae2febf0))


## v0.3.0 (2025-01-02)


## v0.3.0-rc.1 (2025-01-02)

### Continuous Integration

- Added Storybook interaction tests to `npm run ci`. Added new tests.
  ([`db24008`](https://github.com/AnthusAI/Plexus/commit/db240089f81d33f8978e105762db39283f9d8760))


## v0.2.0-alpha.3 (2025-01-01)

### Features

- **dashboard**: Increase precision when accuracy is near 100%. "99.4%" instead of rounding to
  "100%".
  ([`ab874c2`](https://github.com/AnthusAI/Plexus/commit/ab874c2d721e04e540eaaa332d774253a22d59e0))

- **dashboard**: Increase precision when accuracy is near 100%. resolves #18
  ([`09e2233`](https://github.com/AnthusAI/Plexus/commit/09e223315e0c4bc810a8df20f2a2bfbb7b1f8215))


## v0.2.0 (2025-01-01)


## v0.2.0-rc.1 (2025-01-01)


## v0.2.0-alpha.2 (2024-12-31)

### Features

- **dependencies**: Add conditional dependencies and primary score filtering
  ([`27d0d34`](https://github.com/AnthusAI/Plexus/commit/27d0d34db2d878683d1ec12e6a34e12ba69b2c7a))

- Add support for conditional dependencies in score configurations - Filter metrics and dashboard
  reporting to only include primary score - Skip processing of dependency scores in evaluation
  results - Support both simple list and dictionary formats for dependencies - Add validation for
  dependency conditions before score execution


## v0.2.0-alpha.1 (2024-12-31)

### Features

- **python**: Moved from setup.py to pyproject.toml
  ([`50bdc88`](https://github.com/AnthusAI/Plexus/commit/50bdc888254ce84f3aa87add22cb4fa20215906f))


## v0.1.0 (2024-12-31)


## v0.0.0 (2024-12-31)

### Bug Fixes

- Improve confusion matrix generation and prediction tracking
  ([`46f8d08`](https://github.com/AnthusAI/Plexus/commit/46f8d08af850e820c85e227648bb86986ebc830e))

- Fix confusion matrix generation with proper label ordering and value counts - Add score name to
  distribution entries for better tracking - Improve value standardization for predictions and
  actual labels - Add detailed logging for confusion matrices and distributions - Fix empty/NA value
  handling to be more consistent - Add percentage calculations to distribution metrics

- **build**: Batchjobtask stuff.
  ([`df2caa8`](https://github.com/AnthusAI/Plexus/commit/df2caa87f70355a7da533e1b03d2d890a1d3debb))

### Chores

- Add storybook-static/ to .gitignore
  ([`e7a6ccc`](https://github.com/AnthusAI/Plexus/commit/e7a6cccdaed3ef0af30f413e409828a1a153fbb0))

### Continuous Integration

- Fixed tests after moving dashboard client code.
  ([`c44099b`](https://github.com/AnthusAI/Plexus/commit/c44099b8f33f754424b96151e003546fb24ba97a))

- Reset change log.
  ([`e5a74e6`](https://github.com/AnthusAI/Plexus/commit/e5a74e617f9787fb1e4d77cc19164158c7c78a75))

- Reset change log.
  ([`fab0c3a`](https://github.com/AnthusAI/Plexus/commit/fab0c3a8dc185e1be4163483fa5940e895e5b94c))

- Set up multi-branch releases.
  ([`c48d3b6`](https://github.com/AnthusAI/Plexus/commit/c48d3b68841e78439f57a78644b504d41f590cc1))

- **github**: Another attempt to fix Storybook CI tests.
  ([`46a7fcb`](https://github.com/AnthusAI/Plexus/commit/46a7fcb5a1f2e965e13fb3b817ca6f730ddaedfd))

- **github**: Conditional load for CI.
  ([`9b8b996`](https://github.com/AnthusAI/Plexus/commit/9b8b9964213b02a5bc8f03c711ded3cb9e4c63dd))

- **github**: Fix Storybook testing.
  ([`83f8881`](https://github.com/AnthusAI/Plexus/commit/83f888110cdf99fd707b4daed7047a1fbd59cb6d))

- **github**: Python Semantic Release.
  ([`530dba9`](https://github.com/AnthusAI/Plexus/commit/530dba9454fd39e2f55bf9dfc2b165a6e59b5c71))

- **github**: Run CI tests before releasing.
  ([`5a5b3cc`](https://github.com/AnthusAI/Plexus/commit/5a5b3cc8a0023ff7e1a4ab3d4389c822673e77e7))

- **github**: Type check instead of build in CI.
  ([`6736d0f`](https://github.com/AnthusAI/Plexus/commit/6736d0f17c58373c0893dfa3f217b523369130ac))

- **storybook**: Got Storybook interaction tests working.
  ([`caf1770`](https://github.com/AnthusAI/Plexus/commit/caf1770184008d174b7ad0eaa3a09a64385263f8))

### Features

- Add ContextExtractor node for extracting text with context
  ([`81d8ae2`](https://github.com/AnthusAI/Plexus/commit/81d8ae2e3c5e93f91cc0f10b56a0b47495345d5c))<|MERGE_RESOLUTION|>--- conflicted
+++ resolved
@@ -1,11 +1,7 @@
 # CHANGELOG
 
 
-<<<<<<< HEAD
-## v0.6.0-alpha.2 (2025-01-21)
-=======
 ## v0.6.1 (2025-01-21)
->>>>>>> 2bf4e143
 
 ### Bug Fixes
 
@@ -19,12 +15,9 @@
   ([`fe5ae21`](https://github.com/AnthusAI/Plexus/commit/fe5ae216ba805b86ba6fe4a2107ed9964ac23e7a))
 
 
-<<<<<<< HEAD
-=======
 ## v0.6.0 (2025-01-21)
 
 
->>>>>>> 2bf4e143
 ## v0.6.0-alpha.1 (2025-01-21)
 
 ### Bug Fixes
