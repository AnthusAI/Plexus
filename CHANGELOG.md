--- conflicted
+++ resolved
@@ -1,12 +1,6 @@
 # CHANGELOG
 
 
-<<<<<<< HEAD
-## v0.2.0 (2025-01-01)
-
-
-## v0.2.0-rc.1 (2025-01-01)
-=======
 ## v0.2.0-alpha.3 (2025-01-01)
 
 ### Features
@@ -17,7 +11,6 @@
 
 - **dashboard**: Increase precision when accuracy is near 100%. resolves #18
   ([`09e2233`](https://github.com/AnthusAI/Plexus/commit/09e223315e0c4bc810a8df20f2a2bfbb7b1f8215))
->>>>>>> cc6dd790
 
 
 ## v0.2.0-alpha.2 (2024-12-31)
