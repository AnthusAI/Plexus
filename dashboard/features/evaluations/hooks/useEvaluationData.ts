import { useState, useEffect, useCallback, useRef } from 'react';
import { getClient } from '@/utils/amplify-client';
import { Observable } from 'rxjs';
import { 
  EVALUATION_UPDATE_SUBSCRIPTION, 
  TASK_UPDATE_SUBSCRIPTION, 
  TASK_STAGE_UPDATE_SUBSCRIPTION 
} from '../graphql/queries';
import type { Schema } from '@/amplify/data/resource';
import type { 
  BaseEvaluation,
  ProcessedEvaluation,
  TaskStageType, 
  AmplifyTask 
} from '@/utils/data-operations';
import { transformEvaluation, getValueFromLazyLoader, transformAmplifyTask, processTask } from '@/utils/data-operations';
import { observeRecentEvaluations } from '@/utils/data-operations';
import { observeScoreResults } from '@/utils/amplify-helpers';
import { isEqual } from 'lodash';

// Add type for score result
type ScoreResult = {
  id: string;
  value: string | number;
  confidence: number | null;
  metadata: any;
  itemId: string | null;
};

// Add type for subscription
type Subscription = {
  unsubscribe: () => void;
};

// Add type for subscription response
type ScoreResultsSubscriptionResponse = {
  items: Schema['ScoreResult']['type'][];
  isSynced: boolean;
};

// Add type for subscription handler
type ScoreResultsSubscriptionHandler = {
  next: (data: ScoreResultsSubscriptionResponse) => void;
  error: (error: Error) => void;
};

// Add type for subscription
type ScoreResultsSubscription = {
  subscribe: (handlers: ScoreResultsSubscriptionHandler) => { unsubscribe: () => void };
};

type UseEvaluationDataProps = {
  accountId: string | null;
  limit?: number;
};

type UseEvaluationDataReturn = {
  evaluations: ProcessedEvaluation[];
  isLoading: boolean;
  error: string | null;
  refetch: () => void;
};

export function useEvaluationData({ accountId, limit = 24 }: UseEvaluationDataProps): UseEvaluationDataReturn {
  const [evaluations, setEvaluations] = useState<ProcessedEvaluation[]>([]);
  const [isLoading, setIsLoading] = useState(true);
  const [error, setError] = useState<string | null>(null);
  const [evaluationMap, setEvaluationMap] = useState<Map<string, ProcessedEvaluation>>(new Map());
  const taskMapRef = useRef<Map<string, AmplifyTask>>(new Map());
<<<<<<< HEAD
  const activeSubscriptionRef = useRef<Subscription | null>(null);
=======
  const stageMapRef = useRef<Map<string, Map<string, TaskStageType>>>(new Map());
>>>>>>> 8f4a2176

  // Helper function to get task stages
  const getTaskStages = useCallback((taskId: string | null | undefined) => {
    if (!taskId) return new Map<string, TaskStageType>();
    
    let taskStages = stageMapRef.current.get(taskId);
    if (!taskStages) {
      taskStages = new Map<string, TaskStageType>();
      stageMapRef.current.set(taskId, taskStages);
    }
    return taskStages;
  }, []);

  // Helper function to get task stages items
  const getTaskStageItems = useCallback((taskId: string | null | undefined) => {
    const taskStages = getTaskStages(taskId);
    return Array.from(taskStages.values());
  }, [getTaskStages]);

  // Helper function to update task stages
  const updateTaskStages = useCallback((taskId: string | null | undefined, stageData: TaskStageType) => {
    if (!taskId || !stageData?.id) return;
    
    const taskStages = getTaskStages(taskId);
    taskStages.set(stageData.id, stageData);
  }, [getTaskStages]);

  // Helper function to get task stages size
  const getTaskStagesSize = useCallback((taskId: string | null | undefined) => {
    const taskStages = getTaskStages(taskId);
    return taskStages.size;
  }, [getTaskStages]);

  // Handle task updates
  const handleTaskUpdate = useCallback((taskData: any) => {
    if (!taskData?.id) {
      console.warn('Received task update without ID:', taskData);
      return;
    }

    const updateTaskId = taskData.id;

    // Store task data in map
    const taskToStore: AmplifyTask = {
      id: updateTaskId,
      type: taskData.type || '',
      status: taskData.status || '',
      target: taskData.target || '',
      command: taskData.command || '',
      ...('startedAt' in taskData && { startedAt: taskData.startedAt }),
      ...('completedAt' in taskData && { completedAt: taskData.completedAt }),
      ...('stages' in taskData && { stages: taskData.stages }),
      ...('description' in taskData && { description: taskData.description }),
      ...('metadata' in taskData && { metadata: taskData.metadata }),
      ...('errorMessage' in taskData && { errorMessage: taskData.errorMessage }),
      ...('errorDetails' in taskData && { errorDetails: taskData.errorDetails }),
      ...('currentStageId' in taskData && { currentStageId: taskData.currentStageId }),
    };
    
    // If we already have this task in the map, merge with existing data
    const existingTask = taskMapRef.current.get(updateTaskId);
    if (existingTask) {
      // Get existing stages from stageMap
      const stageItems = getTaskStageItems(updateTaskId);
      
      const mergedTask: AmplifyTask = { 
        ...existingTask, 
        ...taskToStore,
        // Ensure we keep existing stages if not provided in update
        stages: taskToStore.stages || { 
          data: { 
            items: stageItems 
          } 
        }
      };
      
      taskMapRef.current.set(updateTaskId, mergedTask);
    } else {
      taskMapRef.current.set(updateTaskId, taskToStore);
    }
    
    console.log('Updated taskMap:', {
      taskId: updateTaskId,
      taskInMap: taskMapRef.current.has(updateTaskId),
      taskData: taskMapRef.current.get(updateTaskId)
    });

    // Update any evaluations that reference this task
    setEvaluations(prevEvaluations => {
      let hasUpdates = false;
      const updatedEvaluations = prevEvaluations.map(evaluation => {
        const task = evaluation.task;
        if (!task?.id) return evaluation;

        if (task.id === updateTaskId) {
          hasUpdates = true;
          // Get all stages for this task
          const stageItems = getTaskStageItems(task.id);

          // Update the task with new data
          const updatedTask: AmplifyTask = {
            ...task,
            ...taskToStore,
            stages: {
              data: {
                items: stageItems
              }
            }
          };

          return {
            ...evaluation,
            task: updatedTask
          };
        }
        return evaluation;
      });

      return hasUpdates ? updatedEvaluations : prevEvaluations;
    });
  }, [getTaskStages, getTaskStageItems]);

  // Handle stage updates
  const handleStageUpdate = useCallback((stageData: TaskStageType) => {
    if (!stageData?.id || !stageData.taskId) {
      console.warn('Received stage update without ID or taskId:', stageData);
      return;
    }

    const taskId = stageData.taskId;

    // Update stage in map
    updateTaskStages(taskId, stageData);

    console.log('Updated stageMap:', {
      taskId,
      stageId: stageData.id,
      stageCount: getTaskStagesSize(taskId),
      stageData
    });

    // Update any evaluations that reference this task
    setEvaluations(prevEvaluations => {
      let hasUpdates = false;
      const updatedEvaluations = prevEvaluations.map(evaluation => {
        const task = evaluation.task;
        if (!task?.id) return evaluation;

        if (task.id === taskId) {
          hasUpdates = true;
          // Get all stages for this task
          const stageItems = getTaskStageItems(task.id);

          // Update existing task with new stages
          const updatedTask: AmplifyTask = {
            ...task,
            stages: {
              data: {
                items: stageItems
              }
            }
          };

          return {
            ...evaluation,
            task: updatedTask
          };
        }
        return evaluation;
      });

      return hasUpdates ? updatedEvaluations : prevEvaluations;
    });
  }, [getTaskStages, getTaskStageItems, updateTaskStages, getTaskStagesSize]);

  // Setup subscriptions and initial data load
  useEffect(() => {
    if (!accountId) return;

    let subscriptions: { unsubscribe: () => void }[] = [];
    const client = getClient();

    // Initial data load and evaluation subscription
    const evaluationSubscription = observeRecentEvaluations(limit).subscribe({
      next: async ({ items, isSynced }) => {
        console.log('Received evaluations:', {
          count: items.length,
          firstItem: items[0] ? {
            id: items[0].id,
            type: items[0].type,
            task: items[0].task
          } : null
        });

        // Transform items and filter out nulls
        const transformedItems = items
          .map(item => {
            // Check if we have task data in our map
            if (item.taskId) {
              const taskData = taskMapRef.current.get(item.taskId);
              if (taskData) {
                // Get stages from stageMap
                const taskStages = stageMapRef.current.get(item.taskId);
                const stageItems = taskStages ? Array.from(taskStages.values()) : [];
                
                // Add stages to task data
                taskData.stages = {
                  data: {
                    items: stageItems
                  }
                };
                
                // Update the item with our task data
                item.task = taskData;
              }
            }
            
            return transformEvaluation(item);
          })
          .filter((item): item is ProcessedEvaluation => item !== null);

        setEvaluations(transformedItems);
<<<<<<< HEAD
        updateMaps(transformedItems);
        
        if (isSynced) {
          setIsLoading(false);
        }

        // Find the active evaluation that needs score results
        const activeEvaluation = transformedItems
          .sort((a, b) => {
            const aStarted = a.startedAt ? new Date(a.startedAt).getTime() : 0;
            const bStarted = b.startedAt ? new Date(b.startedAt).getTime() : 0;
            return bStarted - aStarted;
          })
          .find(e => {
            const taskStatus = typeof e.task === 'function' ? null : e.task?.status;
            return (e.status === 'RUNNING' || e.status === 'COMPLETED') && 
                   (taskStatus === 'RUNNING' || taskStatus === 'COMPLETED');
          });

        if (activeEvaluation?.id && !activeSubscriptionRef.current) {
          // Clean up any existing subscription
          if (activeSubscriptionRef.current) {
            activeSubscriptionRef.current.unsubscribe();
            activeSubscriptionRef.current = null;
          }

          // Set up subscription for the active evaluation
          const subscription = observeScoreResults(client, activeEvaluation.id);
          activeSubscriptionRef.current = subscription.subscribe({
            next: ({ items: scoreResults }) => {
              setEvaluations(prevEvaluations => {
                return prevEvaluations.map(e => {
                  if (e.id === activeEvaluation.id) {
                    return {
                      ...e,
                      scoreResults: {
                        ...e.scoreResults,
                        items: scoreResults
                      }
                    };
                  }
                  return e;
                });
              });
            }
          });

          subscriptions.push(activeSubscriptionRef.current);
        }
=======
        setIsLoading(false);
>>>>>>> 8f4a2176
      },
      error: (error) => {
        console.error('Error in evaluation subscription:', error);
        setError('Failed to load evaluations');
        setIsLoading(false);
      }
    });
    subscriptions.push(evaluationSubscription);

    // Subscribe to evaluation creates
    const evaluationCreateSubscription = (client.graphql({
      query: EVALUATION_UPDATE_SUBSCRIPTION.replace('onUpdateEvaluation', 'onCreateEvaluation')
    }) as unknown as { subscribe: Function }).subscribe({
      next: ({ data }: { data?: { onCreateEvaluation: Schema['Evaluation']['type'] } }) => {
        if (data?.onCreateEvaluation) {
          console.log('Evaluation create received:', {
            evaluationId: data.onCreateEvaluation.id,
            type: data.onCreateEvaluation.type,
            taskId: data.onCreateEvaluation.taskId,
            hasTask: !!data.onCreateEvaluation.task
          });

          // If the evaluation doesn't have a task but has a taskId, check our taskMap
          let evaluationWithTask = data.onCreateEvaluation;
          if (!evaluationWithTask.task && evaluationWithTask.taskId) {
            const taskData = taskMapRef.current.get(evaluationWithTask.taskId);
            if (taskData) {
              // Get stages from stageMap
              const taskStages = evaluationWithTask.taskId ? 
                stageMapRef.current.get(evaluationWithTask.taskId) : 
                new Map<string, TaskStageType>();
              const stageItems = taskStages ? Array.from(taskStages.values()) : [];
              
              // Create a Schema-compliant task
              const schemaTask: Schema['Task']['type'] = {
                id: taskData.id,
                accountId: accountId!,
                type: taskData.type,
                status: taskData.status,
                target: taskData.target,
                command: taskData.command,
                description: taskData.description,
                metadata: taskData.metadata,
                createdAt: taskData.createdAt || new Date().toISOString(),
                startedAt: taskData.startedAt,
                completedAt: taskData.completedAt,
                estimatedCompletionAt: taskData.estimatedCompletionAt,
                errorMessage: taskData.errorMessage,
                errorDetails: taskData.errorDetails,
                currentStageId: taskData.currentStageId,
                // Add required lazy loaders
                account: () => Promise.resolve({ data: null }),
                currentStage: () => Promise.resolve({ data: null }),
                stages: () => {
                  // Get stages from stageMap
                  const taskStages = evaluationWithTask.taskId ? 
                    stageMapRef.current.get(evaluationWithTask.taskId) : 
                    new Map<string, TaskStageType>();
                  const stageItems = taskStages ? Array.from(taskStages.values()) : [];
                  return Promise.resolve({ 
                    data: stageItems.map(stage => ({
                      id: stage.id,
                      taskId: stage.taskId,
                      name: stage.name,
                      order: stage.order,
                      status: stage.status,
                      processedItems: stage.processedItems,
                      totalItems: stage.totalItems,
                      startedAt: stage.startedAt,
                      completedAt: stage.completedAt,
                      estimatedCompletionAt: stage.estimatedCompletionAt,
                      statusMessage: stage.statusMessage,
                      createdAt: stage.createdAt || new Date().toISOString(),
                      updatedAt: stage.updatedAt || new Date().toISOString(),
                      task: () => Promise.resolve({ data: schemaTask }),
                      tasksAsCurrentStage: () => Promise.resolve({ data: [], nextToken: null })
                    })) as Schema['TaskStage']['type'][],
                    nextToken: null
                  });
                },
                evaluation: () => Promise.resolve({ data: evaluationWithTask }),
                scorecard: () => Promise.resolve({ data: null }),
                score: () => Promise.resolve({ data: null }),
                updatedAt: new Date().toISOString()
              };
              
              // Create a function that returns the task data
              evaluationWithTask = {
                ...evaluationWithTask,
                task: () => Promise.resolve({ data: schemaTask })
              };
            }
          }

          const transformedEvaluation = transformEvaluation(evaluationWithTask);
          if (transformedEvaluation) {
            setEvaluations(prev => [transformedEvaluation, ...prev]);
          }
        }
      },
      error: (error: Error) => {
        console.error('Error in evaluation create subscription:', error);
      }
    });
    subscriptions.push(evaluationCreateSubscription);

    // Subscribe to evaluation updates
    const evaluationUpdateSubscription = (client.graphql({
      query: EVALUATION_UPDATE_SUBSCRIPTION
    }) as unknown as { subscribe: Function }).subscribe({
      next: ({ data }: { data?: { onUpdateEvaluation: Schema['Evaluation']['type'] } }) => {
        if (data?.onUpdateEvaluation) {
          console.log('Evaluation update received:', {
            evaluationId: data.onUpdateEvaluation.id,
            type: data.onUpdateEvaluation.type,
<<<<<<< HEAD
            status: data.onUpdateEvaluation.status,
            taskStatus: typeof data.onUpdateEvaluation.task === 'function' 
              ? null 
              : (data.onUpdateEvaluation.task as any)?.status, // Type assertion to bypass strict typing
            startedAt: data.onUpdateEvaluation.startedAt
          });

          const transformedEvaluation = transformEvaluation(data.onUpdateEvaluation);
=======
            taskId: data.onUpdateEvaluation.taskId,
            hasTask: !!data.onUpdateEvaluation.task
          });

          // If the evaluation doesn't have a task but has a taskId, check our taskMap
          let evaluationWithTask = data.onUpdateEvaluation;
          if (!evaluationWithTask.task && evaluationWithTask.taskId) {
            const taskData = taskMapRef.current.get(evaluationWithTask.taskId);
            if (taskData) {
              // Get stages from stageMap
              const taskStages = evaluationWithTask.taskId ? 
                stageMapRef.current.get(evaluationWithTask.taskId) : 
                new Map<string, TaskStageType>();
              const stageItems = taskStages ? Array.from(taskStages.values()) : [];
              
              // Create a Schema-compliant task
              const schemaTask: Schema['Task']['type'] = {
                id: taskData.id,
                accountId: accountId!,
                type: taskData.type,
                status: taskData.status,
                target: taskData.target,
                command: taskData.command,
                description: taskData.description,
                metadata: taskData.metadata,
                createdAt: taskData.createdAt || new Date().toISOString(),
                startedAt: taskData.startedAt,
                completedAt: taskData.completedAt,
                estimatedCompletionAt: taskData.estimatedCompletionAt,
                errorMessage: taskData.errorMessage,
                errorDetails: taskData.errorDetails,
                currentStageId: taskData.currentStageId,
                // Add required lazy loaders
                account: () => Promise.resolve({ data: null }),
                currentStage: () => Promise.resolve({ data: null }),
                stages: () => {
                  // Get stages from stageMap
                  const taskStages = evaluationWithTask.taskId ? 
                    stageMapRef.current.get(evaluationWithTask.taskId) : 
                    new Map<string, TaskStageType>();
                  const stageItems = taskStages ? Array.from(taskStages.values()) : [];
                  return Promise.resolve({ 
                    data: stageItems.map(stage => ({
                      id: stage.id,
                      taskId: stage.taskId,
                      name: stage.name,
                      order: stage.order,
                      status: stage.status,
                      processedItems: stage.processedItems,
                      totalItems: stage.totalItems,
                      startedAt: stage.startedAt,
                      completedAt: stage.completedAt,
                      estimatedCompletionAt: stage.estimatedCompletionAt,
                      statusMessage: stage.statusMessage,
                      createdAt: stage.createdAt || new Date().toISOString(),
                      updatedAt: stage.updatedAt || new Date().toISOString(),
                      task: () => Promise.resolve({ data: schemaTask }),
                      tasksAsCurrentStage: () => Promise.resolve({ data: [], nextToken: null })
                    })) as Schema['TaskStage']['type'][],
                    nextToken: null
                  });
                },
                evaluation: () => Promise.resolve({ data: evaluationWithTask }),
                scorecard: () => Promise.resolve({ data: null }),
                score: () => Promise.resolve({ data: null }),
                updatedAt: new Date().toISOString()
              };
              
              // Create a function that returns the task data
              evaluationWithTask = {
                ...evaluationWithTask,
                task: () => Promise.resolve({ data: schemaTask })
              };
            }
          }

          const transformedEvaluation = transformEvaluation(evaluationWithTask);
>>>>>>> 8f4a2176
          if (transformedEvaluation) {
            // Check if this evaluation is now running and should be subscribed to
            const isNowRunning = 
              transformedEvaluation.status === 'RUNNING' || 
              transformedEvaluation.task?.status === 'RUNNING';

            // Check if this is the most recent running evaluation
            const isMostRecent = (prevEvaluations: Evaluation[]) => {
              const runningEvals = prevEvaluations
                .filter(e => e.status === 'RUNNING' || e.task?.status === 'RUNNING')
                .sort((a, b) => {
                  const aStarted = a.startedAt ? new Date(a.startedAt).getTime() : 0;
                  const bStarted = b.startedAt ? new Date(b.startedAt).getTime() : 0;
                  return bStarted - aStarted;
                });
              return runningEvals[0]?.id === transformedEvaluation.id;
            };

            setEvaluations(prev => {
              const updatedEvaluations = prev.map(e => 
                e.id === transformedEvaluation.id ? transformedEvaluation : e
              );

              // If this evaluation is now running and is the most recent, set up subscription
              if (isNowRunning && isMostRecent(updatedEvaluations)) {
                const scoreResults = getValueFromLazyLoader(transformedEvaluation.scoreResults);
                console.log('Setting up score results subscription for evaluation:', {
                  evaluationId: transformedEvaluation.id,
                  currentScoreResultsCount: scoreResults?.length ?? 0,
                  taskStatus: getValueFromLazyLoader(transformedEvaluation.task)?.status,
                  evaluationStatus: transformedEvaluation.status,
                  isNewestEvaluation: transformedEvaluation === updatedEvaluations[0]
                });

                // Clean up existing subscription if any
                if (activeSubscriptionRef.current) {
                  console.log('Cleaning up existing subscription');
                  activeSubscriptionRef.current.unsubscribe();
                  activeSubscriptionRef.current = null;
                }

                // Set up new subscription
                const subscription = observeScoreResults(client, transformedEvaluation.id);
                const sub = subscription.subscribe({
                  next: (data: ScoreResultsSubscriptionResponse) => {
                    console.log('Received score results update:', {
                      evaluationId: transformedEvaluation.id,
                      scoreResultCount: data.items.length,
                      firstResult: data.items[0],
                      lastResult: data.items[data.items.length - 1],
                      timestamp: new Date().toISOString()
                    });
                    
                    setEvaluations(prevEvals => {
                      // Only create a new array if we actually update an evaluation
                      const evalToUpdate = prevEvals.find(e => e.id === transformedEvaluation.id);
                      if (!evalToUpdate) return prevEvals;

                      // Transform items to match expected type
                      const transformedItems = data.items.map(item => {
                        // Parse metadata if it's a string
                        let parsedMetadata;
                        try {
                          if (typeof item.metadata === 'string') {
                            parsedMetadata = JSON.parse(item.metadata);
                            if (typeof parsedMetadata === 'string') {
                              parsedMetadata = JSON.parse(parsedMetadata);
                            }
                          } else {
                            parsedMetadata = item.metadata || {};
                          }

                          console.log('Score result metadata in useEvaluationData:', {
                            rawMetadata: item.metadata,
                            parsedMetadata,
                            metadataType: typeof item.metadata,
                            hasResults: !!parsedMetadata?.results,
                            resultsKeys: parsedMetadata?.results ? Object.keys(parsedMetadata.results) : [],
                            humanLabel: parsedMetadata?.human_label,
                            nestedHumanLabel: parsedMetadata?.results?.[Object.keys(parsedMetadata.results)[0]]?.metadata?.human_label
                          });

                        } catch (e) {
                          console.error('Error parsing score result metadata:', e);
                          parsedMetadata = {};
                        }

                        // Extract results from nested structure if present
                        const firstResultKey = parsedMetadata?.results ? Object.keys(parsedMetadata.results)[0] : null;
                        const scoreResult = firstResultKey && parsedMetadata.results ? parsedMetadata.results[firstResultKey] : null;

                        const result = {
                          id: item.id,
                          value: item.value,
                          confidence: item.confidence ?? null,
                          explanation: item.explanation ?? scoreResult?.explanation ?? null,
                          metadata: {
                            human_label: scoreResult?.metadata?.human_label ?? parsedMetadata.human_label ?? item.metadata?.human_label ?? null,
                            correct: Boolean(scoreResult?.metadata?.correct ?? parsedMetadata.correct ?? item.metadata?.correct),
                            human_explanation: scoreResult?.metadata?.human_explanation ?? parsedMetadata.human_explanation ?? item.metadata?.human_explanation ?? null,
                            text: scoreResult?.metadata?.text ?? parsedMetadata.text ?? item.metadata?.text ?? null
                          },
                          itemId: item.itemId ?? parsedMetadata.item_id?.toString() ?? null,
                          createdAt: item.createdAt
                        };

                        console.log('Transformed score result in useEvaluationData:', {
                          id: result.id,
                          value: result.value,
                          humanLabel: result.metadata.human_label,
                          correct: result.metadata.correct,
                          rawMetadata: item.metadata,
                          parsedMetadata,
                          scoreResult,
                          nestedHumanLabel: scoreResult?.metadata?.human_label
                        });

                        return result;
                      });

                      // Create updated evaluation with new score results
                      const updatedEval = {
                        ...evalToUpdate,
                        scoreResults: {
                          items: transformedItems
                        }
                      };

                      // Only create new array if evaluation actually changed
                      if (Object.is(evalToUpdate.scoreResults?.items, updatedEval.scoreResults.items)) {
                        return prevEvals;
                      }

                      // Return new array with only the updated evaluation changed
                      return prevEvals.map(e => 
                        e.id === transformedEvaluation.id ? updatedEval : e
                      );
                    });
                  },
                  error: (error: Error) => {
                    console.error('Error in score results subscription:', error);
                  }
                });

                const unsubscribe = sub.unsubscribe;
                activeSubscriptionRef.current = { unsubscribe };
                subscriptions.push({ unsubscribe });
              }

              return updatedEvaluations;
            });
          }

          console.log('Checking if should subscribe to score results:', {
            evaluationId: data.onUpdateEvaluation.id,
            status: data.onUpdateEvaluation.status,
            taskStatus: typeof data.onUpdateEvaluation.task === 'function' 
              ? null 
              : (data.onUpdateEvaluation.task as any)?.status,
            hasExistingSubscription: !!activeSubscriptionRef.current
          });

          // After setting up new subscription
          console.log('Score results subscription set up:', {
            evaluationId: data.onUpdateEvaluation.id,
            subscriptionTime: new Date().toISOString()
          });

          // When receiving score results
          console.log('Score results received:', {
            evaluationId: data.onUpdateEvaluation.id,
            count: data.onUpdateEvaluation.scoreResults?.items?.length,
            firstResult: data.onUpdateEvaluation.scoreResults?.items?.[0],
            lastResult: data.onUpdateEvaluation.scoreResults?.items?.[data.onUpdateEvaluation.scoreResults.items.length - 1],
            timestamp: new Date().toISOString()
          });
        }
      },
      error: (error: Error) => {
        console.error('Error in evaluation update subscription:', error);
      }
    });
    subscriptions.push(evaluationUpdateSubscription);

    // Subscribe to task updates
    const taskSubscription = (client.graphql({
      query: TASK_UPDATE_SUBSCRIPTION
    }) as unknown as { subscribe: Function }).subscribe({
      next: ({ data }: { data?: { onUpdateTask: any } }) => {
        if (data?.onUpdateTask) {
          handleTaskUpdate(data.onUpdateTask);
        }
      },
      error: (error: Error) => {
        console.error('Error in task update subscription:', error);
      }
    });
    subscriptions.push(taskSubscription);

    // Subscribe to task stage updates
    const stageSubscription = (client.graphql({
      query: TASK_STAGE_UPDATE_SUBSCRIPTION
    }) as unknown as { subscribe: Function }).subscribe({
      next: ({ data }: { data?: { onUpdateTaskStage: any } }) => {
        if (data?.onUpdateTaskStage) {
          handleStageUpdate(data.onUpdateTaskStage);
        }
      },
      error: (error: Error) => {
        console.error('Error in task stage update subscription:', error);
      }
    });
    subscriptions.push(stageSubscription);

    return () => {
      subscriptions.forEach(sub => sub.unsubscribe());
      if (activeSubscriptionRef.current) {
        activeSubscriptionRef.current.unsubscribe();
        activeSubscriptionRef.current = null;
      }
    };
  }, [accountId, limit, handleTaskUpdate, handleStageUpdate]);

  const refetch = useCallback(() => {
    if (!accountId) return;
    setIsLoading(true);
    // The subscription will automatically refetch and update the data
  }, [accountId]);

  return {
    evaluations,
    isLoading,
    error,
    refetch
  };
} <|MERGE_RESOLUTION|>--- conflicted
+++ resolved
@@ -67,11 +67,7 @@
   const [error, setError] = useState<string | null>(null);
   const [evaluationMap, setEvaluationMap] = useState<Map<string, ProcessedEvaluation>>(new Map());
   const taskMapRef = useRef<Map<string, AmplifyTask>>(new Map());
-<<<<<<< HEAD
-  const activeSubscriptionRef = useRef<Subscription | null>(null);
-=======
   const stageMapRef = useRef<Map<string, Map<string, TaskStageType>>>(new Map());
->>>>>>> 8f4a2176
 
   // Helper function to get task stages
   const getTaskStages = useCallback((taskId: string | null | undefined) => {
@@ -294,59 +290,7 @@
           .filter((item): item is ProcessedEvaluation => item !== null);
 
         setEvaluations(transformedItems);
-<<<<<<< HEAD
-        updateMaps(transformedItems);
-        
-        if (isSynced) {
-          setIsLoading(false);
-        }
-
-        // Find the active evaluation that needs score results
-        const activeEvaluation = transformedItems
-          .sort((a, b) => {
-            const aStarted = a.startedAt ? new Date(a.startedAt).getTime() : 0;
-            const bStarted = b.startedAt ? new Date(b.startedAt).getTime() : 0;
-            return bStarted - aStarted;
-          })
-          .find(e => {
-            const taskStatus = typeof e.task === 'function' ? null : e.task?.status;
-            return (e.status === 'RUNNING' || e.status === 'COMPLETED') && 
-                   (taskStatus === 'RUNNING' || taskStatus === 'COMPLETED');
-          });
-
-        if (activeEvaluation?.id && !activeSubscriptionRef.current) {
-          // Clean up any existing subscription
-          if (activeSubscriptionRef.current) {
-            activeSubscriptionRef.current.unsubscribe();
-            activeSubscriptionRef.current = null;
-          }
-
-          // Set up subscription for the active evaluation
-          const subscription = observeScoreResults(client, activeEvaluation.id);
-          activeSubscriptionRef.current = subscription.subscribe({
-            next: ({ items: scoreResults }) => {
-              setEvaluations(prevEvaluations => {
-                return prevEvaluations.map(e => {
-                  if (e.id === activeEvaluation.id) {
-                    return {
-                      ...e,
-                      scoreResults: {
-                        ...e.scoreResults,
-                        items: scoreResults
-                      }
-                    };
-                  }
-                  return e;
-                });
-              });
-            }
-          });
-
-          subscriptions.push(activeSubscriptionRef.current);
-        }
-=======
         setIsLoading(false);
->>>>>>> 8f4a2176
       },
       error: (error) => {
         console.error('Error in evaluation subscription:', error);
@@ -462,16 +406,6 @@
           console.log('Evaluation update received:', {
             evaluationId: data.onUpdateEvaluation.id,
             type: data.onUpdateEvaluation.type,
-<<<<<<< HEAD
-            status: data.onUpdateEvaluation.status,
-            taskStatus: typeof data.onUpdateEvaluation.task === 'function' 
-              ? null 
-              : (data.onUpdateEvaluation.task as any)?.status, // Type assertion to bypass strict typing
-            startedAt: data.onUpdateEvaluation.startedAt
-          });
-
-          const transformedEvaluation = transformEvaluation(data.onUpdateEvaluation);
-=======
             taskId: data.onUpdateEvaluation.taskId,
             hasTask: !!data.onUpdateEvaluation.task
           });
@@ -549,7 +483,6 @@
           }
 
           const transformedEvaluation = transformEvaluation(evaluationWithTask);
->>>>>>> 8f4a2176
           if (transformedEvaluation) {
             // Check if this evaluation is now running and should be subscribed to
             const isNowRunning = 
