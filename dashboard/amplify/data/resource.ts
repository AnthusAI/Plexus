import { type ClientSchema, a, defineData } from "@aws-amplify/backend";

// Define types for authorization callback
type AuthorizationCallback = {
    publicApiKey: () => any;
    authenticated: () => any;
};

// Define model-specific index types
type AccountIndexFields = "name" | "key" | "description";
type ScorecardIndexFields = "name" | "key" | "description" | "accountId" | 
    "externalId" | "itemId";
type ScorecardSectionIndexFields = "name" | "scorecardId" | "order";
type ScoreIndexFields = "name" | "order" | "sectionId" | "type" | "accuracy" | 
    "version" | "aiProvider" | "aiModel";
type EvaluationIndexFields = "accountId" | "scorecardId" | "type" | "accuracy" | 
    "scoreId" | "status" | "updatedAt";
type BatchJobIndexFields = "accountId" | "scorecardId" | "type" | "scoreId" | 
    "status" | "modelProvider" | "modelName" | "batchId";
type ItemIndexFields = "name" | "description" | "accountId" | "evaluationId";
type ScoringJobIndexFields = "accountId" | "scorecardId" | "itemId" | "status" | 
    "evaluationId" | "scoreId";
type ScoreResultIndexFields = "accountId" | "scorecardId" | "itemId" | 
    "evaluationId" | "scoringJobId";
type BatchJobScoringJobIndexFields = "batchJobId" | "scoringJobId";
type ActionIndexFields = "accountId" | "type" | "status" | "target" | 
    "currentStageId" | "updatedAt" | "scorecardId" | "scoreId";
type ActionStageIndexFields = "actionId" | "name" | "order" | "status";

const schema = a.schema({
    Account: a
        .model({
            name: a.string().required(),
            key: a.string().required(),
            description: a.string(),
            scorecards: a.hasMany('Scorecard', 'accountId'),
            evaluations: a.hasMany('Evaluation', 'accountId'),
            batchJobs: a.hasMany('BatchJob', 'accountId'),
            items: a.hasMany('Item', 'accountId'),
            scoringJobs: a.hasMany('ScoringJob', 'accountId'),
            scoreResults: a.hasMany('ScoreResult', 'accountId'),
            actions: a.hasMany('Action', 'accountId'),
        })
        .authorization((allow: AuthorizationCallback) => [
            allow.publicApiKey(),
            allow.authenticated()
        ])
        .secondaryIndexes((idx: (field: AccountIndexFields) => any) => [
            idx("key")
        ]),

    Scorecard: a
        .model({
            name: a.string().required(),
            key: a.string().required(),
            description: a.string(),
            accountId: a.string().required(),
            account: a.belongsTo('Account', 'accountId'),
            sections: a.hasMany('ScorecardSection', 'scorecardId'),
            evaluations: a.hasMany('Evaluation', 'scorecardId'),
            batchJobs: a.hasMany('BatchJob', 'scorecardId'),
            scoringJobs: a.hasMany('ScoringJob', 'scorecardId'),
            scoreResults: a.hasMany('ScoreResult', 'scorecardId'),
            actions: a.hasMany('Action', 'scorecardId'),
            externalId: a.string(),
            itemId: a.string(),
            item: a.belongsTo('Item', 'itemId'),
        })
        .authorization((allow: AuthorizationCallback) => [
            allow.publicApiKey(),
            allow.authenticated()
        ])
        .secondaryIndexes((idx: (field: ScorecardIndexFields) => any) => [
            idx("accountId"),
            idx("key"),
            idx("externalId")
        ]),

    ScorecardSection: a
        .model({
            name: a.string().required(),
            order: a.integer().required(),
            scorecardId: a.string().required(),
            scorecard: a.belongsTo('Scorecard', 'scorecardId'),
            scores: a.hasMany('Score', 'sectionId'),
        })
        .authorization((allow: AuthorizationCallback) => [
            allow.publicApiKey(),
            allow.authenticated()
        ])
        .secondaryIndexes((idx: (field: ScorecardSectionIndexFields) => any) => [
            idx("scorecardId")
        ]),

    Score: a
        .model({
            name: a.string().required(),
            description: a.string(),
            order: a.integer().required(),
            type: a.string().required(),
            accuracy: a.float(),
            version: a.string(),
            aiProvider: a.string(),
            aiModel: a.string(),
            sectionId: a.string().required(),
            section: a.belongsTo('ScorecardSection', 'sectionId'),
            evaluations: a.hasMany('Evaluation', 'scoreId'),
            batchJobs: a.hasMany('BatchJob', 'scoreId'),
            scoringJobs: a.hasMany('ScoringJob', 'scoreId'),
            actions: a.hasMany('Action', 'scoreId'),
            metadata: a.json(),
        })
        .authorization((allow: AuthorizationCallback) => [
            allow.publicApiKey(),
            allow.authenticated()
        ])
        .secondaryIndexes((idx: (field: ScoreIndexFields) => any) => [
            idx("sectionId")
        ]),

    Evaluation: a
        .model({
            type: a.string().required(),
            parameters: a.json(),
            metrics: a.json(),
            metricsExplanation: a.string(),
            inferences: a.integer(),
            accuracy: a.float().required(),
            cost: a.float(),
            createdAt: a.datetime().required(),
            updatedAt: a.datetime().required(),
            status: a.string().required(),
            startedAt: a.datetime(),
            elapsedSeconds: a.integer(),
            estimatedRemainingSeconds: a.integer(),
            totalItems: a.integer(),
            processedItems: a.integer(),
            errorMessage: a.string(),
            errorDetails: a.json(),
            accountId: a.string().required(),
            account: a.belongsTo('Account', 'accountId'),
            scorecardId: a.string(),
            scorecard: a.belongsTo('Scorecard', 'scorecardId'),
            scoreId: a.string(),
            score: a.belongsTo('Score', 'scoreId'),
            confusionMatrix: a.json(),
            items: a.hasMany('Item', 'evaluationId'),
            scoreResults: a.hasMany('ScoreResult', 'evaluationId'),
            scoringJobs: a.hasMany('ScoringJob', 'evaluationId'),
            scoreGoal: a.string(),
            datasetClassDistribution: a.json(),
            isDatasetClassDistributionBalanced: a.boolean(),
            predictedClassDistribution: a.json(),
            isPredictedClassDistributionBalanced: a.boolean(),
        })
        .authorization((allow: AuthorizationCallback) => [
            allow.publicApiKey(),
            allow.authenticated()
        ])
        .secondaryIndexes((idx) => [
            idx("accountId" as EvaluationIndexFields),
            idx("scorecardId" as EvaluationIndexFields),
            idx("scoreId" as EvaluationIndexFields),
            idx("updatedAt" as EvaluationIndexFields)
        ]),

    BatchJob: a
        .model({
            type: a.string().required(),
            batchId: a.string().required(),
            status: a.string().required(),
            startedAt: a.datetime(),
            estimatedEndAt: a.datetime(),
            completedAt: a.datetime(),
            totalRequests: a.integer(),
            completedRequests: a.integer(),
            failedRequests: a.integer(),
            errorMessage: a.string(),
            errorDetails: a.json(),
            accountId: a.string().required(),
            account: a.belongsTo('Account', 'accountId'),
            scorecardId: a.string(),
            scorecard: a.belongsTo('Scorecard', 'scorecardId'),
            scoreId: a.string(),
            score: a.belongsTo('Score', 'scoreId'),
            scoringJobs: a.hasMany('BatchJobScoringJob', 'batchJobId'),
            scoringJobCountCache: a.integer(),
            modelProvider: a.string().required(),
            modelName: a.string().required(),
        })
        .authorization((allow: AuthorizationCallback) => [
            allow.publicApiKey(),
            allow.authenticated()
        ])
        .secondaryIndexes((idx) => [
            idx("accountId" as BatchJobIndexFields),
            idx("scorecardId" as BatchJobIndexFields),
            idx("scoreId" as BatchJobIndexFields),
            idx("batchId" as BatchJobIndexFields)
        ]),

    Item: a
        .model({
            name: a.string().required(),
            description: a.string(),
            accountId: a.string().required(),
            account: a.belongsTo('Account', 'accountId'),
            scoringJobs: a.hasMany('ScoringJob', 'itemId'),
            scoreResults: a.hasMany('ScoreResult', 'itemId'),
            scorecards: a.hasMany('Scorecard', 'itemId'),
            evaluationId: a.string(),
            evaluation: a.belongsTo('Evaluation', 'evaluationId'),
        })
        .authorization((allow: AuthorizationCallback) => [
            allow.publicApiKey(),
            allow.authenticated()
        ])
        .secondaryIndexes((idx) => [
            idx("accountId" as ItemIndexFields)
        ]),

    ScoringJob: a
        .model({
            status: a.string().required(),
            startedAt: a.datetime(),
            completedAt: a.datetime(),
            errorMessage: a.string(),
            errorDetails: a.json(),
            metadata: a.json(),
            itemId: a.string().required(),
            item: a.belongsTo('Item', 'itemId'),
            accountId: a.string().required(),
            account: a.belongsTo('Account', 'accountId'),
            scorecardId: a.string().required(),
            scorecard: a.belongsTo('Scorecard', 'scorecardId'),
            evaluationId: a.string(),
            evaluation: a.belongsTo('Evaluation', 'evaluationId'),
            scoreId: a.string(),
            score: a.belongsTo('Score', 'scoreId'),
            batchJobLinks: a.hasMany('BatchJobScoringJob', 'scoringJobId'),
            scoreResults: a.hasMany('ScoreResult', 'scoringJobId'),
        })
        .authorization((allow: AuthorizationCallback) => [
            allow.publicApiKey(),
            allow.authenticated()
        ])
        .secondaryIndexes((idx) => [
            idx("accountId" as ScoringJobIndexFields),
            idx("itemId" as ScoringJobIndexFields),
            idx("scorecardId" as ScoringJobIndexFields),
            idx("evaluationId" as ScoringJobIndexFields),
            idx("scoreId" as ScoringJobIndexFields)
        ]),

    ScoreResult: a
        .model({
            value: a.string().required(),
            confidence: a.float(),
            metadata: a.json(),
            correct: a.boolean(),
            itemId: a.string().required(),
            item: a.belongsTo('Item', 'itemId'),
            accountId: a.string().required(),
            account: a.belongsTo('Account', 'accountId'),
            scoringJobId: a.string(),
            scoringJob: a.belongsTo('ScoringJob', 'scoringJobId'),
            evaluationId: a.string(),
            evaluation: a.belongsTo('Evaluation', 'evaluationId'),
            scorecardId: a.string().required(),
            scorecard: a.belongsTo('Scorecard', 'scorecardId'),
        })
        .authorization((allow: AuthorizationCallback) => [
            allow.publicApiKey(),
            allow.authenticated()
        ])
        .secondaryIndexes((idx: (field: ScoreResultIndexFields) => any) => [
            idx("accountId"),
            idx("itemId"),
            idx("scoringJobId"),
            idx("evaluationId"),
            idx("scorecardId")
        ]),

    BatchJobScoringJob: a
        .model({
            batchJobId: a.string().required(),
            scoringJobId: a.string().required(),
            batchJob: a.belongsTo('BatchJob', 'batchJobId'),
            scoringJob: a.belongsTo('ScoringJob', 'scoringJobId'),
        })
        .authorization((allow: AuthorizationCallback) => [
            allow.publicApiKey(),
            allow.authenticated()
        ])
        .secondaryIndexes((idx) => [
            idx("batchJobId" as BatchJobScoringJobIndexFields)
        ]),

    Action: a
        .model({
            accountId: a.string().required(),
            account: a.belongsTo('Account', 'accountId'),
            scorecardId: a.string(),
            scorecard: a.belongsTo('Scorecard', 'scorecardId'),
            scoreId: a.string(),
            score: a.belongsTo('Score', 'scoreId'),
            type: a.string().required(),
            status: a.string().required(),
            target: a.string().required(),
            command: a.string(),
            metadata: a.json(),
            createdAt: a.datetime().required(),
            updatedAt: a.datetime().required(),
            currentStageId: a.string(),
            currentStage: a.belongsTo('ActionStage', 'currentStageId'),
            stages: a.hasMany('ActionStage', 'actionId'),
            dispatchStatus: a.string(),
            startedAt: a.datetime(),
            completedAt: a.datetime(),
            estimatedCompletionAt: a.datetime(),
            celeryTaskId: a.string(),
            workerNodeId: a.string(),
            stdout: a.string(),
            stderr: a.string(),
<<<<<<< HEAD
            currentStageId: a.string(),
            currentStage: a.belongsTo('ActionStage', 'currentStageId'),
            stages: a.hasMany('ActionStage', 'actionId'),
            account: a.belongsTo('Account', 'accountId'),
            celeryTaskId: a.string(),
            workerNodeId: a.string(),
            dispatchStatus: a.string(),
=======
            errorMessage: a.string(),
            errorDetails: a.json(),
>>>>>>> 9229eb7e
        })
        .authorization((allow: AuthorizationCallback) => [
            allow.publicApiKey(),
            allow.authenticated()
        ])
        .secondaryIndexes((idx: (field: ActionIndexFields) => any) => [
            idx("accountId"),
            idx("scorecardId"),
            idx("scoreId"),
            idx("updatedAt"),
            idx("type"),
            idx("status"),
            idx("target"),
            idx("currentStageId")
        ]),

    ActionStage: a
        .model({
            actionId: a.string().required(),
            action: a.belongsTo('Action', 'actionId'),
            name: a.string().required(),
            order: a.integer().required(),
            status: a.string().required(),
            statusMessage: a.string(),
            startedAt: a.datetime(),
            completedAt: a.datetime(),
            estimatedCompletionAt: a.datetime(),
            processedItems: a.integer(),
            totalItems: a.integer(),
            actionsAsCurrentStage: a.hasMany('Action', 'currentStageId'),
        })
        .authorization((allow: AuthorizationCallback) => [
            allow.publicApiKey(),
            allow.authenticated()
        ])
        .secondaryIndexes((idx: (field: ActionStageIndexFields) => any) => [
            idx("actionId"),
            idx("name"),
            idx("order"),
            idx("status")
        ])
});

export type Schema = ClientSchema<typeof schema>;

export const data = defineData({
    schema,
    authorizationModes: {
        defaultAuthorizationMode: 'userPool',
        apiKeyAuthorizationMode: {
            expiresInDays: 0  // Never expires
        }
    },
});<|MERGE_RESOLUTION|>--- conflicted
+++ resolved
@@ -322,18 +322,8 @@
             workerNodeId: a.string(),
             stdout: a.string(),
             stderr: a.string(),
-<<<<<<< HEAD
-            currentStageId: a.string(),
-            currentStage: a.belongsTo('ActionStage', 'currentStageId'),
-            stages: a.hasMany('ActionStage', 'actionId'),
-            account: a.belongsTo('Account', 'accountId'),
-            celeryTaskId: a.string(),
-            workerNodeId: a.string(),
-            dispatchStatus: a.string(),
-=======
             errorMessage: a.string(),
             errorDetails: a.json(),
->>>>>>> 9229eb7e
         })
         .authorization((allow: AuthorizationCallback) => [
             allow.publicApiKey(),
