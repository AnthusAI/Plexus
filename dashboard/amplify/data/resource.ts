--- conflicted
+++ resolved
@@ -631,11 +631,6 @@
             idx("reportId").sortKeys(["position"]).name("byReportAndPosition")
         ]),
 
-<<<<<<< HEAD
-    // FeedbackAnalysis Model REMOVED
-
-=======
->>>>>>> 253209b6
     FeedbackItem: a
         .model({
             accountId: a.string().required(),
