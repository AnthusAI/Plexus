--- conflicted
+++ resolved
@@ -452,13 +452,8 @@
             index("scoreVersionId"),
             index("scoreId"),
             index("scorecardId").sortKeys(["scoreId", "itemId"]).name("byScorecardScoreItem"),
-<<<<<<< HEAD
-            index("itemId").sortKeys(["scorecardId", "scoreId"]).name("byItemScorecardScore")
-=======
             index("itemId").sortKeys(["scorecardId", "scoreId"]).name("byItemScorecardScore"),
-            index("itemId").sortKeys(["scorecardId", "scoreId", "updatedAt"]).name("byItemScorecardScoreUpdated"),
             index("type").sortKeys(["createdAt"]).name("byTypeAndCreatedAt")
->>>>>>> 7a653a9d
         ]),
 
     BatchJobScoringJob: a
