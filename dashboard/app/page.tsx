import React from 'react'
import { Hero } from '@/components/landing/Hero'
import { Features } from '@/components/landing/Features'
<<<<<<< HEAD
import { CTASection } from '@/components/landing/CTASection'
=======
import { UseCases } from '@/components/landing/UseCases'
import { Applications } from '@/components/landing/Applications'
import { CTASection } from '@/components/landing/CTASection'
import { Footer } from '@/components/landing/Footer'
>>>>>>> 52510f8d
import { Layout } from '@/components/landing/Layout'

export default function LandingPage() {
  return (
    <Layout>
      <Hero />
<<<<<<< HEAD
      <Features />
      <CTASection />
=======
      <Applications />
      <UseCases />
      <Features />
      <CTASection />
      <Footer />
>>>>>>> 52510f8d
    </Layout>
  )
} <|MERGE_RESOLUTION|>--- conflicted
+++ resolved
@@ -1,30 +1,21 @@
 import React from 'react'
 import { Hero } from '@/components/landing/Hero'
 import { Features } from '@/components/landing/Features'
-<<<<<<< HEAD
-import { CTASection } from '@/components/landing/CTASection'
-=======
 import { UseCases } from '@/components/landing/UseCases'
 import { Applications } from '@/components/landing/Applications'
 import { CTASection } from '@/components/landing/CTASection'
 import { Footer } from '@/components/landing/Footer'
->>>>>>> 52510f8d
 import { Layout } from '@/components/landing/Layout'
 
 export default function LandingPage() {
   return (
     <Layout>
       <Hero />
-<<<<<<< HEAD
-      <Features />
-      <CTASection />
-=======
       <Applications />
       <UseCases />
       <Features />
       <CTASection />
       <Footer />
->>>>>>> 52510f8d
     </Layout>
   )
 } 