--- conflicted
+++ resolved
@@ -37,25 +37,6 @@
         </div>
       </section>
 
-<<<<<<< HEAD
-      <section className="pt-0 pb-12 md:pb-20 bg-background">
-        <div className="container mx-auto px-4">
-          <div className="max-w-6xl mx-auto flex flex-col md:flex-row items-center gap-12">
-            <div className="w-full md:w-3/5 text-center md:text-left">
-              <h2 className="text-4xl md:text-5xl font-bold mb-10 text-foreground">
-                Use Any Model
-              </h2>
-              <p className="text-xl text-muted-foreground">
-                AI changes every week! Don't lock yourself into one solution. 
-                Plexus is a workbench for applying any newfangled AI model to 
-                solve your problems. Or simpler and cheaper ML models. Or 
-                logical rules. Anything your solution requires &mdash; and nothing more.
-              </p>
-            </div>
-            <div className="w-full md:w-2/5 relative p-4">
-              <div className="relative z-10">
-                <MultiModelWorkflow />
-=======
       <section className="bg-muted">
         <div className="w-[calc(100vw-2rem)] max-w-7xl mx-auto">
           <div className="py-4">
@@ -86,7 +67,6 @@
                     <MultiModelWorkflow />
                   </div>
                 </div>
->>>>>>> a9f8d857
               </div>
             </div>
           </div>
