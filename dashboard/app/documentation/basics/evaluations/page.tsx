export default function EvaluationsPage() {
  return (
    <div className="max-w-4xl mx-auto py-8 px-6">
      <h1 className="text-4xl font-bold mb-4">Evaluations</h1>
      <p className="text-lg text-muted-foreground mb-8">
        Learn about the evaluation process and how to analyze your content using Plexus.
      </p>

      <div className="space-y-8">
        <section>
          <h2 className="text-2xl font-semibold mb-4">What are Evaluations?</h2>
          <p className="text-muted-foreground mb-4">
            Evaluations are the process of analyzing your sources using scorecards to generate
            insights and ensure quality. Each evaluation applies a scorecard's criteria to
            assess specific aspects of your content.
          </p>
        </section>

<<<<<<< HEAD
        <section>
          <h2 className="text-2xl font-semibold mb-4">Evaluation Process</h2>
          <div className="space-y-4">
            <div>
              <h3 className="text-xl font-medium mb-2">1. Initialization</h3>
              <p className="text-muted-foreground">
                Select a source and scorecard to begin the evaluation process.
              </p>
            </div>
            <div>
              <h3 className="text-xl font-medium mb-2">2. Processing</h3>
              <p className="text-muted-foreground">
                Plexus analyzes your content using AI models based on the scorecard criteria.
              </p>
            </div>
            <div>
              <h3 className="text-xl font-medium mb-2">3. Results</h3>
              <p className="text-muted-foreground">
                Review detailed results and insights from the evaluation.
              </p>
            </div>
          </div>
        </section>

        <section>
          <h2 className="text-2xl font-semibold mb-4">Coming Soon</h2>
          <p className="text-muted-foreground">
            Detailed documentation about Evaluations is currently being developed. Check back soon for:
          </p>
          <ul className="list-disc pl-6 space-y-2 text-muted-foreground mt-4">
            <li>Step-by-step evaluation guides</li>
            <li>Understanding evaluation results</li>
            <li>Batch evaluation processes</li>
            <li>Advanced evaluation configurations</li>
          </ul>
        </section>
=======
export default function EvaluationsPage() {
  // Sample evaluation data for the example
  const sampleEvaluation = {
    id: 'example-1',
    type: 'Evaluation finished',
    scorecard: 'Lead Qualification',
    score: 'Qualified Lead?',
    time: new Date(Date.now() - 2 * 60 * 60 * 1000).toISOString(), // 2 hours ago
    summary: 'Understanding evaluation results',
    data: {
      id: 'example-1',
      title: 'Lead Qualification Evaluation',
      accuracy: 85.5,
      metrics: [
        { name: "Accuracy", value: 85.5, unit: "%", maximum: 100, priority: true },
        { name: "Precision", value: 88.2, unit: "%", maximum: 100, priority: true },
        { name: "Sensitivity", value: 82.1, unit: "%", maximum: 100, priority: true },
        { name: "Specificity", value: 91.3, unit: "%", maximum: 100, priority: true }
      ],
      metricsExplanation: "",
      scoreGoal: "Accuracy",
      processedItems: 200,
      totalItems: 200,
      progress: 100,
      inferences: 200,
      cost: 0.30,
      status: 'complete',
      elapsedSeconds: 4800,
      estimatedRemainingSeconds: 0,
      confusionMatrix: {
        matrix: [
          [45, 5],
          [10, 40]
        ],
        labels: ["Qualified", "Not Qualified"]
      },
      datasetClassDistribution: [
        { label: "Qualified", count: 55 },
        { label: "Not Qualified", count: 45 }
      ],
      isDatasetClassDistributionBalanced: true,
      predictedClassDistribution: [
        { label: "Qualified", count: 50 },
        { label: "Not Qualified", count: 50 }
      ],
      isPredictedClassDistributionBalanced: true,
      scoreResults: Array.from({ length: 20 }, (_, i) => {
        const isQualified = Math.random() > 0.4;
        const correctPrediction = Math.random() > 0.15;
        const sampleText = [
          "Hi, I'm interested in implementing AI for our customer service team of 500+ agents. We're looking to improve efficiency and reduce response times. What kind of solutions can you offer?",
          "Just browsing your website. Not really looking to buy anything right now.",
          "We need help with our call center operations. Currently handling about 10,000 calls per month and want to implement quality monitoring. What's your pricing?",
          "I'm a student doing research on AI companies. Can I get some information about your technology?",
          "Looking for an enterprise solution for our insurance claims processing. We process over 50,000 claims monthly and need to improve accuracy."
        ][i % 5];
        
        const predictedLabel = correctPrediction ? 
          (isQualified ? "Qualified" : "Not Qualified") :
          (isQualified ? "Not Qualified" : "Qualified");
        
        const explanation = isQualified ?
          (correctPrediction ?
            "Shows clear interest in enterprise-level solution with specific requirements and scale indicators." :
            "Missed qualification signals: Mentioned team size and specific use case requirements.") :
          (correctPrediction ?
            "No clear buying intent or business requirements mentioned." :
            "Incorrectly interpreted general interest as qualified lead.");

        return {
          id: `result-${i}`,
          value: predictedLabel,
          confidence: 0.7 + (Math.random() * 0.3),
          explanation,
          metadata: JSON.stringify({
            human_label: isQualified ? "Qualified" : "Not Qualified",
            correct: correctPrediction,
            human_explanation: isQualified ?
              "Represents enterprise client with clear needs and scale" :
              "No clear business need or purchasing authority indicated",
            text: sampleText
          }),
          createdAt: new Date(Date.now() - Math.floor(Math.random() * 7200000)).toISOString(), // Random time in last 2 hours
          itemId: `item-${i}`,
          EvaluationId: 'eval-1',
          scorecardId: 'scorecard-1'
        }
      })
    }
  };

  return (
    <div className="max-w-4xl mx-auto py-8 px-6">
      <style jsx>{`
        .code-container {
          position: relative;
          overflow-x: auto;
          white-space: pre;
          -webkit-overflow-scrolling: touch;
        }
        
        .code-container::after {
          content: '';
          position: absolute;
          right: 0;
          top: 0;
          bottom: 0;
          width: 16px;
          background: linear-gradient(to right, transparent, var(--background-muted));
          opacity: 0;
          transition: opacity 0.2s;
          pointer-events: none;
        }
        
        .code-container:hover::after {
          opacity: 1;
        }
      `}</style>

      <h1 className="text-4xl font-bold mb-4">Evaluations</h1>
      <p className="text-lg text-muted-foreground mb-8">
        Learn how to evaluate your scorecards and analyze their performance.
      </p>

      <div className="space-y-8">
        <section>
          <h2 className="text-2xl font-semibold mb-4">Overview</h2>
          <p className="text-muted-foreground mb-4">
            Evaluations help you measure and improve your scorecard's performance by analyzing its predictions
            against labeled samples. This process is essential for ensuring your scorecards are accurate and reliable.
          </p>
          <p className="text-muted-foreground mb-4">
            When you run an evaluation, Plexus will:
          </p>
          <ul className="list-disc pl-6 space-y-2 text-muted-foreground">
            <li>Test your scorecard against a set of labeled examples</li>
            <li>Calculate key performance metrics like accuracy and precision</li>
            <li>Generate visualizations to help understand the results</li>
            <li>Store the results for future reference and comparison</li>
          </ul>
        </section>

        <section>
          <h2 className="text-2xl font-semibold mb-4">Understanding Evaluation Results</h2>
          <p className="text-muted-foreground mb-4">
            Here's an example of what an evaluation looks like in the dashboard:
          </p>
          <div className="my-6">
            <EvaluationTask
              variant="detail"
              task={sampleEvaluation}
              isFullWidth={true}
            />
          </div>
          <div className="space-y-4">
            <div>
              <h3 className="text-xl font-medium mb-2">Key Components</h3>
              <ul className="list-disc pl-6 space-y-2 text-muted-foreground">
                <li>
                  <strong>Performance Metrics</strong>: See accuracy, precision, sensitivity, and specificity scores
                  at a glance
                </li>
                <li>
                  <strong>Class Distribution</strong>: Understand the balance of your test data and predictions
                </li>
                <li>
                  <strong>Confusion Matrix</strong>: Visualize where your scorecard excels or needs improvement
                </li>
                <li>
                  <strong>Individual Results</strong>: Review specific examples to understand prediction patterns
                </li>
              </ul>
            </div>
          </div>
        </section>

        <section>
          <h2 className="text-2xl font-semibold mb-4">Key Metrics Explained</h2>
          <div className="space-y-3">
            <div>
              <h4 className="font-medium">Accuracy</h4>
              <p className="text-muted-foreground">
                The percentage of correct predictions. For example, if your "Qualified Lead?" score 
                correctly identifies 95 out of 100 leads, the accuracy is 95%.
              </p>
            </div>
            <div>
              <h4 className="font-medium">Precision</h4>
              <p className="text-muted-foreground">
                Of the leads marked as qualified by the "Qualified Lead?" score, what percentage were actually qualified? 
                High precision means fewer false positives.
              </p>
            </div>
            <div>
              <h4 className="font-medium">Recall (Sensitivity)</h4>
              <p className="text-muted-foreground">
                Of all actually qualified leads, what percentage did we identify? High recall means 
                fewer missed opportunities.
              </p>
            </div>
            <div>
              <h4 className="font-medium">Specificity</h4>
              <p className="text-muted-foreground">
                Of all unqualified leads, what percentage did we correctly identify? High specificity 
                means better filtering of poor leads.
              </p>
            </div>
          </div>
        </section>

        <section>
          <h2 className="text-2xl font-semibold mb-4">Running Evaluations</h2>
          <p className="text-muted-foreground mb-4">
            You can run evaluations in two ways:
          </p>
          <div className="space-y-4">
            <div>
              <h3 className="text-xl font-medium mb-2">1. Using the Dashboard</h3>
              <p className="text-muted-foreground">
                Navigate to your scorecard and click the "Evaluate" button. You can specify:
              </p>
              <ul className="list-disc pl-6 space-y-2 text-muted-foreground mt-2">
                <li>Number of samples to evaluate</li>
                <li>Whether to generate visualizations</li>
                <li>Specific data filters or criteria</li>
              </ul>
            </div>
            <div>
              <h3 className="text-xl font-medium mb-2">2. Using the CLI</h3>
              <p className="text-muted-foreground mb-4">
                For advanced users, you can use the CLI tool:
              </p>
              <pre className="bg-muted rounded-lg mb-4">
                <div className="code-container p-4">
                  <code>{`plexus \\
  evaluate \\
  accuracy \\
  --scorecard-name "Lead Qualification" \\
  --number-of-samples 100 \\
  --visualize`}</code>
                </div>
              </pre>
            </div>
          </div>
        </section>

        <section>
          <h2 className="text-2xl font-semibold mb-4">Best Practices</h2>
          <ul className="list-disc pl-6 space-y-2 text-muted-foreground">
            <li>Use at least 100 samples for reliable results</li>
            <li>Include a diverse range of cases in your evaluation dataset</li>
            <li>Run evaluations regularly to monitor performance over time</li>
            <li>Pay attention to both precision and recall - high accuracy alone isn't enough</li>
            <li>Use visualizations to identify patterns in misclassifications</li>
          </ul>
        </section>

        <section>
          <h2 className="text-2xl font-semibold mb-4">Advanced Features</h2>
          <div className="space-y-4">
            <div>
              <h3 className="text-xl font-medium mb-2">Confusion Matrix</h3>
              <p className="text-muted-foreground mb-4">
                The confusion matrix shows the breakdown of predictions:
              </p>
              <ul className="pl-4 space-y-2 text-muted-foreground">
                <li>True Positives: Correctly identified qualified leads</li>
                <li>False Positives: Unqualified leads mistakenly marked as qualified</li>
                <li>True Negatives: Correctly identified unqualified leads</li>
                <li>False Negatives: Qualified leads mistakenly marked as unqualified</li>
              </ul>
            </div>
          </div>
        </section>
>>>>>>> eb5cbf08
      </div>
    </div>
  )
} <|MERGE_RESOLUTION|>--- conflicted
+++ resolved
@@ -1,59 +1,3 @@
-export default function EvaluationsPage() {
-  return (
-    <div className="max-w-4xl mx-auto py-8 px-6">
-      <h1 className="text-4xl font-bold mb-4">Evaluations</h1>
-      <p className="text-lg text-muted-foreground mb-8">
-        Learn about the evaluation process and how to analyze your content using Plexus.
-      </p>
-
-      <div className="space-y-8">
-        <section>
-          <h2 className="text-2xl font-semibold mb-4">What are Evaluations?</h2>
-          <p className="text-muted-foreground mb-4">
-            Evaluations are the process of analyzing your sources using scorecards to generate
-            insights and ensure quality. Each evaluation applies a scorecard's criteria to
-            assess specific aspects of your content.
-          </p>
-        </section>
-
-<<<<<<< HEAD
-        <section>
-          <h2 className="text-2xl font-semibold mb-4">Evaluation Process</h2>
-          <div className="space-y-4">
-            <div>
-              <h3 className="text-xl font-medium mb-2">1. Initialization</h3>
-              <p className="text-muted-foreground">
-                Select a source and scorecard to begin the evaluation process.
-              </p>
-            </div>
-            <div>
-              <h3 className="text-xl font-medium mb-2">2. Processing</h3>
-              <p className="text-muted-foreground">
-                Plexus analyzes your content using AI models based on the scorecard criteria.
-              </p>
-            </div>
-            <div>
-              <h3 className="text-xl font-medium mb-2">3. Results</h3>
-              <p className="text-muted-foreground">
-                Review detailed results and insights from the evaluation.
-              </p>
-            </div>
-          </div>
-        </section>
-
-        <section>
-          <h2 className="text-2xl font-semibold mb-4">Coming Soon</h2>
-          <p className="text-muted-foreground">
-            Detailed documentation about Evaluations is currently being developed. Check back soon for:
-          </p>
-          <ul className="list-disc pl-6 space-y-2 text-muted-foreground mt-4">
-            <li>Step-by-step evaluation guides</li>
-            <li>Understanding evaluation results</li>
-            <li>Batch evaluation processes</li>
-            <li>Advanced evaluation configurations</li>
-          </ul>
-        </section>
-=======
 export default function EvaluationsPage() {
   // Sample evaluation data for the example
   const sampleEvaluation = {
@@ -328,7 +272,6 @@
             </div>
           </div>
         </section>
->>>>>>> eb5cbf08
       </div>
     </div>
   )
