--- conflicted
+++ resolved
@@ -3,13 +3,10 @@
 import "./globals.css";
 import ClientLayout from "./client-layout";
 import { HydrationOverlay } from "@builder.io/react-hydration-overlay";
-<<<<<<< HEAD
 import "@aws-amplify/ui-react/styles.css";
-=======
 import { AccountProvider } from "./contexts/AccountContext"
 import { ThemeProvider } from "./contexts/ThemeContext"
 import { SidebarProvider } from "./contexts/SidebarContext"
->>>>>>> b853065c
 
 const inter = Inter({ subsets: ["latin"] });
 
