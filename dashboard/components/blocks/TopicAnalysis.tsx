"use client";

import React, { useState, useEffect } from 'react';
import { ReportBlockProps } from './ReportBlock';
import ReportBlock from './ReportBlock';
import { Card, CardContent, CardHeader, CardTitle } from '@/components/ui/card';
import { Badge } from '@/components/ui/badge';
import { Button } from '@/components/ui/button';
import { Accordion, AccordionContent, AccordionItem, AccordionTrigger } from '@/components/ui/accordion';
import { Collapsible, CollapsibleContent, CollapsibleTrigger } from '@/components/ui/collapsible';
import { ChevronDown, ChevronUp, ChevronRight, Eye, EyeOff, MessagesSquare, Microscope, FileText } from 'lucide-react';
import * as yaml from 'js-yaml';
import { PieChart, Pie, Cell, Tooltip, Label, ResponsiveContainer, Sector } from 'recharts';
import { PieSectorDataItem } from 'recharts/types/polar/Pie';
import { TopicAnalysisViewer } from '@/components/diagrams';
import { TemplateVariables } from '@/components/diagrams/topic-analysis-diagram';
import { WordCloud, Word } from '@isoterik/react-word-cloud';
import { 
  formatPreprocessor, 
  formatLLM, 
  formatBERTopic, 
  formatFineTuning 
} from '@/components/diagrams/text-formatting-utils';
import { IdentifierDisplay } from '../ui/identifier-display';
import ReactMarkdown from 'react-markdown';
import remarkGfm from 'remark-gfm';
import remarkBreaks from 'remark-breaks';

interface Identifier {
  id: string;
  name: string;
  url?: string;
}

interface TopicExample {
  id?: Identifier[] | string;
  text: string;
  [key: string]: any; // Allow other properties
}

interface TopicNgram {
  topic_id: number;
  topic_name: string;
  ngram: string;
  c_tf_idf_score: number;
  rank: number;
}

interface TopicStabilityData {
  n_runs: number;
  sample_fraction: number;
  mean_stability: number;
  std_stability?: number;
  per_topic_stability: Record<number, number>;
  methodology: string;
  interpretation: {
    high: string;
    medium: string;
    low: string;
  };
}

interface TopicAnalysisData {
  summary?: string;
  transformed_text_file?: string;
  skipped_files?: string[];
  preprocessing?: {
    method?: string;
    input_file?: string;
    original_input_file?: string;
    content_column?: string;
    sample_size?: number;
    customer_only?: boolean;
    preprocessed_rows?: number;
    steps?: Array<{
      step: number;
      class: string;
      parameters: Record<string, any>;
    }>;
  };
  llm_extraction?: {
    llm_model?: string;
    method?: string;
    prompt_used?: string;
    examples?: TopicExample[];
    llm_provider?: string;
    hit_rate_stats?: {
      total_processed: number;
      successful_extractions: number;
      failed_extractions: number;
      hit_rate_percentage: number;
    };
  };
  bertopic_analysis?: {
    num_topics_requested?: number;
    min_topic_size?: number;
    top_n_words?: number;
    min_ngram?: number;
    max_ngram?: number;
    skip_analysis?: boolean;
  };
  fine_tuning?: {
    use_representation_model?: boolean;
    representation_model_provider?: string;
    representation_model_name?: string;
    system_prompt?: string;
    topics_before?: Array<{
      topic_id: number;
      name: string;
      keywords: string[];
    }>;
    before_after_comparison?: Array<{
      topic_id: number;
      before_keywords: string[];
      before_name: string;
      after_name: string;
      enhanced: boolean;
    }>;
  };
  task_configuration?: {
    task_provided: boolean;
    task_context?: string;
    final_summarization_enabled: boolean;
  };
  final_summarization_configuration?: {
    model: string;
    provider: string;
    custom_prompt_provided: boolean;
    temperature: number;
  };
  final_summary?: string;
  topics?: Array<{
    id: number;
    name: string;
    count: number;
    representation: string;
    keywords: string[];
    examples?: TopicExample[];
  }>;
  visualization_notes?: {
    topics_visualization?: string;
    heatmap_visualization?: string;
    available_files?: string;
  };
  debug_info?: {
    transformed_text_lines_count?: number;
    transformed_text_sample?: string[];
    unique_lines_count?: number;
    repetition_detected?: boolean;
    most_common_lines?: Array<{
      line: string;
      count: number;
    }>;
    error_reading_transformed_file?: string;
  };
  block_title?: string;
  topic_stability?: TopicStabilityData;
  errors?: string[];
}

/**
 * Word Cloud Wrapper Component
 * Separate component to avoid IIFE issues and handle colors properly
 */
const WordCloudWrapper: React.FC<{ words: Word[] }> = ({ words }) => {
  const [colors, setColors] = React.useState<string[]>([]);
  
  React.useEffect(() => {
    // Get computed colors from CSS variables at runtime - use darker variants
    if (typeof window !== 'undefined') {
      const style = getComputedStyle(document.documentElement);
      setColors([
        style.getPropertyValue('--primary-selected').trim() || '#3b82f6',
        style.getPropertyValue('--secondary-selected').trim() || '#ec4899',
        style.getPropertyValue('--accent-selected').trim() || '#8b5cf6',
      ]);
    }
  }, []);
  
  if (colors.length === 0) return null;
  
  return (
    <div className="w-full">
      <WordCloud
        words={words}
        width={1200}
        height={400}
        padding={3}
        spiral="rectangular"
        rotate={() => 0}
        timeInterval={Infinity}
        font="Arial"
        fontSize={(word) => {
          // Use linear scaling with a wider range for more words
          const minSize = 24;
          const maxSize = 96;
          const minValue = Math.min(...words.map(w => w.value));
          const maxValue = Math.max(...words.map(w => w.value));
          const range = maxValue - minValue;
          if (range === 0) return maxSize;
          return minSize + ((word.value - minValue) / range) * (maxSize - minSize);
        }}
        fill={(_, index) => colors[index % colors.length]}
        onWordClick={() => {}} // Add no-op click handler to prevent runtime error
        svgProps={{
          style: {
            width: '100%',
            height: '100%',
            display: 'block',
          },
          viewBox: '0 0 1200 400',
          preserveAspectRatio: 'xMidYMid meet'
        }}
      />
    </div>
  );
};

/**
 * Topic Analysis Report Block Component
 * 
 * Displays a comprehensive topic analysis report with sections for:
 * - Pre-processing
 * - LLM Extraction 
 * - BERTopic Analysis
 * - Fine-tuning
 */

const TopicAnalysis: React.FC<ReportBlockProps> = (props) => {
  const [promptExpanded, setPromptExpanded] = useState(false);
  const [examplesExpanded, setExamplesExpanded] = useState(false);
  const [selectedTopicIndex, setSelectedTopicIndex] = useState<number>(-1);
  const [completeTopicsData, setCompleteTopicsData] = useState<any>(null);
  const [loadingCompleteData, setLoadingCompleteData] = useState(false);

  // Function to fetch complete topics data from attached file
  const fetchCompleteTopicsData = async () => {
    if (loadingCompleteData || completeTopicsData) return;
    
    const topicsCompleteFile = props.attachedFiles?.find(file => 
      file.includes('topics_complete.json')
    );
    
    if (!topicsCompleteFile) {
      console.log('🔍 No topics_complete.json file found in attachedFiles:', props.attachedFiles);
      return;
    }
    
    try {
      setLoadingCompleteData(true);
      console.log('🔍 Fetching complete topics data from:', topicsCompleteFile);
      
      // Import AWS Amplify storage method
      const { downloadData } = await import('aws-amplify/storage');
      
      // Use appropriate bucket based on file path
      const storageOptions = {
        path: topicsCompleteFile,
        options: { bucket: 'reportBlockDetails' }
      };
      
      const downloadResult = await downloadData(storageOptions).result;
      const fileContent = await downloadResult.body.text();
      const completeData = JSON.parse(fileContent);
      
      console.log('🔍 Successfully loaded complete topics data:', {
        totalTopics: completeData.topics?.length || 0,
        hasAnalysisMetadata: !!completeData.analysis_metadata
      });
      
      setCompleteTopicsData(completeData);
    } catch (error) {
      console.error('❌ Failed to fetch complete topics data:', error);
    } finally {
      setLoadingCompleteData(false);
    }
  };
  
  // Debug logging to see what we're receiving
  console.log('🔍 TopicAnalysis component received props:', {
    hasOutput: !!props.output,
    outputKeys: props.output ? Object.keys(props.output) : 'none',
    name: props.name,
    type: props.type,
    hasAttachedFiles: !!props.attachedFiles,
    attachedFilesLength: props.attachedFiles?.length || 0,
    attachedFiles: props.attachedFiles
  });

  if (!props.output) {
    console.log('❌ TopicAnalysis: No output data, showing loading message');
    return (
      <div className="p-4 text-center text-muted-foreground">
        Topic analysis data is loading or not available.
      </div>
    );
  }

  // Parse YAML if output is string, otherwise use as object (legacy support)
  let data: TopicAnalysisData;
  try {
    if (typeof props.output === 'string') {
      // New format: parse YAML string
      data = yaml.load(props.output) as TopicAnalysisData;
    } else {
      // Legacy format: use object directly
      data = props.output as TopicAnalysisData;
    }
    
    // Debug the parsed data structure
    console.log('🔍 TopicAnalysis: Parsed data structure:', {
      dataType: typeof data,
      dataKeys: data ? Object.keys(data) : 'none',
      dataKeysCount: data ? Object.keys(data).length : 0,
      hasTopics: !!(data && data.topics),
      topicsType: data && data.topics ? typeof data.topics : 'none',
      topicsLength: data && data.topics && Array.isArray(data.topics) ? data.topics.length : 'not array'
    });
    
    // Safety check: if the parsed data looks like a massive array-like object, it's probably malformed
    if (data && Object.keys(data).length > 1000) {
      console.error('❌ TopicAnalysis: Parsed data has too many keys, likely malformed YAML:', Object.keys(data).length);
      return (
        <div className="p-4 text-center text-destructive">
          Error: Topic analysis data appears to be malformed (too many keys: {Object.keys(data).length}). Please regenerate the report.
        </div>
      );
    }
    
  } catch (error) {
    console.error('❌ TopicAnalysis: Failed to parse output data:', error);
    return (
      <div className="p-4 text-center text-destructive">
        Error parsing topic analysis data. Please check the report generation.
      </div>
    );
  }
  const preprocessing = data.preprocessing || {};
  const llmExtraction = data.llm_extraction || {};
  const bertopicAnalysis = data.bertopic_analysis || {};
  const fineTuning = data.fine_tuning || {};
  const topics = data.topics || [];
  const errors = data.errors || [];
  const summary = data.summary;
  
  // Debug logging for topics data
  console.log('🔍 TopicAnalysis: Topics data received:', {
    topicsCount: topics.length,
    topicsWithExamples: topics.filter(t => t.examples && t.examples.length > 0).length,
    sampleTopic: topics[0] ? {
      id: topics[0].id,
      name: topics[0].name,
      hasExamples: !!(topics[0].examples && topics[0].examples.length > 0),
      examplesCount: topics[0].examples?.length || 0
    } : 'No topics'
  });

  // Extract configuration summaries for the pipeline diagram
  const getDiagramVariables = (): TemplateVariables => {
    return {
      preprocessor: formatPreprocessor(
        preprocessing.method || 'Standard',
        preprocessing.sample_size
      ),
      LLM: formatLLM(
        llmExtraction.llm_provider || 'LLM',
        llmExtraction.llm_model,
        llmExtraction.prompt_used
      ),
      BERTopic: formatBERTopic({
        minTopicSize: bertopicAnalysis.min_topic_size,
        requestedTopics: bertopicAnalysis.num_topics_requested,
        minNgram: bertopicAnalysis.min_ngram,
        maxNgram: bertopicAnalysis.max_ngram,
        topNWords: bertopicAnalysis.top_n_words,
        discoveredTopics: topics.length
      }),
      finetune: formatFineTuning({
        useRepresentationModel: fineTuning.use_representation_model || false,
        provider: fineTuning.representation_model_provider,
        model: fineTuning.representation_model_name
      })
    };
  };



  return (
    <ReportBlock {...props}>
      {/* Custom Topic Analysis Content */}
      <div className="mt-6 space-y-6">
        {errors.length > 0 && (
          <div className="p-3 bg-destructive/10 border border-destructive/20 rounded-md">
            <h4 className="text-sm font-medium text-destructive mb-1">Errors:</h4>
            <ul className="text-sm text-destructive space-y-1">
              {errors.map((error, i) => (
                <li key={i}>• {error}</li>
              ))}
            </ul>
          </div>
        )}

        {/* Final Summary Section */}
        {data.final_summary && (
          <FinalSummarySection finalSummary={data.final_summary} />
        )}

        {/* Main Topic Analysis Results */}
        <TopicAnalysisResults 
          topics={topics} 
          summary={summary} 
          bertopicAnalysis={bertopicAnalysis}
          completeTopicsData={completeTopicsData}
          loadingCompleteData={loadingCompleteData}
          fetchCompleteTopicsData={fetchCompleteTopicsData}
<<<<<<< HEAD
          attachedFiles={props.attachedFiles || undefined}
=======
          attachedFiles={props.attachedFiles ?? undefined}
>>>>>>> 13be3d01
        />

        {/* Analysis Details Section */}
        <div className="w-full">
          <div className="text-lg font-medium mb-6">
            <div className="flex items-center gap-2">
              <Microscope className="h-5 w-5" />
              Analysis Details
            </div>
          </div>
          <div className="space-y-6 [&>*:last-child]:border-b-0">
            {/* Data Pipeline Section - First collapsible section */}
            <Accordion type="multiple" defaultValue={[]} className="w-full">
              <AccordionItem value="pipeline">
                <AccordionTrigger className="text-base font-medium">
                  <div className="flex items-center gap-2">
                    Data Pipeline
                  </div>
                </AccordionTrigger>
                <AccordionContent>
                  <div className="pt-2">
                    <p className="text-sm text-muted-foreground mb-4">
                      Visual representation of the complete topic analysis pipeline from data preprocessing through final topic discovery.
                    </p>
                    <div className="w-full">
                      <TopicAnalysisViewer 
                        variables={getDiagramVariables()}
                        className="rounded-lg border"
                        viewModeEnabled={true}
                        height={600}
                      />
                    </div>
                  </div>
                </AccordionContent>
              </AccordionItem>
            </Accordion>

            {/* Pre-processing Section */}
            <Accordion type="multiple" defaultValue={[]} className="w-full">
              <AccordionItem value="preprocessing">
                <AccordionTrigger className="text-base font-medium">
                  Pre-processing
                </AccordionTrigger>
                <AccordionContent>
                  <PreprocessingSection preprocessing={preprocessing} />
                </AccordionContent>
              </AccordionItem>
            </Accordion>

            {/* LLM Extraction Section */}
            <Accordion type="multiple" defaultValue={[]} className="w-full">
              <AccordionItem value="llm-extraction">
                <AccordionTrigger className="text-base font-medium">
                  LLM Extraction
                </AccordionTrigger>
                <AccordionContent>
                  <LLMExtractionSection 
                    llmExtraction={llmExtraction}
                    promptExpanded={promptExpanded}
                    setPromptExpanded={setPromptExpanded}
                    examplesExpanded={examplesExpanded}
                    setExamplesExpanded={setExamplesExpanded}
                  />
                </AccordionContent>
              </AccordionItem>
            </Accordion>

            {/* BERTopic Analysis Section */}
            <Accordion type="multiple" defaultValue={[]} className="w-full">
              <AccordionItem value="bertopic">
                <AccordionTrigger className="text-base font-medium">
                  BERTopic Analysis
                </AccordionTrigger>
                <AccordionContent>
                  <BERTopicSection 
                    topics={topics}
                    bertopicAnalysis={bertopicAnalysis}
                    visualizationNotes={data.visualization_notes}
                    attachedFiles={props.attachedFiles || undefined}
                  />
                </AccordionContent>
              </AccordionItem>
            </Accordion>

            {/* Fine-tuning Section */}
            <Accordion type="multiple" defaultValue={[]} className="w-full">
              <AccordionItem value="fine-tuning">
                <AccordionTrigger className="text-base font-medium">
                  Fine-tuning
                </AccordionTrigger>
                <AccordionContent>
                  <FineTuningSection 
                    fineTuning={fineTuning}
                    topics={topics}
                    bertopicAnalysis={bertopicAnalysis}
                  />
                </AccordionContent>
              </AccordionItem>
            </Accordion>

            {/* Topic Stability Section (if available) */}
            {data.topic_stability && (
              <Accordion type="multiple" defaultValue={[]} className="w-full">
                <AccordionItem value="stability">
                  <AccordionTrigger className="text-base font-medium">
                    Topic Stability Assessment
                  </AccordionTrigger>
                  <AccordionContent>
                    <TopicStabilitySection 
                      stabilityData={data.topic_stability}
                      topics={topics}
                    />
                  </AccordionContent>
                </AccordionItem>
              </Accordion>
            )}
          </div>
        </div>
      </div>
    </ReportBlock>
  );
};

/**
 * Helper function to clean topic names by removing prefixes like "0_"
 */
const cleanTopicName = (name: string): string => {
  // Remove prefixes like "0_", "1_", etc., replace underscores, and capitalize
  const cleaned = name.replace(/^\d+_/, '');
  return cleaned
    .replace(/_/g, ' ')
    .replace(/\b\w/g, char => char.toUpperCase());
};

/**
 * Main Topic Analysis Results Section
 * Shows the discovered topics as the primary output
 */
const TopicAnalysisResults: React.FC<{
  topics: Array<{
    id: number;
    name: string;
    count: number;
    representation: string;
    keywords: string[];
    examples?: TopicExample[];
  }>;
  summary?: string;
  bertopicAnalysis?: any;
  completeTopicsData?: any;
  loadingCompleteData?: boolean;
  fetchCompleteTopicsData?: () => void;
  attachedFiles?: string[];
}> = ({ topics, summary, bertopicAnalysis, completeTopicsData, loadingCompleteData, fetchCompleteTopicsData, attachedFiles }) => {
  const [selectedTopicIndex, setSelectedTopicIndex] = useState<number>(-1);

  if (topics.length === 0) {
    return (
      <div className="space-y-4">
        <div className="flex items-center gap-2">
          <MessagesSquare className="h-5 w-5" />
          <h3 className="text-lg font-medium">Topic Analysis Results</h3>
        </div>
        <Card>
          <CardHeader>
            <CardTitle>No Topics Discovered</CardTitle>
          </CardHeader>
          <CardContent>
            <p className="text-sm text-muted-foreground">
              {summary || "The analysis completed, but no distinct topics were found in the data. You could try adjusting the analysis parameters, like 'min_topic_size', or increasing the sample size."}
            </p>
          </CardContent>
        </Card>
      </div>
    );
  }

  return (
    <div className="space-y-4">
      <div className="flex items-center gap-2">
        <MessagesSquare className="h-5 w-5" />
        <h3 className="text-lg font-medium">Topic Analysis Results</h3>
      </div>
      
      <div className="grid grid-cols-1 sm:grid-cols-5 gap-8 items-start">
        <div className="sticky top-4 sm:col-span-2">
          <TopicDistributionChart 
            topics={topics} 
            selectedIndex={selectedTopicIndex}
            onTopicSelect={setSelectedTopicIndex}
          />
        </div>
        
        <div className="sm:col-span-3">
          <Accordion 
            type="single" 
            collapsible 
            className="w-full" 
            value={selectedTopicIndex >= 0 ? `item-${selectedTopicIndex}` : ""}
            onValueChange={(value) => {
              if (value && value !== "") {
                const index = parseInt(value.replace('item-', ''));
                setSelectedTopicIndex(index);
              } else {
                setSelectedTopicIndex(-1);
              }
            }}
          >
            {topics.map((topic, index) => {
              const isSelected = selectedTopicIndex === index;
              
              // Get examples from complete data if available
              const getTopicExamples = () => {
                if (topic.examples && topic.examples.length > 0) {
                  return topic.examples;
                }
                
                if (completeTopicsData?.topics) {
                  const completeTopic = completeTopicsData.topics.find((t: any) => t.id === topic.id);
                  return completeTopic?.examples || [];
                }
                
                return [];
              };
              
              const topicExamples = getTopicExamples();
              
              return (
                <AccordionItem key={topic.id} value={`item-${index}`} className="mb-4">
                  <AccordionTrigger 
                    className={`py-2 px-3 rounded-lg transition-colors ${
                      isSelected ? 'bg-primary text-primary-foreground' : 'hover:bg-muted/50'
                    }`}
                    onClick={() => {
                      // Load complete data when a topic is expanded
                      if ((isSelected || selectedTopicIndex !== index) && fetchCompleteTopicsData) {
                        fetchCompleteTopicsData();
                      }
                    }}
                  >
                    <div className="flex items-center justify-between w-full pr-4">
                      <span className="font-medium text-left">{cleanTopicName(topic.name)}</span>
                      <Badge variant="secondary" className="border-none bg-card font-normal">{topic.count} items</Badge>
                    </div>
                  </AccordionTrigger>
                <AccordionContent>
                  <div className="space-y-4 p-1">
                    {/* Word Cloud and Keywords with c-TF-IDF scores */}
                    <TopicNgramsSection 
                      topicId={topic.id}
                      topicName={topic.name}
                      attachedFiles={attachedFiles}
                    />
                    
                    {loadingCompleteData && (
                      <div className="text-xs text-muted-foreground italic">
                        Loading examples...
                      </div>
                    )}
                    
                    {!loadingCompleteData && topicExamples.length > 0 && (
                      <TopicExamplesSection examples={topicExamples} />
                    )}
                    
                    {!loadingCompleteData && topicExamples.length === 0 && (
                      <div className="text-xs text-muted-foreground italic">
                        No examples available for this topic
                      </div>
                    )}
                  </div>
                </AccordionContent>
              </AccordionItem>
              );
            })}
          </Accordion>
        </div>
      </div>
    </div>
  );
};

/**
 * Topic Examples Section Component
 * Shows representative example texts for a topic with collapsible display
 */
const TopicExamplesSection: React.FC<{
  examples: TopicExample[];
}> = ({ examples }) => {
  if (!examples || examples.length === 0) {
    return null;
  }

  return (
    <div className="space-y-2">
      <div className="flex items-center gap-2 mt-2">
        <h5 className="text-sm font-medium">Examples</h5>
      </div>
      <div className="space-y-2 pl-6">
        {examples.map((example, index) => {
          // Debug: Log the structure of example objects to see what metadata is available
          if (index === 0 && typeof example === 'object') {
            console.log('🔍 TopicAnalysis: Example object structure:', {
              keys: Object.keys(example),
              example: example,
              hasIds: 'ids' in example,
              hasId: 'id' in example,
              hasText: 'text' in example
            });
          }
          
          // Extract text and metadata from object or use as string
          let displayText: string;
          let metadata: any = null;
          
          if (typeof example === 'string') {
            displayText = example;
          } else if (typeof example === 'object' && example !== null) {
            // If it's an object with a 'text' property, extract that
            const exampleObj = example as any;
            if ('text' in exampleObj && typeof exampleObj.text === 'string') {
              displayText = exampleObj.text;
              metadata = exampleObj; // Store the full object for metadata access
            } else {
              // Fallback to stringifying the whole object
              displayText = JSON.stringify(example);
            }
          } else {
            displayText = String(example);
          }
          
          return (
            <div key={index} className="p-2 bg-muted/20 rounded-md border-l-2 border-muted-foreground/40">
              {/* Display identifier/metadata if available */}
              {(metadata?.id || metadata?.ids) && (
                <div className="mb-2">
                  {(() => {
                    let identifierArray: Identifier[] = [];
                    
                    // Check both 'id' and 'ids' fields for backward compatibility
                    const idField = metadata?.id || metadata?.ids;
                    
                    // Handle different formats of the id field
                    if (Array.isArray(idField)) {
                      identifierArray = idField;
                    } else if (typeof idField === 'string') {
                      try {
                        const parsed = JSON.parse(idField);
                        if (Array.isArray(parsed)) {
                          identifierArray = parsed;
                        }
                      } catch (e) {
                        // If parsing fails, treat as a simple string ID
                        identifierArray = [{ id: idField, name: 'ID' }];
                      }
                    }
                    
                    // Only render if we have valid identifiers
                    if (identifierArray.length > 0) {
                      return (
                        <IdentifierDisplay 
                          identifiers={
                            identifierArray.map(identifier => ({
                                name: identifier.name || 'ID',
                                value: identifier.id,
                                url: identifier.url
                            }))
                          }
                          iconSize="sm"
                          textSize="xs"
                        />
                      );
                    }
                    return null;
                  })()}
                </div>
              )}
              <p className="text-sm text-foreground whitespace-pre-wrap break-words">
                {displayText}
              </p>
            </div>
          );
        })}
      </div>
    </div>
  );
};

/**
 * Topic N-grams Section Component
 * Shows complete n-gram list with c-TF-IDF scores for a topic
 */
const TopicNgramsSection: React.FC<{
  topicId: number;
  topicName: string;
  attachedFiles?: string[];
}> = ({ topicId, topicName, attachedFiles }) => {
  const [expanded, setExpanded] = useState(false);
  const [ngrams, setNgrams] = useState<TopicNgram[]>([]);
  const [loading, setLoading] = useState(false);
  const [error, setError] = useState<string | null>(null);
  const [hasFetched, setHasFetched] = useState(false);
  
  // Debug: Log when component renders
  console.log('🎨 TopicNgramsSection rendered for topic:', topicId, topicName, 'attachedFiles:', attachedFiles);
  
  // Fetch and parse CSV with non-blocking parsing
  const fetchNgrams = async () => {
    if (ngrams.length > 0 || loading || hasFetched) return; // Already loaded or loading
    
    setHasFetched(true); // Mark as fetched to prevent multiple calls
    
    // Debug logging
    console.log('🔍 TopicNgramsSection - Fetching n-grams for topic:', topicId, topicName);
    console.log('🔍 attachedFiles:', attachedFiles);
    
    // Find the complete_topic_ngrams.csv file in attachedFiles
    const ngramsFile = attachedFiles?.find(file => 
      file.includes('complete_topic_ngrams.csv')
    );
    
    console.log('🔍 Found ngramsFile:', ngramsFile);
    
    if (!ngramsFile) {
      console.error('❌ N-grams file not found in attachedFiles');
      setError('N-grams data not available');
      setLoading(false);
      return;
    }
    
    try {
      setLoading(true);
      setError(null);
      
      // Import AWS Amplify storage method
      const { downloadData } = await import('aws-amplify/storage');
      
      // Fetch the CSV file from S3
      // Report block files are stored in the reportBlockDetails bucket
      const downloadResult = await downloadData({
        path: ngramsFile,
        options: { bucket: 'reportBlockDetails' }
      }).result;
      
      const csvText = await downloadResult.body.text();
      
      // Parse CSV in a non-blocking way using requestIdleCallback or setTimeout
      const parseCSVAsync = () => {
        return new Promise<TopicNgram[]>((resolve, reject) => {
          try {
            const lines = csvText.split('\n');
            const parsedNgrams: TopicNgram[] = [];
            let currentIndex = 1; // Skip header row
            
            const processChunk = () => {
              const chunkSize = 100; // Process 100 lines at a time
              const endIndex = Math.min(currentIndex + chunkSize, lines.length);
              
              for (let i = currentIndex; i < endIndex; i++) {
                const line = lines[i].trim();
                if (!line) continue;
                
                const values = line.split(',');
                if (values.length >= 5) {
                  const ngramTopicId = parseInt(values[0]);
                  
                  // Only include n-grams for this topic
                  if (ngramTopicId === topicId) {
                    parsedNgrams.push({
                      topic_id: ngramTopicId,
                      topic_name: values[1],
                      ngram: values[2],
                      c_tf_idf_score: parseFloat(values[3]),
                      rank: parseInt(values[4])
                    });
                  }
                }
              }
              
              currentIndex = endIndex;
              
              if (currentIndex < lines.length) {
                // More lines to process, schedule next chunk
                setTimeout(processChunk, 0);
              } else {
                // Done processing
                resolve(parsedNgrams);
              }
            };
            
            // Start processing
            processChunk();
          } catch (err) {
            reject(err);
          }
        });
      };
      
      const parsedNgrams = await parseCSVAsync();
      setNgrams(parsedNgrams);
    } catch (err) {
      console.error('Error fetching n-grams:', err);
      setError(err instanceof Error ? err.message : 'Failed to load n-grams');
    } finally {
      setLoading(false);
    }
  };
  
  // Fetch n-grams when component mounts (but don't block rendering)
  useEffect(() => {
    // Use a small delay to ensure the accordion animation completes first
    const timer = setTimeout(() => {
      fetchNgrams();
    }, 100);
    
    return () => clearTimeout(timer);
    // eslint-disable-next-line react-hooks/exhaustive-deps
  }, []); // Only run once on mount
  
  const handleToggle = () => {
    if (!expanded && ngrams.length === 0 && !loading) {
      fetchNgrams();
    }
    setExpanded(!expanded);
  };
  
  // Display top 10 by default
  const displayNgrams = expanded ? ngrams : ngrams.slice(0, 10);
  const hasMore = ngrams.length > 10;
  
  // Prepare word cloud data (top 100 keywords for visualization)
  const wordCloudWords: Word[] = ngrams.slice(0, 100).map(ngram => ({
    text: ngram.ngram,
    value: ngram.c_tf_idf_score // Use raw scores
  }));
  
  return (
    <div className="space-y-4">
      {/* Word Cloud Visualization */}
      {!loading && !error && wordCloudWords.length > 0 && (
        <WordCloudWrapper words={wordCloudWords} />
      )}
      
      {/* Keywords List */}
      <div className="space-y-2">
        <div className="flex items-center justify-between">
          <h5 className="text-sm font-medium text-muted-foreground">Keywords</h5>
          <span className="text-xs text-muted-foreground">c-TF-IDF</span>
        </div>
        
        {loading && (
          <div className="flex items-center gap-2 text-xs text-muted-foreground italic pl-6">
            <div className="animate-spin h-3 w-3 border-2 border-muted-foreground border-t-transparent rounded-full"></div>
            Loading keywords...
          </div>
        )}
        
        {error && (
          <div className="text-xs text-destructive pl-6">
            {error}
          </div>
        )}
        
        {!loading && !error && displayNgrams.length > 0 && (
          <div className="space-y-1 pl-6">
            {displayNgrams.map((ngram, index) => (
              <div key={index} className="flex items-center justify-between text-xs py-1 px-2 hover:bg-muted/50 rounded">
                <div className="flex items-center gap-2">
                  <span className="text-muted-foreground font-mono w-6">{ngram.rank}</span>
                  <span className="font-medium">{ngram.ngram}</span>
                </div>
                <span 
                  className="text-muted-foreground tabular-nums"
                  title={`c-TF-IDF score: ${ngram.c_tf_idf_score.toFixed(4)}`}
                >
                  {ngram.c_tf_idf_score.toFixed(3)}
                </span>
              </div>
            ))}
            
            {hasMore && (
              <>
                <div className="border-t border-border my-2" />
                <button
                  onClick={handleToggle}
                  className="w-full flex items-center justify-center py-1 text-xs text-muted-foreground hover:text-foreground transition-colors"
                  aria-label={expanded ? "Show less" : `Show all ${ngrams.length} keywords`}
                >
                  {expanded ? (
                    <ChevronUp className="h-4 w-4" />
                  ) : (
                    <ChevronDown className="h-4 w-4" />
                  )}
                </button>
              </>
            )}
          </div>
        )}
        
        {!loading && !error && ngrams.length === 0 && (
          <div className="text-xs text-muted-foreground italic pl-6">
            No keywords available
          </div>
        )}
      </div>
    </div>
  );
};

/**
 * Topic Stability Section Component
 * Shows topic stability metrics from bootstrap sampling
 */
const TopicStabilitySection: React.FC<{
  stabilityData: TopicStabilityData;
  topics: Array<{id: number; name: string}>;
}> = ({ stabilityData, topics }) => {
  // Determine stability level and color
  const getStabilityLevel = (score: number): { level: string; color: string; description: string } => {
    if (score > 0.7) {
      return { 
        level: 'High', 
        color: 'text-green-600 dark:text-green-400',
        description: stabilityData.interpretation.high
      };
    } else if (score >= 0.5) {
      return { 
        level: 'Medium', 
        color: 'text-yellow-600 dark:text-yellow-400',
        description: stabilityData.interpretation.medium
      };
    } else {
      return { 
        level: 'Low', 
        color: 'text-red-600 dark:text-red-400',
        description: stabilityData.interpretation.low
      };
    }
  };
  
  const overallStability = getStabilityLevel(stabilityData.mean_stability);
  
  return (
    <div className="space-y-4 pt-2">
      <Card>
        <CardHeader>
          <CardTitle className="text-base">Overall Stability</CardTitle>
        </CardHeader>
        <CardContent className="space-y-4">
          {/* Overall Stability Score */}
          <div className="flex items-center justify-between">
            <div>
              <div className="flex items-center gap-2">
                <span className="text-2xl font-bold">{(stabilityData.mean_stability * 100).toFixed(1)}%</span>
                <Badge className={overallStability.color} variant="outline">
                  {overallStability.level}
                </Badge>
              </div>
              {/* Only show description for High and Medium stability */}
              {stabilityData.mean_stability >= 0.5 && (
                <p className="text-sm text-muted-foreground mt-1">
                  {overallStability.description}
                </p>
              )}
            </div>
          </div>
          
          {/* Methodology Info */}
          <div className="text-xs text-muted-foreground space-y-1 pt-2 border-t">
            <div><strong>Methodology:</strong> {stabilityData.methodology}</div>
            <div><strong>Bootstrap Runs:</strong> {stabilityData.n_runs}</div>
            <div><strong>Sample Fraction:</strong> {(stabilityData.sample_fraction * 100).toFixed(0)}% per run</div>
          </div>
          
          {/* Per-Topic Stability */}
          {Object.keys(stabilityData.per_topic_stability).length > 0 && (
            <div className="space-y-2 pt-2 border-t">
              <h4 className="text-sm font-medium">Per-Topic Stability</h4>
              <div className="space-y-1">
                {topics.map(topic => {
                  const topicStability = stabilityData.per_topic_stability[topic.id];
                  if (topicStability === undefined) return null;
                  
                  const topicLevel = getStabilityLevel(topicStability);
                  
                  return (
                    <div key={topic.id} className="flex items-center justify-between text-sm py-1 px-2 hover:bg-muted/50 rounded">
                      <span className="font-medium">{topic.name}</span>
                      <div className="flex items-center gap-2">
                        <span className={topicLevel.color}>
                          {(topicStability * 100).toFixed(1)}%
                        </span>
                        <Badge variant="outline" className="text-xs">
                          {topicLevel.level}
                        </Badge>
                      </div>
                    </div>
                  );
                })}
              </div>
            </div>
          )}
        </CardContent>
      </Card>
    </div>
  );
};

/**
 * Preprocessing Section Component
 * Shows programmatic data preparation steps
 */
const PreprocessingSection: React.FC<{
  preprocessing: any;
}> = ({ preprocessing }) => {
  return (
    <div className="space-y-4 pt-2">
      <p className="text-sm text-muted-foreground">
        Programmatic data preparation and filtering steps performed before LLM processing.
      </p>
      
      <div className="grid gap-3">
        {preprocessing.method && (
          <div className="flex items-center gap-2">
            <span className="text-sm font-medium">Transform Method:</span>
            <Badge variant="secondary">{preprocessing.method}</Badge>
          </div>
        )}
        {(preprocessing.input_file || preprocessing.original_input_file) && (
          <div className="flex items-center gap-2">
            <span className="text-sm font-medium">Input File:</span>
            <span className="text-sm text-muted-foreground font-mono">
              {(preprocessing.original_input_file || preprocessing.input_file)?.split('/').pop()}
            </span>
          </div>
        )}
        {preprocessing.preprocessed_rows && (
          <div className="flex items-center gap-2">
            <span className="text-sm font-medium">Preprocessed Rows:</span>
            <Badge variant="outline">{preprocessing.preprocessed_rows.toLocaleString()}</Badge>
          </div>
        )}
        {preprocessing.content_column && (
          <div className="flex items-center gap-2">
            <span className="text-sm font-medium">Content Column:</span>
            <span className="text-sm text-muted-foreground font-mono">
              {preprocessing.content_column}
            </span>
          </div>
        )}
        {preprocessing.sample_size && (
          <div className="flex items-center gap-2">
            <span className="text-sm font-medium">Sample Size:</span>
            <Badge variant="outline">{preprocessing.sample_size}</Badge>
          </div>
        )}
        {typeof preprocessing.customer_only === 'boolean' && (
          <div className="flex items-center gap-2">
            <span className="text-sm font-medium">Customer Only:</span>
            <Badge variant={preprocessing.customer_only ? "default" : "secondary"}>
              {preprocessing.customer_only ? "Yes" : "No"}
            </Badge>
          </div>
        )}
      </div>
      
      {/* Preprocessing Steps */}
      {preprocessing.steps && preprocessing.steps.length > 0 && (
        <div className="space-y-3 mt-4">
          <h4 className="font-medium text-sm">Preprocessing Steps Applied</h4>
          <div className="space-y-2">
            {preprocessing.steps.map((step: { step: number; class: string; parameters: Record<string, any> }, index: number) => (
              <div key={index} className="flex items-center justify-between p-2 border rounded-md bg-muted/20">
                <div className="flex items-center gap-2">
                  <Badge variant="outline" className="text-xs">
                    {step.step}
                  </Badge>
                  <span className="text-sm font-medium">{step.class}</span>
                </div>
                {Object.keys(step.parameters).length > 0 && (
                  <div className="flex flex-wrap gap-1">
                    {Object.entries(step.parameters).map(([key, value]) => (
                      <Badge key={key} variant="secondary" className="text-xs">
                        {key}: {String(value)}
                      </Badge>
                    ))}
                  </div>
                )}
              </div>
            ))}
          </div>
        </div>
      )}
    </div>
  );
};

/**
 * LLM Extraction Hit Rate Chart Component
 * Shows the success rate of LLM extraction as a pie chart
 */
const LLMExtractionHitRateChart: React.FC<{
  hitRateStats: {
    total_processed: number;
    successful_extractions: number;
    failed_extractions: number;
    hit_rate_percentage: number;
  };
}> = ({ hitRateStats }) => {
  // Get the computed CSS custom property values for true/false colors
  const trueColor = React.useMemo(() => {
    if (typeof window !== 'undefined') {
      const style = getComputedStyle(document.documentElement);
      return style.getPropertyValue('--true').trim();
    }
    return 'hsl(142 76% 36%)'; // fallback
  }, []);

  const falseColor = React.useMemo(() => {
    if (typeof window !== 'undefined') {
      const style = getComputedStyle(document.documentElement);
      return style.getPropertyValue('--false').trim();
    }
    return 'hsl(358 75% 59%)'; // fallback
  }, []);

  const chartData = [
    {
      name: "Successful",
      value: hitRateStats.successful_extractions,
      percentage: hitRateStats.hit_rate_percentage,
    },
    {
      name: "Failed", 
      value: hitRateStats.failed_extractions,
      percentage: 100 - hitRateStats.hit_rate_percentage,
    }
  ];

  return (
    <div className="space-y-3">
      <h4 className="font-medium">Extraction Hit Rate</h4>
      <div className="grid grid-cols-1 sm:grid-cols-2 gap-4 items-center">
        <div className="w-full aspect-square max-w-[200px] mx-auto" style={{ pointerEvents: 'none' }}>
          <ResponsiveContainer width="100%" height="100%">
            <PieChart>
              <Pie
                data={chartData}
                dataKey="value"
                nameKey="name"
                innerRadius="50%"
                outerRadius="80%"
                strokeWidth={2}
                stroke="hsl(var(--background))"
                paddingAngle={2}
                onClick={() => {}}
                onMouseEnter={() => {}}
                onMouseLeave={() => {}}
              >
                <Cell fill={trueColor} style={{ outline: 'none', cursor: 'default' }} />
                <Cell fill={falseColor} style={{ outline: 'none', cursor: 'default' }} />
                <Label
                  content={({ viewBox }) => {
                    if (viewBox && "cx" in viewBox && "cy" in viewBox) {
                      return (
                        <text
                          x={viewBox.cx}
                          y={viewBox.cy}
                          textAnchor="middle"
                          dominantBaseline="middle"
                        >
                          <tspan
                            x={viewBox.cx}
                            y={viewBox.cy}
                            className="fill-foreground text-2xl font-bold"
                          >
                            {hitRateStats.hit_rate_percentage}%
                          </tspan>
                        </text>
                      );
                    }
                    return null;
                  }}
                  position="center"
                />
              </Pie>
            </PieChart>
          </ResponsiveContainer>
        </div>
        
        <div className="space-y-2">
          <div className="flex items-center justify-between">
            <div className="flex items-center gap-2">
              <div className="w-3 h-3 rounded-full bg-true"></div>
              <span className="text-sm font-medium">Successful</span>
            </div>
            <span className="text-sm text-muted-foreground">
              {hitRateStats.successful_extractions} items
            </span>
          </div>
          <div className="flex items-center justify-between">
            <div className="flex items-center gap-2">
              <div className="w-3 h-3 rounded-full bg-false"></div>
              <span className="text-sm font-medium">Failed</span>
            </div>
            <span className="text-sm text-muted-foreground">
              {hitRateStats.failed_extractions} items
            </span>
          </div>
          <div className="pt-2 border-t">
            <div className="flex items-center justify-between">
              <span className="text-sm font-medium">Total Processed</span>
              <span className="text-sm text-muted-foreground">
                {hitRateStats.total_processed} items
              </span>
            </div>
          </div>
        </div>
      </div>
    </div>
  );
};

/**
 * LLM Extraction Section Component
 * Displays the prompt and extracted examples with collapsible/expandable sections
 */
const LLMExtractionSection: React.FC<{
  llmExtraction: any;
  promptExpanded: boolean;
  setPromptExpanded: (expanded: boolean) => void;
  examplesExpanded: boolean;
  setExamplesExpanded: (expanded: boolean) => void;
}> = ({ llmExtraction, promptExpanded, setPromptExpanded, examplesExpanded, setExamplesExpanded }) => {
  const [selectedExamples, setSelectedExamples] = useState<Set<number>>(new Set());
  const [showAllExamples, setShowAllExamples] = useState(false);
  
  const examples = llmExtraction.examples || [];
  const displayedExamples = showAllExamples ? examples : examples.slice(0, 20);
  
  const toggleExampleSelection = (index: number) => {
    const newSelection = new Set(selectedExamples);
    if (newSelection.has(index)) {
      newSelection.delete(index);
    } else {
      newSelection.add(index);
    }
    setSelectedExamples(newSelection);
  };

  return (
    <div className="space-y-4 pt-2">
      <p className="text-sm text-muted-foreground">
        LLM-powered text extraction and transformation using structured prompts.
      </p>
      
      {/* Model Info */}
      <div className="space-y-2">
        {llmExtraction.llm_provider && (
          <div className="flex items-center gap-2">
            <span className="text-sm font-medium">Provider:</span>
            <div className="px-2 py-1 text-xs bg-card rounded">
              {llmExtraction.llm_provider}
            </div>
          </div>
        )}
        {llmExtraction.llm_model && (
          <div className="flex items-center gap-2">
            <span className="text-sm font-medium">Model:</span>
            <div className="px-2 py-1 text-xs bg-card rounded">
              {llmExtraction.llm_model}
            </div>
          </div>
        )}
      </div>

      {/* Extraction Prompt Section */}
      {llmExtraction.prompt_used && (
        <div className="space-y-2">
          <div className="flex items-center gap-2">
            <span className="text-sm font-medium">Extraction Prompt:</span>
            <div className="px-2 py-1 text-xs bg-card rounded">
              {llmExtraction.prompt_used.length} chars
            </div>
          </div>
          <Collapsible open={promptExpanded} onOpenChange={setPromptExpanded}>
            <CollapsibleTrigger asChild>
              <Button 
                variant="ghost" 
                size="sm"
                className="justify-start gap-2 p-0 h-auto font-normal"
              >
                {promptExpanded ? (
                  <ChevronDown className="h-4 w-4" />
                ) : (
                  <ChevronRight className="h-4 w-4" />
                )}
                <span className="text-sm text-muted-foreground">Show prompt</span>
              </Button>
            </CollapsibleTrigger>
            <CollapsibleContent>
              <div className="mt-2">
                <pre className="text-xs bg-muted p-3 rounded overflow-x-auto whitespace-pre-wrap">
                  {llmExtraction.prompt_used}
                </pre>
              </div>
            </CollapsibleContent>
          </Collapsible>
        </div>
      )}

      {/* Hit Rate Section */}
      {llmExtraction.hit_rate_stats && (
        <>
          {llmExtraction.hit_rate_stats.total_processed > 0 ? (
            <LLMExtractionHitRateChart hitRateStats={llmExtraction.hit_rate_stats} />
          ) : (
            <div className="space-y-3">
              <h4 className="font-medium">Extraction Hit Rate</h4>
              <div className="p-3 bg-muted/20 rounded-md border-l-2 border-primary/20">
                <div className="flex items-center gap-2 mb-2">
                  <div className="w-3 h-3 rounded-full bg-primary"></div>
                  <span className="text-sm font-medium">Using Cached Results</span>
                </div>
                <p className="text-sm text-muted-foreground">
                  This analysis used previously processed data for faster results. 
                  Hit rate statistics are only available when processing fresh data.
                </p>
              </div>
            </div>
          )}
        </>
      )}

      {/* Examples Section */}
      {examples.length > 0 && (
        <div className="space-y-3">
          <div className="flex items-center justify-between">
            <h4 className="font-medium">Extraction Examples</h4>
            <div className="flex items-center gap-2">
              {selectedExamples.size > 0 && (
                <Button
                  variant="outline"
                  size="sm"
                  onClick={() => setSelectedExamples(new Set())}
                >
                  Clear ({selectedExamples.size})
                </Button>
              )}
              {examples.length > 20 && (
                <Button
                  variant="ghost"
                  size="sm"
                  onClick={() => setShowAllExamples(!showAllExamples)}
                >
                  {showAllExamples ? `Show Less` : `Show All (${examples.length})`}
                </Button>
              )}
            </div>
          </div>
          
          <div className="grid gap-2">
            {displayedExamples.map((example: TopicExample, index: number) => {
              const isSelected = selectedExamples.has(index);
              const actualIndex = showAllExamples ? index : (index < 20 ? index : examples.indexOf(example));
              
              return (
                <ExampleCard
                  key={actualIndex}
                  example={example}
                  index={actualIndex + 1}
                  isSelected={isSelected}
                  onToggle={() => toggleExampleSelection(actualIndex)}
                />
              );
            })}
          </div>
          
          {!showAllExamples && examples.length > 20 && (
            <div className="text-center text-sm text-muted-foreground">
              Showing 20 of {examples.length} examples
            </div>
          )}
        </div>
      )}
    </div>
  );
};

/**
 * Individual Example Card Component
 * Compact display with click to expand, defensive design for long content
 */
const ExampleCard: React.FC<{
  example: TopicExample;
  index: number;
  isSelected: boolean;
  onToggle: () => void;
}> = ({ example, index, isSelected, onToggle }) => {
  const [expanded, setExpanded] = useState(false);
  const maxPreviewLength = 120;
  
  // Extract text and metadata from object or use as string
  let safeExample: string;
  let metadata: any = null;
  
  if (typeof example === 'string') {
    safeExample = example;
  } else if (typeof example === 'object' && example !== null) {
    // If it's an object with a 'text' property, extract that
    const exampleObj = example as any;
    if ('text' in exampleObj && typeof exampleObj.text === 'string') {
      safeExample = exampleObj.text;
      metadata = exampleObj; // Store the full object for metadata access
    } else {
      // Fallback to stringifying the whole object
      safeExample = JSON.stringify(example);
    }
  } else {
    safeExample = String(example);
  }
  
  const isLong = safeExample.length > maxPreviewLength;
  const displayText = expanded || !isLong ? safeExample : `${safeExample.slice(0, maxPreviewLength)}...`;

  // Safely parse the ID field if it's a string
  let parsedId: Identifier[] | null = null;
  if (metadata?.id) {
    if (Array.isArray(metadata.id)) {
      parsedId = metadata.id;
    } else if (typeof metadata.id === 'string') {
      try {
        const parsed = JSON.parse(metadata.id);
        if (Array.isArray(parsed)) {
          parsedId = parsed;
        }
      } catch (e) {
        // Not a valid JSON string, so we can't parse it.
        // It will be handled as a plain string below.
      }
    }
  }

  return (
    <div
      className={`p-3 bg-card rounded cursor-pointer transition-colors ${
        isSelected 
          ? 'bg-primary/5' 
          : 'hover:bg-muted/20'
      }`}
      onClick={onToggle}
    >
      <div className="flex items-start justify-between mb-2">
        <div className="flex flex-wrap items-center gap-2">
          <span className="text-xs font-mono text-muted-foreground">#{index}</span>
          {/* Display identifier if available */}
          {parsedId ? (
            parsedId.map((identifier: Identifier) => (
              identifier.url ? (
                <a 
                  href={identifier.url} 
                  target="_blank" 
                  rel="noopener noreferrer" 
                  key={identifier.id} 
                  onClick={(e) => e.stopPropagation()}
                  className="text-xs font-mono bg-muted px-1 py-0.5 rounded text-muted-foreground hover:bg-primary/20 hover:text-primary-foreground"
                >
                  {identifier.name}: {identifier.id}
                </a>
              ) : (
                <span key={identifier.id} className="text-xs font-mono bg-muted px-1 py-0.5 rounded text-muted-foreground">
                  {identifier.name}: {identifier.id}
                </span>
              )
            ))
          ) : metadata?.id ? (
            <span className="text-xs font-mono bg-muted px-1 py-0.5 rounded text-muted-foreground">
              ID: {String(metadata.id)}
            </span>
          ) : null}
        </div>
        <div className="flex items-center gap-1">
          {safeExample.length > maxPreviewLength && (
            <Button
              variant="ghost"
              size="sm"
              className="h-6 px-2 text-xs"
              onClick={(e) => {
                e.stopPropagation();
                setExpanded(!expanded);
              }}
            >
              {expanded ? <EyeOff className="h-3 w-3" /> : <Eye className="h-3 w-3" />}
            </Button>
          )}
          <span className="text-xs text-muted-foreground">
            {safeExample.length} chars
          </span>
        </div>
      </div>
      <div className="text-sm font-mono text-foreground whitespace-pre-wrap break-words">
        {displayText}
      </div>
    </div>
  );
};

/**
 * BERTopic Analysis Section Component
 * Displays topics and visualization information
 */
const BERTopicSection: React.FC<{
  topics: Array<{
    id: number;
    name: string;
    count: number;
    representation: string;
    keywords: string[];
    examples?: TopicExample[];
  }>;
  bertopicAnalysis: any;
  visualizationNotes?: {
    topics_visualization?: string;
    heatmap_visualization?: string;
    available_files?: string;
  };
  attachedFiles?: string[];
}> = ({ topics, bertopicAnalysis, visualizationNotes, attachedFiles }) => {
  return (
    <div className="space-y-4 pt-2">
      <p className="text-sm text-muted-foreground">
        Automated topic discovery and clustering using BERTopic.
      </p>
      
      {/* BERTopic Configuration */}
      <div className="grid gap-2">
        {bertopicAnalysis.min_topic_size && (
          <div className="flex items-center gap-2">
            <span className="text-sm font-medium">Min Topic Size:</span>
            <div className="px-2 py-1 text-xs bg-card rounded">{bertopicAnalysis.min_topic_size}</div>
          </div>
        )}
        {bertopicAnalysis.num_topics_requested && (
          <div className="flex items-center gap-2">
            <span className="text-sm font-medium">Requested Topics:</span>
            <div className="px-2 py-1 text-xs bg-card rounded">{bertopicAnalysis.num_topics_requested}</div>
          </div>
        )}
        {bertopicAnalysis.top_n_words && (
          <div className="flex items-center gap-2">
            <span className="text-sm font-medium">Top Words:</span>
            <div className="px-2 py-1 text-xs bg-card rounded">{bertopicAnalysis.top_n_words}</div>
          </div>
        )}
        {bertopicAnalysis.min_ngram && bertopicAnalysis.max_ngram && (
          <div className="flex items-center gap-2">
            <span className="text-sm font-medium">N-gram Range:</span>
            <div className="px-2 py-1 text-xs bg-card rounded">{bertopicAnalysis.min_ngram}-{bertopicAnalysis.max_ngram}</div>
          </div>
        )}
      </div>
      
      {topics.length > 0 ? (
        <div className="space-y-3">
          <h4 className="font-medium">Discovered Topics ({topics.length})</h4>
          <div className="grid gap-3">
            {topics.map((topic) => (
              <div key={topic.id} className="p-3 bg-card rounded">
                <div className="flex items-center justify-between mb-2">
                  <h5 className="font-medium">Topic {topic.id}</h5>
                  <span className="text-sm text-muted-foreground">{topic.count} items</span>
                </div>
                {topic.keywords && topic.keywords.length > 0 && (
                  <div className="flex flex-wrap gap-1">
                    {topic.keywords.slice(0, bertopicAnalysis?.top_n_words || 8).map((keyword, i) => (
                      <Badge key={i} variant="outline" className="text-xs">
                        {keyword}
                      </Badge>
                    ))}
                  </div>
                )}
              </div>
            ))}
          </div>
        </div>
      ) : (
        <div className="text-center py-8 text-muted-foreground">
          No topics were discovered in the analysis.
        </div>
      )}
      
      {visualizationNotes && (
        <div className="p-3 bg-muted/30 rounded-md">
          <h5 className="font-medium mb-2">Visualization Status</h5>
          <div className="space-y-1 text-sm">
            {visualizationNotes.topics_visualization && (
              <div>• Topics: {visualizationNotes.topics_visualization}</div>
            )}
            {visualizationNotes.heatmap_visualization && (
              <div>• Heatmap: {visualizationNotes.heatmap_visualization}</div>
            )}
            {visualizationNotes.available_files && (
              <div>• Files: {visualizationNotes.available_files}</div>
            )}
          </div>
        </div>
      )}
      
      {attachedFiles && attachedFiles.length > 0 && (
        <div className="space-y-2">
          <h5 className="font-medium">Generated Files</h5>
          <div className="grid gap-1">
            {attachedFiles.map((file, i) => (
              <div key={i} className="text-sm text-muted-foreground">
                📎 {file}
              </div>
            ))}
          </div>
        </div>
      )}
    </div>
  );
};

/**
 * Fine-tuning Section Component  
 * Displays representation model configuration and topic refinement
 */
const FineTuningSection: React.FC<{
  fineTuning: any;
  topics: Array<{
    id: number;
    name: string;
    count: number;
    representation: string;
    keywords: string[];
    examples?: TopicExample[];
  }>;
  bertopicAnalysis?: any;
}> = ({ fineTuning, topics, bertopicAnalysis }) => {

  return (
    <div className="space-y-4 pt-2">
      <p className="text-sm text-muted-foreground">
        LLM-powered topic naming and representation refinement.
      </p>
      
      {fineTuning.use_representation_model && fineTuning.representation_model_provider && (
        <div className="space-y-2">
          <h4 className="font-medium">Representation Model</h4>
          <div className="space-y-2">
            <div className="flex items-center gap-2">
              <span className="text-sm font-medium">Provider:</span>
              <div className="px-2 py-1 text-xs bg-card rounded">{fineTuning.representation_model_provider}</div>
            </div>
            {fineTuning.representation_model_name && (
              <div className="flex items-center gap-2">
                <span className="text-sm font-medium">Model:</span>
                <div className="px-2 py-1 text-xs bg-card rounded">{fineTuning.representation_model_name}</div>
              </div>
            )}
          </div>
        </div>
      )}
      
      {fineTuning.before_after_comparison && fineTuning.before_after_comparison.length > 0 && (
        <div className="space-y-3">
          <h4 className="font-medium">Before & After Fine-tuning Comparison</h4>
          <p className="text-sm text-muted-foreground">
            See how the LLM transformed keyword-based topic names into human-readable labels.
          </p>
          <div className="grid gap-3">
            {fineTuning.before_after_comparison.map((comparison: any) => {
              const afterTopic = topics.find(t => t.id === comparison.topic_id);
              if (!afterTopic) return null;
              
              return (
                <div key={comparison.topic_id} className="border rounded-lg p-4 bg-card">
                  <div className="flex items-center justify-between mb-3">
                    <div className="flex items-center gap-2">
                      <span className="font-medium">Topic {comparison.topic_id}</span>
                      <Badge variant="outline" className="text-xs">
                        {afterTopic.count} items
                      </Badge>
                    </div>
                  </div>
                  
                  <div className="grid md:grid-cols-2 gap-4">
                    {/* Before (Original Keywords) */}
                    <div className="space-y-2">
                      <div className="flex items-center gap-2">
                        <span className="text-sm font-medium text-muted-foreground">Before</span>
                      </div>
                      <div className="space-y-2">
                        <h5 className="text-xs font-medium text-muted-foreground uppercase tracking-wide">Original Keywords</h5>
                        <div className="p-3 bg-muted/30 rounded border-l-2 border-primary/20">
                          <div className="flex flex-wrap gap-1">
                            {comparison.before_keywords.slice(0, bertopicAnalysis?.top_n_words || 8).map((keyword: string, i: number) => (
                              <Badge key={i} variant="outline" className="text-xs">
                                {keyword}
                              </Badge>
                            ))}
                          </div>
                        </div>
                      </div>
                    </div>
                    
                    {/* After (LLM Refined) */}
                    <div className="space-y-2">
                      <div className="flex items-center gap-2">
                        <span className="text-sm font-medium text-muted-foreground">After</span>
                      </div>
                      <div className="space-y-2">
                        <h5 className="text-xs font-medium text-muted-foreground uppercase tracking-wide">LLM Refined</h5>
                        <div className="p-3 bg-primary/5 rounded border-l-2 border-primary/20">
                          <p className="text-sm font-medium">
                            {comparison.after_name}
                          </p>
                        </div>
                      </div>
                    </div>
                  </div>
                </div>
              );
            })}
          </div>
        </div>
      )}

      {/* Fallback: Show only refined names if no before/after comparison data */}
      {(!fineTuning.before_after_comparison || fineTuning.before_after_comparison.length === 0) && topics.length > 0 && fineTuning.use_representation_model && (
        <div className="space-y-3">
          <h4 className="font-medium">Refined Topic Names</h4>
          <div className="grid gap-2">
            {topics.map((topic) => (
              <div key={topic.id} className="flex items-center justify-between p-2 bg-card rounded">
                <div>
                  <span className="font-medium">Topic {topic.id}</span>
                </div>
                <span className="text-sm text-muted-foreground">{topic.count}</span>
              </div>
            ))}
          </div>
        </div>
      )}
      
      {!fineTuning.use_representation_model && (
        <div className="text-center py-8 text-muted-foreground">
          No representation model was used for topic refinement.
        </div>
      )}
    </div>
  );
};

/**
 * Topic Distribution Chart Component
 * Displays a pie chart for topic distribution
 */
const TopicDistributionChart: React.FC<{
  topics: Array<{
    id: number;
    name: string;
    count: number;
  }>;
  selectedIndex: number;
  onTopicSelect: (index: number) => void;
}> = ({ topics, selectedIndex, onTopicSelect }) => {
  const chartData = topics.map(topic => ({
    name: cleanTopicName(topic.name),
    value: topic.count,
  }));

  const handlePieClick = (data: any, index: number) => {
    // Toggle selection - if clicking the same segment, deselect it
    if (selectedIndex === index) {
      onTopicSelect(-1);
    } else {
      onTopicSelect(index);
    }
  };

  return (
    <div className="w-full mx-auto aspect-square">
      <ResponsiveContainer width="100%" height="100%">
        <PieChart>
          <Pie
            data={chartData}
            dataKey="value"
            nameKey="name"
            innerRadius="60%"
            outerRadius="80%"
            strokeWidth={2}
            stroke="hsl(var(--background))"
            paddingAngle={2}
            activeIndex={selectedIndex >= 0 ? selectedIndex : undefined}
            activeShape={({
              outerRadius = 0,
              ...props
            }: PieSectorDataItem) => (
              <Sector {...props} outerRadius={outerRadius + 20} />
            )}
            onClick={handlePieClick}
          >
            {chartData.map((entry, index) => (
              <Cell 
                key={`cell-${index}`} 
                fill={`var(--chart-${(index % 7) + 1})`}
                style={{ cursor: 'pointer', outline: 'none' }}
              />
            ))}
            <Label
              content={({ viewBox }) => {
                if (viewBox && "cx" in viewBox && "cy" in viewBox) {
                  return (
                    <text
                      x={viewBox.cx}
                      y={viewBox.cy}
                      textAnchor="middle"
                      dominantBaseline="middle"
                    >
                      <tspan
                        x={viewBox.cx}
                        y={viewBox.cy}
                        className="fill-foreground text-3xl font-bold"
                      >
                        {topics.length.toLocaleString()}
                      </tspan>
                      <tspan
                        x={viewBox.cx}
                        y={(viewBox.cy || 0) + 24}
                        className="fill-muted-foreground"
                      >
                        Topics
                      </tspan>
                    </text>
                  );
                }
                return null;
              }}
              position="center"
            />
          </Pie>
        </PieChart>
      </ResponsiveContainer>
    </div>
  );
};

/**
 * Final Summary Section Component
 * Displays the task-based final summary as a clean introduction
 */
const FinalSummarySection: React.FC<{
  finalSummary: string;
}> = ({ finalSummary }) => {
  return (
    <div className="prose prose-sm max-w-none prose-headings:text-foreground prose-p:text-foreground prose-strong:text-foreground prose-code:text-foreground prose-pre:bg-muted prose-pre:text-foreground">
      <ReactMarkdown
        remarkPlugins={[remarkGfm, remarkBreaks]}
        components={{
          p: ({ children }) => <p className="mb-3 last:mb-0">{children}</p>,
          ul: ({ children }) => <ul className="mb-3 ml-4 list-disc">{children}</ul>,
          ol: ({ children }) => <ol className="mb-3 ml-4 list-decimal">{children}</ol>,
          li: ({ children }) => <li className="mb-1">{children}</li>,
          h1: ({ children }) => <h1 className="text-lg font-semibold mb-3 text-foreground">{children}</h1>,
          h2: ({ children }) => <h2 className="text-base font-semibold mb-2 text-foreground">{children}</h2>,
          h3: ({ children }) => <h3 className="text-sm font-medium mb-2 text-foreground">{children}</h3>,
          blockquote: ({ children }) => <blockquote className="border-l-4 border-muted-foreground/20 pl-4 italic text-muted-foreground">{children}</blockquote>,
          code: ({ children }) => <code className="bg-muted px-1 py-0.5 rounded text-sm">{children}</code>,
          pre: ({ children }) => <pre className="bg-muted p-3 rounded overflow-x-auto">{children}</pre>,
        }}
      >
        {finalSummary}
      </ReactMarkdown>
    </div>
  );
};

// Set the blockClass property for the registry
(TopicAnalysis as any).blockClass = 'TopicAnalysis';

export default TopicAnalysis; <|MERGE_RESOLUTION|>--- conflicted
+++ resolved
@@ -413,11 +413,7 @@
           completeTopicsData={completeTopicsData}
           loadingCompleteData={loadingCompleteData}
           fetchCompleteTopicsData={fetchCompleteTopicsData}
-<<<<<<< HEAD
-          attachedFiles={props.attachedFiles || undefined}
-=======
-          attachedFiles={props.attachedFiles ?? undefined}
->>>>>>> 13be3d01
+          attachedFiles={props.attachedFiles}
         />
 
         {/* Analysis Details Section */}
