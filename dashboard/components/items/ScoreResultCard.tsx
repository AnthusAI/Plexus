import * as React from 'react'
import Link from 'next/link';
import { Card, CardContent, CardHeader } from '@/components/ui/card'
import { MoreHorizontal, X, Square, Columns2, Box, ListChecks, ListCheck, FileText, Target, MessageSquareMore, View, Files, AlertTriangle } from 'lucide-react'
import * as DropdownMenu from '@radix-ui/react-dropdown-menu'
import { cn } from '@/lib/utils'
import { CardButton } from '@/components/CardButton'
import { Badge } from '@/components/ui/badge'
import { Timestamp } from '@/components/ui/timestamp'
import ReactMarkdown from 'react-markdown'
import remarkGfm from 'remark-gfm'
import remarkBreaks from 'remark-breaks'
import { IdentifierDisplay } from '@/components/ui/identifier-display'
import { ScoreResultTrace } from '@/components/ui/score-result-trace'
import FileContentViewer from '@/components/ui/FileContentViewer'
import { getDashboardUrl } from '@/utils/plexus-links';
<<<<<<< HEAD
import { useTranslations } from '@/app/contexts/TranslationContext';
=======
import { downloadData } from 'aws-amplify/storage';
>>>>>>> d1ceaf74
import {
  Accordion,
  AccordionContent,
  AccordionItem,
  AccordionTrigger,
} from "@/components/ui/accordion"

// Interface for score result data
export interface ScoreResultData {
  id: string
  value: string
  explanation?: string
  confidence?: number | null
  itemId: string
  accountId: string
  scorecardId: string
  scoreId: string
  code?: string // HTTP response code (e.g., "200", "404", "500")
  trace?: any | null
  attachments?: string[] | null
  scorecard?: {
    id: string
    name: string
    externalId?: string
  }
  score?: {
    id: string
    name: string
    externalId?: string
  }
  updatedAt?: string
  createdAt?: string
}

interface ScoreResultCardProps extends React.HTMLAttributes<HTMLDivElement> {
  scoreResult: ScoreResultData
  isFullWidth?: boolean
  onToggleFullWidth?: () => void
  onClose?: () => void
  skeletonMode?: boolean
  naturalHeight?: boolean
  errorCode?: string | null
  errorMessage?: string | null
}

const ScoreResultCard = React.forwardRef<HTMLDivElement, ScoreResultCardProps>(({ 
  scoreResult,
  isFullWidth = false,
  onToggleFullWidth,
  onClose,
  skeletonMode = false,
  naturalHeight = false,
  errorCode = null,
  errorMessage = null,
  className, 
  ...props 
}, ref) => {
  const t = useTranslations('items');
  
  React.useEffect(() => {
    console.log('[ScoreResultCard] Received scoreResult:', scoreResult);
    if (scoreResult) {
      console.log('[ScoreResultCard] scoreResult.attachments:', scoreResult.attachments);
      console.log('[ScoreResultCard] scoreResult.trace:', scoreResult.trace);
    }
  }, [scoreResult]);

  // Extract error information from the score result - same logic as ItemScoreResults
  const errorInfo = React.useMemo(() => {
    
    const hasError = scoreResult.code?.match(/\b([4-5]\d{2})\b/);

    if (!hasError) {
      return { hasError: false, errorCode: null, errorMessage: null };
    }

    // Use provided props if available, otherwise use detected values
    return { 
      hasError: true, 
      errorCode: scoreResult.code, 
      errorMessage: 'Oops!'
    };
  }, [scoreResult.code, errorCode, errorMessage]);

  const [isNarrowViewport, setIsNarrowViewport] = React.useState(false)
  const [traceData, setTraceData] = React.useState<any>(null)

  React.useEffect(() => {
    const checkViewportWidth = () => {
      setIsNarrowViewport(window.innerWidth < 640)
    }

    checkViewportWidth()
    window.addEventListener('resize', checkViewportWidth)
    return () => window.removeEventListener('resize', checkViewportWidth)
  }, [])

  const getFileName = (filePath: string) => {
    return filePath.split('/').pop() || filePath;
  }

  // Check for trace.json file and load its content
  const traceJsonPath = React.useMemo(() => {
    if (!scoreResult.attachments) return null;
    return scoreResult.attachments.find(path => 
      getFileName(path).toLowerCase() === 'trace.json'
    ) || null;
  }, [scoreResult.attachments]);

  // Load trace data from trace.json file
  React.useEffect(() => {
    console.log('[ScoreResultCard] traceJsonPath:', traceJsonPath);
    
    if (traceJsonPath) {
      const fetchTraceData = async () => {
        try {
          console.log('[ScoreResultCard] Fetching trace.json content from:', traceJsonPath);
          
          // Determine which storage bucket to use based on file path
          let storageOptions: { path: string; options?: { bucket?: string } } = { path: traceJsonPath };
          
          if (traceJsonPath.startsWith('scoreresults/')) {
            // Score result files are stored in the scoreResultAttachments bucket
            storageOptions = {
              path: traceJsonPath,
              options: { bucket: 'scoreResultAttachments' }
            };
          } else if (traceJsonPath.startsWith('reportblocks/')) {
            // Report block files are stored in the reportBlockDetails bucket
            storageOptions = {
              path: traceJsonPath,
              options: { bucket: 'reportBlockDetails' }
            };
          } else if (traceJsonPath.startsWith('attachments/')) {
            // These files are in the default attachments bucket
            storageOptions = { path: traceJsonPath };
          }
          
          const downloadResult = await downloadData(storageOptions).result;
          const fileText = await downloadResult.body.text();
          
          console.log('[ScoreResultCard] Raw trace.json content:', fileText);
          
          // Parse the JSON content
          const parsedTraceData = JSON.parse(fileText);
          console.log('[ScoreResultCard] Parsed trace data:', parsedTraceData);
          
          setTraceData(parsedTraceData);
        } catch (error) {
          console.error('[ScoreResultCard] Error fetching trace.json:', error);
          // Fallback to existing trace data if file fetch fails
          console.log('[ScoreResultCard] Falling back to scoreResult.trace:', scoreResult.trace);
          setTraceData(scoreResult.trace || null);
        }
      };
      
      fetchTraceData();
    } else {
      console.log('[ScoreResultCard] No trace.json found, setting traceData to null');
      setTraceData(null);
    }
  }, [traceJsonPath]);

  return (
    <Card className={`rounded-none sm:rounded-lg ${naturalHeight ? 'min-h-screen' : 'h-full'} flex flex-col bg-card border-none`} ref={ref} {...props}>
      <CardHeader className="flex-shrink-0 flex flex-row items-start justify-between py-4 px-4 sm:px-3 space-y-0">
        <div>
          <div className="flex items-center gap-1">
            <Box className="h-4 w-4 flex-shrink-0 text-muted-foreground" />
            <h2 className="text-xl text-muted-foreground font-semibold">{t('scoreResultDetails')}</h2>
          </div>
          <div className="mt-1 space-y-1">
            <IdentifierDisplay 
              externalId={scoreResult.id}
              iconSize="md"
              textSize="sm"
              skeletonMode={skeletonMode}
              displayMode="full"
            />
            <div className="text-sm text-muted-foreground">
              <Timestamp 
                time={scoreResult.updatedAt || scoreResult.createdAt || new Date().toISOString()} 
                variant="relative" 
                className="text-xs" 
                skeletonMode={skeletonMode} 
              />
            </div>
            {scoreResult.createdAt && scoreResult.updatedAt && (
              <Timestamp 
                time={scoreResult.createdAt} 
                completionTime={scoreResult.updatedAt} 
                variant="elapsed" 
                className="text-xs" 
                skeletonMode={skeletonMode} 
              />
            )}
            
            {/* Scorecard summary */}
            {scoreResult.scorecard && (
              <div className="mt-3">
                <div className="flex items-baseline gap-1 font-semibold text-sm">
                  <ListChecks className="h-4 w-4 flex-shrink-0 text-muted-foreground translate-y-0.5" />
                  <Link href={getDashboardUrl({ recordType: 'scorecard', id: scoreResult.scorecard.id })} passHref legacyBehavior>
                    <a className="text-foreground hover:underline">{scoreResult.scorecard.name}</a>
                  </Link>
                </div>
              </div>
            )}
            
            {/* Score summary */}
            {scoreResult.score && scoreResult.scorecard && (
              <div className="mt-2">
                <div className="flex items-baseline gap-1 text-sm text-muted-foreground">
                  <ListCheck className="h-4 w-4 flex-shrink-0 translate-y-0.5" />
                  <Link href={getDashboardUrl({ recordType: 'score', id: scoreResult.score.id, parentId: scoreResult.scorecard.id })} passHref legacyBehavior>
                     <a className="text-foreground hover:underline">{scoreResult.score.name}</a>
                  </Link>
                </div>
              </div>
            )}
          </div>
        </div>
        <div className="flex items-center space-x-2">
          <DropdownMenu.Root>
            <DropdownMenu.Trigger asChild>
              <CardButton
                icon={MoreHorizontal}
                onClick={() => {}}
                aria-label="More options"
                skeletonMode={skeletonMode}
              />
            </DropdownMenu.Trigger>
            <DropdownMenu.Portal>
              <DropdownMenu.Content align="end" className="min-w-[8rem] overflow-hidden rounded-md border bg-popover p-1 text-popover-foreground shadow-md">
                <DropdownMenu.Item 
                  className="relative flex cursor-default select-none items-center rounded-sm px-2 py-1.5 text-sm outline-none transition-colors focus:bg-accent focus:text-accent-foreground data-[disabled]:pointer-events-none data-[disabled]:opacity-50"
                  onSelect={() => {}}
                >
                  {t('viewRawData')}
                </DropdownMenu.Item>
              </DropdownMenu.Content>
            </DropdownMenu.Portal>
          </DropdownMenu.Root>
          {!isNarrowViewport && onToggleFullWidth && (
            <CardButton
              icon={isFullWidth ? Columns2 : Square}
              onClick={onToggleFullWidth}
              aria-label={isFullWidth ? t('exitFullWidth') : t('fullWidth')}
              skeletonMode={skeletonMode}
            />
          )}
          {onClose && (
            <CardButton
              icon={X}
              onClick={onClose}
              aria-label={t('close')}
              skeletonMode={skeletonMode}
            />
          )}
        </div>
      </CardHeader>
      <CardContent className={`flex-grow px-4 sm:px-3 pb-4 ${naturalHeight ? '' : 'overflow-auto'}`}>
        <div className="space-y-4">

          {/* Value */}
          <div>
<<<<<<< HEAD
            <h3 className="text-sm font-medium text-muted-foreground mb-2">{t('value')}</h3>
=======
            <div className="flex items-center gap-1 mb-2">
              <Target className="h-4 w-4 text-muted-foreground" />
              <h3 className="text-sm font-medium text-muted-foreground">Value</h3>
            </div>
>>>>>>> d1ceaf74
            <div className="flex items-center gap-2">
              <Badge variant="secondary">{scoreResult.value}</Badge>
              {scoreResult.confidence !== null && scoreResult.confidence !== undefined && (
                <span className="text-xs text-muted-foreground">
                  {Math.round((scoreResult.confidence || 0) * 100)}% {t('confidence')}
                </span>
              )}
            </div>
          </div>
          
          {/* Error Indicator */}
          {errorInfo.hasError && (
            <div className="p-4 rounded-md bg-destructive">
              <div className="flex items-center gap-2 mb-2">
                <AlertTriangle className="h-4 w-4 text-attention" />
                <h3 className="text-sm font-medium text-attention">Error {errorInfo.errorCode}</h3>
              </div>
              {errorInfo.errorMessage && (
                <div className="text-sm text-attention">
                  {errorInfo.errorMessage}
                </div>
              )}
            </div>
          )}
          
          {/* Explanation */}
          {scoreResult.explanation && (
            <div>
<<<<<<< HEAD
              <h3 className="text-sm font-medium text-muted-foreground mb-2">{t('explanation')}</h3>
=======
              <div className="flex items-center gap-1 mb-2">
                <MessageSquareMore className="h-4 w-4 text-muted-foreground" />
                <h3 className="text-sm font-medium text-muted-foreground">Explanation</h3>
              </div>
>>>>>>> d1ceaf74
              <div className="prose prose-sm max-w-none prose-headings:text-foreground prose-p:text-foreground prose-strong:text-foreground prose-code:text-foreground prose-pre:bg-muted prose-pre:text-foreground">
                <ReactMarkdown
                  remarkPlugins={[remarkGfm, remarkBreaks]}
                  components={{
                    p: ({ children }) => <p className="mb-3 last:mb-0">{children}</p>,
                    ul: ({ children }) => <ul className="mb-3 ml-4 list-disc">{children}</ul>,
                    ol: ({ children }) => <ol className="mb-3 ml-4 list-decimal">{children}</ol>,
                    li: ({ children }) => <li className="mb-1">{children}</li>,
                    strong: ({ children }) => <strong className="font-semibold text-foreground">{children}</strong>,
                    em: ({ children }) => <em className="italic">{children}</em>,
                    code: ({ children }) => <code className="bg-muted px-1 py-0.5 rounded text-xs font-mono">{children}</code>,
                    pre: ({ children }) => <pre className="bg-muted p-3 rounded overflow-x-auto text-sm">{children}</pre>,
                    h1: ({ children }) => <h1 className="text-lg font-semibold mb-3 text-foreground">{children}</h1>,
                    h2: ({ children }) => <h2 className="text-base font-semibold mb-2 text-foreground">{children}</h2>,
                    h3: ({ children }) => <h3 className="text-sm font-medium mb-2 text-foreground">{children}</h3>,
                    blockquote: ({ children }) => <blockquote className="border-l-4 border-muted-foreground/20 pl-4 italic text-muted-foreground">{children}</blockquote>,
                  }}
                >
                  {scoreResult.explanation}
                </ReactMarkdown>
              </div>
            </div>
          )}
          
          {/* Trace */}
          {traceJsonPath && (
            <div>
              <div className="flex items-center gap-1 mb-2">
                <View className="h-4 w-4 text-muted-foreground" />
                <h3 className="text-sm font-medium text-muted-foreground">Trace</h3>
              </div>
              <ScoreResultTrace trace={traceData} />
            </div>
          )}

          {/* Attachments */}
          {scoreResult.attachments && scoreResult.attachments.length > 0 && (
            <div>
<<<<<<< HEAD
              <h3 className="text-sm font-medium text-muted-foreground mb-2 mt-4">{t('attachments')}</h3>
=======
              <div className="flex items-center gap-1 mb-2">
                <Files className="h-4 w-4 text-muted-foreground" />
                <h3 className="text-sm font-medium text-muted-foreground">Attachments</h3>
              </div>
>>>>>>> d1ceaf74
              <Accordion type="multiple" className="w-full">
                {scoreResult.attachments.map((attachmentPath, index) => (
                  <AccordionItem 
                    value={`attachment-${index}`} 
                    key={attachmentPath + index}
                    className="border-b-0 mb-2"
                  >
                    <AccordionTrigger>
                        <div className="flex items-center gap-2">
                            <FileText className="h-4 w-4" />
                            {getFileName(attachmentPath)}
                        </div>
                    </AccordionTrigger>
                    <AccordionContent>
                      <FileContentViewer filePath={attachmentPath} />
                    </AccordionContent>
                  </AccordionItem>
                ))}
              </Accordion>
            </div>
          )}
        </div>
      </CardContent>
    </Card>
  )
});

ScoreResultCard.displayName = 'ScoreResultCard';

export default ScoreResultCard; <|MERGE_RESOLUTION|>--- conflicted
+++ resolved
@@ -14,11 +14,8 @@
 import { ScoreResultTrace } from '@/components/ui/score-result-trace'
 import FileContentViewer from '@/components/ui/FileContentViewer'
 import { getDashboardUrl } from '@/utils/plexus-links';
-<<<<<<< HEAD
 import { useTranslations } from '@/app/contexts/TranslationContext';
-=======
 import { downloadData } from 'aws-amplify/storage';
->>>>>>> d1ceaf74
 import {
   Accordion,
   AccordionContent,
@@ -64,7 +61,7 @@
   errorMessage?: string | null
 }
 
-const ScoreResultCard = React.forwardRef<HTMLDivElement, ScoreResultCardProps>(({ 
+const ScoreResultCard = React.forwardRef<HTMLDivElement, ScoreResultCardProps>(({
   scoreResult,
   isFullWidth = false,
   onToggleFullWidth,
@@ -73,11 +70,11 @@
   naturalHeight = false,
   errorCode = null,
   errorMessage = null,
-  className, 
-  ...props 
+  className,
+  ...props
 }, ref) => {
   const t = useTranslations('items');
-  
+
   React.useEffect(() => {
     console.log('[ScoreResultCard] Received scoreResult:', scoreResult);
     if (scoreResult) {
@@ -88,7 +85,7 @@
 
   // Extract error information from the score result - same logic as ItemScoreResults
   const errorInfo = React.useMemo(() => {
-    
+
     const hasError = scoreResult.code?.match(/\b([4-5]\d{2})\b/);
 
     if (!hasError) {
@@ -96,9 +93,9 @@
     }
 
     // Use provided props if available, otherwise use detected values
-    return { 
-      hasError: true, 
-      errorCode: scoreResult.code, 
+    return {
+      hasError: true,
+      errorCode: scoreResult.code,
       errorMessage: 'Oops!'
     };
   }, [scoreResult.code, errorCode, errorMessage]);
@@ -123,7 +120,7 @@
   // Check for trace.json file and load its content
   const traceJsonPath = React.useMemo(() => {
     if (!scoreResult.attachments) return null;
-    return scoreResult.attachments.find(path => 
+    return scoreResult.attachments.find(path =>
       getFileName(path).toLowerCase() === 'trace.json'
     ) || null;
   }, [scoreResult.attachments]);
@@ -131,15 +128,15 @@
   // Load trace data from trace.json file
   React.useEffect(() => {
     console.log('[ScoreResultCard] traceJsonPath:', traceJsonPath);
-    
+
     if (traceJsonPath) {
       const fetchTraceData = async () => {
         try {
           console.log('[ScoreResultCard] Fetching trace.json content from:', traceJsonPath);
-          
+
           // Determine which storage bucket to use based on file path
           let storageOptions: { path: string; options?: { bucket?: string } } = { path: traceJsonPath };
-          
+
           if (traceJsonPath.startsWith('scoreresults/')) {
             // Score result files are stored in the scoreResultAttachments bucket
             storageOptions = {
@@ -156,16 +153,16 @@
             // These files are in the default attachments bucket
             storageOptions = { path: traceJsonPath };
           }
-          
+
           const downloadResult = await downloadData(storageOptions).result;
           const fileText = await downloadResult.body.text();
-          
+
           console.log('[ScoreResultCard] Raw trace.json content:', fileText);
-          
+
           // Parse the JSON content
           const parsedTraceData = JSON.parse(fileText);
           console.log('[ScoreResultCard] Parsed trace data:', parsedTraceData);
-          
+
           setTraceData(parsedTraceData);
         } catch (error) {
           console.error('[ScoreResultCard] Error fetching trace.json:', error);
@@ -174,7 +171,7 @@
           setTraceData(scoreResult.trace || null);
         }
       };
-      
+
       fetchTraceData();
     } else {
       console.log('[ScoreResultCard] No trace.json found, setting traceData to null');
@@ -285,14 +282,10 @@
 
           {/* Value */}
           <div>
-<<<<<<< HEAD
-            <h3 className="text-sm font-medium text-muted-foreground mb-2">{t('value')}</h3>
-=======
             <div className="flex items-center gap-1 mb-2">
               <Target className="h-4 w-4 text-muted-foreground" />
-              <h3 className="text-sm font-medium text-muted-foreground">Value</h3>
-            </div>
->>>>>>> d1ceaf74
+              <h3 className="text-sm font-medium text-muted-foreground">{t('value')}</h3>
+            </div>
             <div className="flex items-center gap-2">
               <Badge variant="secondary">{scoreResult.value}</Badge>
               {scoreResult.confidence !== null && scoreResult.confidence !== undefined && (
@@ -302,7 +295,7 @@
               )}
             </div>
           </div>
-          
+
           {/* Error Indicator */}
           {errorInfo.hasError && (
             <div className="p-4 rounded-md bg-destructive">
@@ -317,18 +310,14 @@
               )}
             </div>
           )}
-          
+
           {/* Explanation */}
           {scoreResult.explanation && (
             <div>
-<<<<<<< HEAD
-              <h3 className="text-sm font-medium text-muted-foreground mb-2">{t('explanation')}</h3>
-=======
               <div className="flex items-center gap-1 mb-2">
                 <MessageSquareMore className="h-4 w-4 text-muted-foreground" />
-                <h3 className="text-sm font-medium text-muted-foreground">Explanation</h3>
-              </div>
->>>>>>> d1ceaf74
+                <h3 className="text-sm font-medium text-muted-foreground">{t('explanation')}</h3>
+              </div>
               <div className="prose prose-sm max-w-none prose-headings:text-foreground prose-p:text-foreground prose-strong:text-foreground prose-code:text-foreground prose-pre:bg-muted prose-pre:text-foreground">
                 <ReactMarkdown
                   remarkPlugins={[remarkGfm, remarkBreaks]}
@@ -352,7 +341,7 @@
               </div>
             </div>
           )}
-          
+
           {/* Trace */}
           {traceJsonPath && (
             <div>
@@ -367,18 +356,14 @@
           {/* Attachments */}
           {scoreResult.attachments && scoreResult.attachments.length > 0 && (
             <div>
-<<<<<<< HEAD
-              <h3 className="text-sm font-medium text-muted-foreground mb-2 mt-4">{t('attachments')}</h3>
-=======
               <div className="flex items-center gap-1 mb-2">
                 <Files className="h-4 w-4 text-muted-foreground" />
-                <h3 className="text-sm font-medium text-muted-foreground">Attachments</h3>
-              </div>
->>>>>>> d1ceaf74
+                <h3 className="text-sm font-medium text-muted-foreground">{t('attachments')}</h3>
+              </div>
               <Accordion type="multiple" className="w-full">
                 {scoreResult.attachments.map((attachmentPath, index) => (
-                  <AccordionItem 
-                    value={`attachment-${index}`} 
+                  <AccordionItem
+                    value={`attachment-${index}`}
                     key={attachmentPath + index}
                     className="border-b-0 mb-2"
                   >
