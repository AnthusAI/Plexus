--- conflicted
+++ resolved
@@ -955,23 +955,13 @@
   }, [selectedEvaluation?.id, EvaluationTaskProps, isFullWidth, selectedScoreResultId])
 
   // Event handlers
-<<<<<<< HEAD
-  const handleDragStart = useCallback((e: React.MouseEvent) => {
-    e.preventDefault()
-    if (!containerRef.current) return
-    
-=======
   const handleDragStart = useCallback((e: React.MouseEvent<HTMLDivElement>) => {
     e.preventDefault()
->>>>>>> eb5cbf08
     dragStateRef.current = {
       isDragging: true,
       startX: e.clientX,
       startWidth: leftPanelWidth
     }
-<<<<<<< HEAD
-  }, [leftPanelWidth])
-=======
     document.addEventListener('mousemove', handleDragMove)
     document.addEventListener('mouseup', handleDragEnd)
   }, [leftPanelWidth])
@@ -1018,57 +1008,7 @@
   useEffect(() => {
     setHasMounted(true);
   }, []);
->>>>>>> eb5cbf08
-
-  const handleDragMove = useCallback((e: MouseEvent) => {
-    if (!dragStateRef.current.isDragging || !containerRef.current) return
-
-    const containerWidth = containerRef.current.offsetWidth
-    const delta = e.clientX - dragStateRef.current.startX
-    const newWidth = Math.max(20, Math.min(80, 
-      dragStateRef.current.startWidth + (delta / containerWidth * 100)
-    ))
-    
-    setLeftPanelWidth(newWidth)
-  }, [])
-
-  const handleDragEnd = useCallback(() => {
-    dragStateRef.current.isDragging = false
-  }, [])
-
-  // Effects
-  useEffect(() => {
-    if (authStatus === 'unauthenticated') {
-      router.push('/');
-      return;
-    }
-  }, [authStatus, router]);
-
-  useEffect(() => {
-    setHasMounted(true);
-  }, []);
-
-  useEffect(() => {
-    selectedEvaluationRef.current = selectedEvaluation;
-
-    if (selectedEvaluation) {
-      const subscription = observeScoreResults(client, selectedEvaluation.id).subscribe({
-        next: (data) => {
-          const parsedResults = data.items.map(parseScoreResult)
-          setScoreResults(parsedResults)
-        },
-        error: (error) => {
-          console.error('Error observing score results:', error)
-        }
-      })
-
-      return () => {
-        subscription.unsubscribe()
-      }
-    }
-  }, [selectedEvaluation])
-
-  // Add effect to update EvaluationTaskProps when selectedEvaluation changes
+
   useEffect(() => {
     selectedEvaluationRef.current = selectedEvaluation;
 
@@ -1157,7 +1097,6 @@
         const rawDist = typeof selectedEvaluation.datasetClassDistribution === 'string' 
           ? JSON.parse(selectedEvaluation.datasetClassDistribution)
           : selectedEvaluation.datasetClassDistribution;
-<<<<<<< HEAD
 
         if (Array.isArray(rawDist)) {
           return rawDist.map(item => ({
@@ -1172,22 +1111,6 @@
       }
     })();
 
-=======
-
-        if (Array.isArray(rawDist)) {
-          return rawDist.map(item => ({
-            label: String(item?.label || ''),
-            count: Number(item?.count || 0)
-          }));
-        }
-        return undefined;
-      } catch (e) {
-        console.error('Error parsing dataset distribution:', e);
-        return undefined;
-      }
-    })();
-
->>>>>>> eb5cbf08
     const predictedClassDistribution = (() => {
       try {
         const rawDist = typeof selectedEvaluation.predictedClassDistribution === 'string' 
@@ -1456,11 +1379,7 @@
             ${(!selectedEvaluation || !isNarrowViewport) ? 'flex h-full' : 'hidden'}
             ${(!selectedEvaluation || isNarrowViewport) ? 'w-full' : ''}
           `}
-<<<<<<< HEAD
-          style={!isNarrowViewport && selectedEvaluation ? {
-=======
           style={!isNarrowViewport && selectedEvaluation && !isFullWidth ? {
->>>>>>> eb5cbf08
             width: `${leftPanelWidth}%`
           } : undefined}>
             <div className="mb-4 flex-shrink-0">
