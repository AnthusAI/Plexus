--- conflicted
+++ resolved
@@ -466,21 +466,6 @@
     const evaluation = evaluations.find(e => e.id === selectedEvaluationId)
     if (!evaluation) return null
 
-<<<<<<< HEAD
-    console.log('Rendering selected task:', {
-      evaluationId: evaluation.id,
-      status: evaluation.status,
-      taskStatus: evaluation.task?.status,
-      scoreResults: {
-        count: evaluation.scoreResults?.items?.length ?? 0,
-        firstResult: evaluation.scoreResults?.items?.[0],
-        lastResult: evaluation.scoreResults?.items?.[evaluation.scoreResults?.items?.length - 1],
-        allResults: evaluation.scoreResults?.items // Log all results to see the full data
-      }
-    });
-
-=======
->>>>>>> 8f4a2176
     return (
       <TaskDisplay
         variant="detail"
@@ -652,18 +637,6 @@
           {filteredEvaluations.length === 0 ? (
             <div className="text-sm text-muted-foreground">No evaluations found</div>
           ) : (
-<<<<<<< HEAD
-            <>
-              <EvaluationsGrid 
-                evaluations={filteredEvaluations}
-                selectedEvaluationId={selectedEvaluationId}
-                setSelectedEvaluationId={setSelectedEvaluationId}
-                isNarrowViewport={isNarrowViewport}
-                setIsFullWidth={setIsFullWidth}
-                selectedScoreResultId={selectedScoreResultId}
-                onSelectScoreResult={handleScoreResultSelect}
-              />
-=======
             <div className={`
               grid gap-3
               ${selectedEvaluationId && !isNarrowViewport && !isFullWidth ? 'grid-cols-1' : 'grid-cols-1 @[640px]:grid-cols-2'}
@@ -708,7 +681,6 @@
                   </div>
                 );
               })}
->>>>>>> 8f4a2176
               <div ref={ref} />
             </>
           )}
