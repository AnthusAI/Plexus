--- conflicted
+++ resolved
@@ -537,7 +537,6 @@
     setSelectedScoreResultId(id);
   }, []);
 
-<<<<<<< HEAD
   const copyLinkToClipboard = () => {
     navigator.clipboard.writeText(window.location.href + '/' + selectedEvaluationId).then(
       () => {
@@ -552,7 +551,7 @@
       }
     );
   };
-=======
+
   interface EvaluationsGridProps {
     evaluations: Evaluation[];
     selectedEvaluationId: string | null;
@@ -615,7 +614,6 @@
       prevProps.selectedScoreResultId === nextProps.selectedScoreResultId
     );
   });
->>>>>>> b8f15118
 
   if (isLoading) {
     return (
