--- conflicted
+++ resolved
@@ -129,7 +129,6 @@
     isPredictedClassDistributionBalanced: rawEvaluation.isPredictedClassDistributionBalanced || null,
     metricsExplanation: rawEvaluation.metricsExplanation || null,
     accuracy: typeof rawEvaluation.accuracy === 'number' ? rawEvaluation.accuracy : null,
-<<<<<<< HEAD
     task: rawEvaluation.task ? {
       ...rawEvaluation.task,
       stages: rawEvaluation.task.stages ? {
@@ -146,10 +145,6 @@
         }))
       } : { items: [] }
     } : null,
-=======
-    taskId: rawEvaluation.taskId || null,
-    task: rawEvaluation.task || null,
->>>>>>> a6631c49
     items: async (options?: any) => ({ data: [], nextToken: null }),
     scoreResults: async (options?: any) => ({ data: [], nextToken: null }),
     scoringJobs: async (options?: any) => ({ data: [], nextToken: null }),
@@ -522,19 +517,6 @@
               isDatasetClassDistributionBalanced
               predictedClassDistribution
               isPredictedClassDistributionBalanced
-<<<<<<< HEAD
-              
-              task {
-                id
-                type
-                command
-                status
-                startedAt
-                completedAt
-                dispatchStatus
-                celeryTaskId
-                workerNodeId
-=======
               taskId
               task {
                 id
@@ -552,21 +534,10 @@
                 errorMessage
                 errorDetails
                 currentStageId
->>>>>>> a6631c49
                 stages {
                   items {
                     id
                     name
-<<<<<<< HEAD
-                    status
-                    processedItems
-                    totalItems
-                    startedAt
-                    completedAt
-                    estimatedCompletionAt
-                    statusMessage
-                    order
-=======
                     order
                     status
                     statusMessage
@@ -575,7 +546,6 @@
                     estimatedCompletionAt
                     processedItems
                     totalItems
->>>>>>> a6631c49
                   }
                 }
               }
