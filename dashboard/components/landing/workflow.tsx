"use client"

import { useState, useEffect, useCallback } from "react"
import { ContainerBase } from "../workflow/base/container-base"
import { BaseConnection } from "../workflow/base/connection-base"
import { CircleNode } from "../workflow/nodes/circle-node"
import { WorkflowStep } from "../workflow/types"

const initialSteps: WorkflowStep[] = [
  { id: "1", label: "Main Process", status: "not-started", position: "main" },
  { id: "2", label: "Row 1A", status: "not-started", position: "row1-a" },
  { id: "3", label: "Row 1B", status: "not-started", position: "row1-b" },
  { id: "4", label: "Row 2A", status: "not-started", position: "row2-a" },
  { id: "5", label: "Row 2B", status: "not-started", position: "row2-b" },
]

const POSITIONS = {
  main: { x: 1, y: 1 },
  "row1-a": { x: 2, y: 2 },
  "row1-b": { x: 3, y: 2 },
  "row2-a": { x: 2, y: 3 },
  "row2-b": { x: 3, y: 3 }
} as const

export default function Workflow() {
  const [steps, setSteps] = useState<WorkflowStep[]>(initialSteps)
  const [sequence, setSequence] = useState(0)

  const getRandomDelay = useCallback((min: number, max: number) => {
    return Math.random() * (max - min) + min
  }, [])

  const advanceWorkflow = useCallback(() => {
    setSteps((currentSteps) => {
      const newSteps = [...currentSteps]
      switch (sequence) {
        case 0:
          newSteps[0].status = "processing" // Main starts
          break
        case 1:
          newSteps[1].status = "processing" // Row 1A starts
          break
        case 2:
          newSteps[3].status = "processing" // Row 2A starts
          break
        case 3:
          newSteps[2].status = "processing" // Row 1B starts
          break
        case 4:
          newSteps[4].status = "processing" // Row 2B starts
          break
        case 5:
          newSteps[1].status = "complete" // Row 1A completes
          break
        case 6:
          newSteps[3].status = "complete" // Row 2A completes
          break
        case 7:
          newSteps[2].status = "complete" // Row 1B completes
          break
        case 8:
          newSteps[4].status = "complete" // Row 2B completes
          break
        case 9:
          newSteps[0].status = "complete" // Main completes
          break
      }
      return newSteps
    })
    setSequence((prev) => prev + 1)
  }, [sequence])

  useEffect(() => {
    let timer: NodeJS.Timeout

    if (sequence < 10) {
      const delay = getRandomDelay(1000, 2500)
      timer = setTimeout(advanceWorkflow, delay)
    } else {
      const resetDelay = getRandomDelay(3000, 6000)
      timer = setTimeout(() => {
        setSteps((currentSteps) =>
          currentSteps.map((step) => ({
            ...step,
            status: "not-started",
          })),
        )
        setSequence(0)
      }, resetDelay)
    }

    return () => clearTimeout(timer)
  }, [sequence, advanceWorkflow, getRandomDelay])

  return (
<<<<<<< HEAD
    <div className="w-full" style={{ aspectRatio: '1/1' }}>
      <div
        ref={containerRef}
        className="relative w-full h-full p-8"
      >
        <svg 
          className="absolute inset-0 w-full h-full" 
          style={{ pointerEvents: "none" }}
          viewBox="0 0 4 4"
          preserveAspectRatio="xMidYMid meet"
        >
          {/* Connection Lines */}
          {/* Main to Row 1A */}
          <path
            d="M1 1 C1 1.3 0.9 2 2 2"
            className="stroke-muted-foreground"
            strokeWidth="0.15"
            fill="none"
            strokeLinecap="round"
          />
          {/* Main to Row 2A */}
          <path
            d="M1 1 L1 2.5 C1 2.7 0.9 3 2 3"
            className="stroke-muted-foreground"
            strokeWidth="0.15"
            fill="none"
            strokeLinecap="round"
          />
          {/* Row 1A to Row 1B */}
          <path
            d="M2 2 L3 2"
            className="stroke-muted-foreground"
            strokeWidth="0.15"
            fill="none"
            strokeLinecap="round"
          />
          {/* Row 2A to Row 2B */}
          <path
            d="M2 3 L3 3"
            className="stroke-muted-foreground"
            strokeWidth="0.15"
            fill="none"
            strokeLinecap="round"
          />

          {/* Nodes */}
          {steps.map((step) => {
            const position = (() => {
              switch (step.position) {
                case "main": return { x: 1, y: 1 }
                case "row1-a": return { x: 2, y: 2 }
                case "row1-b": return { x: 3, y: 2 }
                case "row2-a": return { x: 2, y: 3 }
                case "row2-b": return { x: 3, y: 3 }
              }
            })()
            const radius = step.position === "main" ? 0.6 : 0.4
            const iconScale = step.position === "main" ? 0.75 : 0.5

            return (
              <g key={step.id}>
                <circle
                  cx={position.x}
                  cy={position.y}
                  r={radius}
                  className={cn(
                    "transition-colors",
                    step.status === "not-started" && "fill-card stroke-border",
                    step.status === "processing" && "fill-card stroke-border",
                    step.status === "complete" && "fill-true stroke-none"
                  )}
                  strokeWidth={0.03}
                />
                {step.status === "not-started" && (
                  <circle
                    cx={position.x}
                    cy={position.y}
                    r={radius * 0.6}
                    className="stroke-border fill-none"
                    strokeWidth={0.03}
                  />
                )}
                {step.status === "processing" && (
                  <circle
                    cx={position.x}
                    cy={position.y}
                    r={radius * 0.6}
                    className="stroke-secondary fill-none"
                    strokeWidth={0.15}
                    strokeLinecap="round"
                    strokeDasharray={`${radius * 2} ${radius * 2}`}
                  >
                    <animateTransform
                      attributeName="transform"
                      type="rotate"
                      from={`0 ${position.x} ${position.y}`}
                      to={`360 ${position.x} ${position.y}`}
                      dur="1s"
                      repeatCount="indefinite"
                    />
                  </circle>
                )}
                {step.status === "complete" && (
                  <path
                    d={`M${position.x - iconScale/2} ${position.y + (step.position === "main" ? 0.12 : 0.075)} l${iconScale/3} ${iconScale/3} l${iconScale/2} -${iconScale}`}
                    className="stroke-background"
                    strokeWidth={step.position === "main" ? 0.225 : 0.15}
                    strokeLinecap="round"
                    strokeLinejoin="round"
                    fill="none"
                  />
                )}
              </g>
            )
          })}
        </svg>
      </div>
    </div>
=======
    <ContainerBase>
      {/* Connection Lines */}
      <BaseConnection 
        startX={1} startY={1} 
        endX={2} endY={2} 
        type="curve-right"
      />
      <BaseConnection 
        startX={1} startY={1} 
        endX={2} endY={3} 
        type="curve-down"
      />
      <BaseConnection 
        startX={2} startY={2} 
        endX={3} endY={2} 
      />
      <BaseConnection 
        startX={2} startY={3} 
        endX={3} endY={3} 
      />

      {/* Nodes */}
      {steps.map((step) => {
        const position = POSITIONS[step.position as keyof typeof POSITIONS]
        if (!position) return null

        return (
          <g key={step.id} transform={`translate(${position.x}, ${position.y})`}>
            <CircleNode
              status={step.status}
              isMain={step.position === "main"}
            />
          </g>
        )
      })}
    </ContainerBase>
>>>>>>> 9da67364
  )
}
<|MERGE_RESOLUTION|>--- conflicted
+++ resolved
@@ -93,126 +93,6 @@
   }, [sequence, advanceWorkflow, getRandomDelay])
 
   return (
-<<<<<<< HEAD
-    <div className="w-full" style={{ aspectRatio: '1/1' }}>
-      <div
-        ref={containerRef}
-        className="relative w-full h-full p-8"
-      >
-        <svg 
-          className="absolute inset-0 w-full h-full" 
-          style={{ pointerEvents: "none" }}
-          viewBox="0 0 4 4"
-          preserveAspectRatio="xMidYMid meet"
-        >
-          {/* Connection Lines */}
-          {/* Main to Row 1A */}
-          <path
-            d="M1 1 C1 1.3 0.9 2 2 2"
-            className="stroke-muted-foreground"
-            strokeWidth="0.15"
-            fill="none"
-            strokeLinecap="round"
-          />
-          {/* Main to Row 2A */}
-          <path
-            d="M1 1 L1 2.5 C1 2.7 0.9 3 2 3"
-            className="stroke-muted-foreground"
-            strokeWidth="0.15"
-            fill="none"
-            strokeLinecap="round"
-          />
-          {/* Row 1A to Row 1B */}
-          <path
-            d="M2 2 L3 2"
-            className="stroke-muted-foreground"
-            strokeWidth="0.15"
-            fill="none"
-            strokeLinecap="round"
-          />
-          {/* Row 2A to Row 2B */}
-          <path
-            d="M2 3 L3 3"
-            className="stroke-muted-foreground"
-            strokeWidth="0.15"
-            fill="none"
-            strokeLinecap="round"
-          />
-
-          {/* Nodes */}
-          {steps.map((step) => {
-            const position = (() => {
-              switch (step.position) {
-                case "main": return { x: 1, y: 1 }
-                case "row1-a": return { x: 2, y: 2 }
-                case "row1-b": return { x: 3, y: 2 }
-                case "row2-a": return { x: 2, y: 3 }
-                case "row2-b": return { x: 3, y: 3 }
-              }
-            })()
-            const radius = step.position === "main" ? 0.6 : 0.4
-            const iconScale = step.position === "main" ? 0.75 : 0.5
-
-            return (
-              <g key={step.id}>
-                <circle
-                  cx={position.x}
-                  cy={position.y}
-                  r={radius}
-                  className={cn(
-                    "transition-colors",
-                    step.status === "not-started" && "fill-card stroke-border",
-                    step.status === "processing" && "fill-card stroke-border",
-                    step.status === "complete" && "fill-true stroke-none"
-                  )}
-                  strokeWidth={0.03}
-                />
-                {step.status === "not-started" && (
-                  <circle
-                    cx={position.x}
-                    cy={position.y}
-                    r={radius * 0.6}
-                    className="stroke-border fill-none"
-                    strokeWidth={0.03}
-                  />
-                )}
-                {step.status === "processing" && (
-                  <circle
-                    cx={position.x}
-                    cy={position.y}
-                    r={radius * 0.6}
-                    className="stroke-secondary fill-none"
-                    strokeWidth={0.15}
-                    strokeLinecap="round"
-                    strokeDasharray={`${radius * 2} ${radius * 2}`}
-                  >
-                    <animateTransform
-                      attributeName="transform"
-                      type="rotate"
-                      from={`0 ${position.x} ${position.y}`}
-                      to={`360 ${position.x} ${position.y}`}
-                      dur="1s"
-                      repeatCount="indefinite"
-                    />
-                  </circle>
-                )}
-                {step.status === "complete" && (
-                  <path
-                    d={`M${position.x - iconScale/2} ${position.y + (step.position === "main" ? 0.12 : 0.075)} l${iconScale/3} ${iconScale/3} l${iconScale/2} -${iconScale}`}
-                    className="stroke-background"
-                    strokeWidth={step.position === "main" ? 0.225 : 0.15}
-                    strokeLinecap="round"
-                    strokeLinejoin="round"
-                    fill="none"
-                  />
-                )}
-              </g>
-            )
-          })}
-        </svg>
-      </div>
-    </div>
-=======
     <ContainerBase>
       {/* Connection Lines */}
       <BaseConnection 
@@ -249,6 +129,5 @@
         )
       })}
     </ContainerBase>
->>>>>>> 9da67364
   )
 }
