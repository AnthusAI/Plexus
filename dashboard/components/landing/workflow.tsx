"use client"

import { useState, useEffect, useCallback } from "react"
import { ContainerBase } from "../workflow/base/container-base"
import { BaseConnection } from "../workflow/base/connection-base"
import { CircleNode } from "../workflow/nodes/circle-node"
import { WorkflowStep } from "../workflow/types"

const initialSteps: WorkflowStep[] = [
  { id: "1", label: "Main Process", status: "not-started", position: "main" },
  { id: "2", label: "Row 1A", status: "not-started", position: "row1-a" },
  { id: "3", label: "Row 1B", status: "not-started", position: "row1-b" },
  { id: "4", label: "Row 2A", status: "not-started", position: "row2-a" },
  { id: "5", label: "Row 2B", status: "not-started", position: "row2-b" },
]

const POSITIONS = {
  main: { x: 1, y: 1 },
  "row1-a": { x: 2, y: 2 },
  "row1-b": { x: 3, y: 2 },
  "row2-a": { x: 2, y: 3 },
  "row2-b": { x: 3, y: 3 }
} as const

export default function Workflow() {
  const [steps, setSteps] = useState<WorkflowStep[]>(initialSteps)
  const [sequence, setSequence] = useState(0)

  const getRandomDelay = useCallback((min: number, max: number) => {
    return Math.random() * (max - min) + min
  }, [])

  const advanceWorkflow = useCallback(() => {
    setSteps((currentSteps) => {
      const newSteps = [...currentSteps]
      switch (sequence) {
        case 0:
          newSteps[0].status = "processing" // Main starts
          break
        case 1:
          newSteps[1].status = "processing" // Row 1A starts
          break
        case 2:
          newSteps[3].status = "processing" // Row 2A starts
          break
        case 3:
          newSteps[2].status = "processing" // Row 1B starts
          break
        case 4:
          newSteps[4].status = "processing" // Row 2B starts
          break
        case 5:
          newSteps[1].status = "complete" // Row 1A completes
          break
        case 6:
          newSteps[3].status = "complete" // Row 2A completes
          break
        case 7:
          newSteps[2].status = "complete" // Row 1B completes
          break
        case 8:
          newSteps[4].status = "complete" // Row 2B completes
          break
        case 9:
          newSteps[0].status = "complete" // Main completes
          break
      }
      return newSteps
    })
    setSequence((prev) => prev + 1)
  }, [sequence])

  useEffect(() => {
    let timer: NodeJS.Timeout

    if (sequence < 10) {
      const delay = getRandomDelay(1000, 2500)
      timer = setTimeout(advanceWorkflow, delay)
    } else {
      const resetDelay = getRandomDelay(3000, 6000)
      timer = setTimeout(() => {
        setSteps((currentSteps) =>
          currentSteps.map((step) => ({
            ...step,
            status: "not-started",
          })),
        )
        setSequence(0)
      }, resetDelay)
    }

    return () => clearTimeout(timer)
  }, [sequence, advanceWorkflow, getRandomDelay])

  return (
<<<<<<< HEAD
    <div className="w-full" style={{ aspectRatio: '2/1' }}>
      <div
        ref={containerRef}
        className="relative w-full h-full"
        style={
          {
            "--base-size": `${baseSize}px`,
            "--stroke-width": `${strokeWidth}px`,
          } as React.CSSProperties
        }
      >
        <svg className="absolute inset-0 w-full h-full" style={{ pointerEvents: "none" }}>
          {/* Main to Row 1A */}
          <path
            d={`M${baseSize * 0.25} ${baseHeight * 0.1} 
                L ${baseSize * 0.25} ${baseHeight * 0.3} 
                C ${baseSize * 0.25} ${baseHeight * 0.4}, ${baseSize * 0.35} ${baseHeight * 0.45}, ${baseSize * 0.5} ${
              baseHeight * 0.45
            }`}
            className="stroke-border"
            strokeWidth={strokeWidth}
            fill="none"
            strokeLinecap="round"
          />
          {/* Main to Row 2A */}
          <path
            d={`M${baseSize * 0.25} ${baseHeight * 0.1} 
                L ${baseSize * 0.25} ${baseHeight * 0.7} 
                C ${baseSize * 0.25} ${baseHeight * 0.85}, ${baseSize * 0.35} ${baseHeight * 0.9}, ${baseSize * 0.5} ${
              baseHeight * 0.9
            }`}
            className="stroke-border"
            strokeWidth={strokeWidth}
            fill="none"
            strokeLinecap="round"
          />
          {/* Row 1A to Row 1B */}
          <path
            d={`M${baseSize * 0.55} ${baseHeight * 0.45} L ${baseSize * 0.85} ${baseHeight * 0.45}`}
            className="stroke-border"
            strokeWidth={strokeWidth}
            fill="none"
            strokeLinecap="round"
          />
          {/* Row 2A to Row 2B */}
          <path
            d={`M${baseSize * 0.55} ${baseHeight * 0.9} L ${baseSize * 0.85} ${baseHeight * 0.9}`}
            className="stroke-border"
            strokeWidth={strokeWidth}
            fill="none"
            strokeLinecap="round"
          />
        </svg>

        {steps.map((step) => (
          <div key={step.id} className={`${getNodePosition(step.position)} z-10`}>
            <WorkflowNode status={step.status} isMain={step.position === "main"} />
          </div>
        ))}
      </div>
    </div>
=======
    <ContainerBase>
      {/* Connection Lines */}
      <BaseConnection 
        startX={1} startY={1} 
        endX={2} endY={2} 
        type="curve-right"
      />
      <BaseConnection 
        startX={1} startY={1} 
        endX={2} endY={3} 
        type="curve-down"
      />
      <BaseConnection 
        startX={2} startY={2} 
        endX={3} endY={2} 
      />
      <BaseConnection 
        startX={2} startY={3} 
        endX={3} endY={3} 
      />

      {/* Nodes */}
      {steps.map((step) => {
        const position = POSITIONS[step.position as keyof typeof POSITIONS]
        if (!position) return null

        return (
          <g key={step.id} transform={`translate(${position.x}, ${position.y})`}>
            <CircleNode
              status={step.status}
              isMain={step.position === "main"}
            />
          </g>
        )
      })}
    </ContainerBase>
>>>>>>> 820a5037
  )
}
<|MERGE_RESOLUTION|>--- conflicted
+++ resolved
@@ -93,69 +93,6 @@
   }, [sequence, advanceWorkflow, getRandomDelay])
 
   return (
-<<<<<<< HEAD
-    <div className="w-full" style={{ aspectRatio: '2/1' }}>
-      <div
-        ref={containerRef}
-        className="relative w-full h-full"
-        style={
-          {
-            "--base-size": `${baseSize}px`,
-            "--stroke-width": `${strokeWidth}px`,
-          } as React.CSSProperties
-        }
-      >
-        <svg className="absolute inset-0 w-full h-full" style={{ pointerEvents: "none" }}>
-          {/* Main to Row 1A */}
-          <path
-            d={`M${baseSize * 0.25} ${baseHeight * 0.1} 
-                L ${baseSize * 0.25} ${baseHeight * 0.3} 
-                C ${baseSize * 0.25} ${baseHeight * 0.4}, ${baseSize * 0.35} ${baseHeight * 0.45}, ${baseSize * 0.5} ${
-              baseHeight * 0.45
-            }`}
-            className="stroke-border"
-            strokeWidth={strokeWidth}
-            fill="none"
-            strokeLinecap="round"
-          />
-          {/* Main to Row 2A */}
-          <path
-            d={`M${baseSize * 0.25} ${baseHeight * 0.1} 
-                L ${baseSize * 0.25} ${baseHeight * 0.7} 
-                C ${baseSize * 0.25} ${baseHeight * 0.85}, ${baseSize * 0.35} ${baseHeight * 0.9}, ${baseSize * 0.5} ${
-              baseHeight * 0.9
-            }`}
-            className="stroke-border"
-            strokeWidth={strokeWidth}
-            fill="none"
-            strokeLinecap="round"
-          />
-          {/* Row 1A to Row 1B */}
-          <path
-            d={`M${baseSize * 0.55} ${baseHeight * 0.45} L ${baseSize * 0.85} ${baseHeight * 0.45}`}
-            className="stroke-border"
-            strokeWidth={strokeWidth}
-            fill="none"
-            strokeLinecap="round"
-          />
-          {/* Row 2A to Row 2B */}
-          <path
-            d={`M${baseSize * 0.55} ${baseHeight * 0.9} L ${baseSize * 0.85} ${baseHeight * 0.9}`}
-            className="stroke-border"
-            strokeWidth={strokeWidth}
-            fill="none"
-            strokeLinecap="round"
-          />
-        </svg>
-
-        {steps.map((step) => (
-          <div key={step.id} className={`${getNodePosition(step.position)} z-10`}>
-            <WorkflowNode status={step.status} isMain={step.position === "main"} />
-          </div>
-        ))}
-      </div>
-    </div>
-=======
     <ContainerBase>
       {/* Connection Lines */}
       <BaseConnection 
@@ -192,6 +129,5 @@
         )
       })}
     </ContainerBase>
->>>>>>> 820a5037
   )
 }
