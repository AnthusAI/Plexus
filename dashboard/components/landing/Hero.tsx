--- conflicted
+++ resolved
@@ -22,12 +22,7 @@
             </Button>
           </div>
         </div>
-<<<<<<< HEAD
-        <div className="w-full md:w-1/3 relative p-4">
-          <div className="absolute inset-[-2rem] bg-gradient-to-r from-secondary to-primary rounded-[2rem] blur-2xl opacity-20"></div>
-=======
         <div className="w-full md:w-1/2 relative p-4">
->>>>>>> 820a5037
           <div className="relative z-10">
             <WorkflowIllustration />
           </div>
