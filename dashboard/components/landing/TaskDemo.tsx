"use client"

import React, { useEffect, useState, useRef } from 'react'
import { Task, TaskHeader, TaskContent } from '@/components/Task'
import { StandardSection } from '@/components/landing/StandardSection'
import { TaskStageConfig } from '@/components/ui/task-status'
import { BaseTaskData } from '@/types/base'
import { cn } from '@/lib/utils'

const demoStages: TaskStageConfig[] = [
  {
    key: 'Initializing',
    label: 'Initializing',
    color: 'bg-primary',
    name: 'Initializing',
    order: 0,
    status: 'PENDING',
    statusMessage: 'Preparing task execution...'
  },
  {
    key: 'Processing',
    label: 'Processing',
    color: 'bg-secondary',
    name: 'Processing',
    order: 1,
    status: 'PENDING',
    statusMessage: 'Starting item processing...'
  },
  {
    key: 'Finalizing',
    label: 'Finalizing',
    color: 'bg-primary',
    name: 'Finalizing',
    order: 2,
    status: 'PENDING',
    statusMessage: 'Waiting to finalize...'
  }
]

const TOTAL_ITEMS = 100
const DEMO_DURATION = 20000 // 20 seconds total
const PROCESS_INTERVAL = 100 // Update every 100ms

interface TaskDemoProps {
  startDelay?: number
  onComplete?: () => void
  className?: string
  taskId: string
  shouldStart?: boolean
}

interface TaskProgress {
  itemsProcessed: number
  totalProcessingSteps: number
  itemsPerStep: number
  currentItems: number
}

const TaskDemoBase = ({ 
  startDelay = 0, 
  onComplete, 
  className,
  taskId,
  shouldStart = true
}: TaskDemoProps) => {
  const [currentStage, setCurrentStage] = useState<string>('Initializing')
  const [startTime, setStartTime] = useState<string | null>(null)
  const [estimatedEndTime, setEstimatedEndTime] = useState<string | null>(null)
  const [completedTime, setCompletedTime] = useState<string | null>(null)
  const [status, setStatus] = useState<'PENDING' | 'RUNNING' | 'COMPLETED'>('PENDING')
  const [stages, setStages] = useState(demoStages)
  const [currentProgress, setCurrentProgress] = useState(0)
  
  const processIntervalRef = useRef<NodeJS.Timeout | null>(null)
  const progressRef = useRef<TaskProgress>({
    itemsProcessed: 0,
    totalProcessingSteps: 0,
    itemsPerStep: 0,
    currentItems: 0
  })

  useEffect(() => {
    // Don't start if shouldStart is false or if this task has already started
    if (!shouldStart || startTime !== null) return

    // Start the demo after the delay
    const startTimeout = setTimeout(() => {
      const startDemo = () => {
        const now = new Date()
        const endTime = new Date(now.getTime() + DEMO_DURATION)
        
        // Set the start time once and only once at the very beginning
        const taskStartTime = now.toISOString()
        setStartTime(taskStartTime)
        setEstimatedEndTime(endTime.toISOString())
        setStatus('RUNNING')

        // Reset progress
        progressRef.current = {
          itemsProcessed: 0,
          totalProcessingSteps: 0,
          itemsPerStep: 0,
          currentItems: 0
        }
        setCurrentProgress(0)

        // Update stages for initialization
        setStages(prev => prev.map(stage => ({
          ...stage,
          status: stage.name === 'Initializing' ? 'RUNNING' : 'PENDING',
          startedAt: taskStartTime,  // Use the same start time for all stages
          statusMessage: stage.name === 'Initializing' ? 'Loading models...' : stage.statusMessage
        })))

        // Stage timing
        const initDuration = DEMO_DURATION * 0.15 // 3 seconds
        const processingDuration = DEMO_DURATION * 0.6 // 12 seconds
        const finalizingDuration = DEMO_DURATION * 0.25 // 5 seconds

        // Initialize stage messages
        const initMessageTimeout = setTimeout(() => {
          setStages(prev => prev.map(stage => ({
            ...stage,
            statusMessage: stage.name === 'Initializing' ? 'Post-load testing...' : stage.statusMessage
          })))
        }, initDuration * 0.5)

        // Initialize stage completion
        const initCompleteTimeout = setTimeout(() => {
          const stageTime = new Date()
          setStages(prev => prev.map(stage => ({
            ...stage,
            status: stage.name === 'Initializing' ? 'COMPLETED' : 
                    stage.name === 'Processing' ? 'RUNNING' : 'PENDING',
            completedAt: stage.name === 'Initializing' ? stageTime.toISOString() : undefined,
            startedAt: taskStartTime,  // Keep using the original start time
            statusMessage: stage.name === 'Processing' ? 'Starting to process items...' : stage.statusMessage
          })))
          setCurrentStage('Processing')

          // Initialize progress tracking
          progressRef.current = {
            itemsProcessed: 0,
            totalProcessingSteps: processingDuration / PROCESS_INTERVAL,
            itemsPerStep: TOTAL_ITEMS / (processingDuration / PROCESS_INTERVAL),
            currentItems: 0
          }

          // Start processing items
          processIntervalRef.current = setInterval(() => {
            progressRef.current.itemsProcessed = Math.min(
              progressRef.current.itemsProcessed + progressRef.current.itemsPerStep,
              TOTAL_ITEMS
            )
            progressRef.current.currentItems = Math.floor(progressRef.current.itemsProcessed)
            setCurrentProgress(progressRef.current.currentItems)

            // Update status message based on progress without updating all stages
            const progress = progressRef.current.currentItems / TOTAL_ITEMS
            let statusMessage = ''
            if (progress < 0.25) {
              statusMessage = 'Starting processing...'
            } else if (progress < 0.6) {
              statusMessage = 'Processing items...'
            } else if (progress < 0.90) {
              statusMessage = 'Cruising...'
            } else {
              statusMessage = 'Completing final items...'
            }

            setStages(prev => prev.map(stage => 
              stage.name === 'Processing' 
                ? { ...stage, statusMessage } 
                : stage
            ))
          }, PROCESS_INTERVAL)
        }, initDuration)

        // Finalizing stage
        const finalizingTimeout = setTimeout(() => {
          if (processIntervalRef.current) {
            clearInterval(processIntervalRef.current)
            processIntervalRef.current = null
          }
          const stageTime = new Date()
          progressRef.current.currentItems = TOTAL_ITEMS
          setCurrentProgress(TOTAL_ITEMS) // Ensure we hit 100%
          setStages(prev => prev.map(stage => ({
            ...stage,
            status: stage.name === 'Finalizing' ? 'RUNNING' : 
                    stage.name === 'Processing' ? 'COMPLETED' : stage.status,
            completedAt: stage.name === 'Processing' ? stageTime.toISOString() : undefined,
<<<<<<< HEAD
            startedAt: stage.name === 'Finalizing' ? stageTime.toISOString() : undefined,
            statusMessage: stage.name === 'Finalizing' ? 'Starting finalization process...' : stage.statusMessage
=======
            startedAt: taskStartTime,  // Keep using the original start time
            statusMessage: stage.name === 'Finalizing' ? 'Starting finalization process...' : stage.statusMessage,
            processedItems: stage.name === 'Finalizing' ? undefined : stage.processedItems,
            totalItems: stage.name === 'Finalizing' ? undefined : stage.totalItems
>>>>>>> eb5cbf08
          })))
          setCurrentStage('Finalizing')

          // Finalizing stage messages
          const finalizing1Timeout = setTimeout(() => {
            setStages(prev => prev.map(stage => ({
              ...stage,
              statusMessage: stage.name === 'Finalizing' ? 'Aggregating results...' : stage.statusMessage
            })))
          }, finalizingDuration * 0.3)

          const finalizing2Timeout = setTimeout(() => {
            setStages(prev => prev.map(stage => ({
              ...stage,
              statusMessage: stage.name === 'Finalizing' ? 'Preparing final report...' : stage.statusMessage
            })))
          }, finalizingDuration * 0.6)

          const finalizing3Timeout = setTimeout(() => {
            setStages(prev => prev.map(stage => ({
              ...stage,
              statusMessage: stage.name === 'Finalizing' ? 'Saving results...' : stage.statusMessage
            })))
          }, finalizingDuration * 0.8)

          return () => {
            clearTimeout(finalizing1Timeout)
            clearTimeout(finalizing2Timeout)
            clearTimeout(finalizing3Timeout)
          }
        }, initDuration + processingDuration)

        // Complete
        const completeTimeout = setTimeout(() => {
          const stageTime = new Date()
          setCompletedTime(stageTime.toISOString())
          setStages(prev => prev.map(stage => ({
            ...stage,
            status: 'COMPLETED',
            completedAt: stage.name === 'Finalizing' ? stageTime.toISOString() : stage.completedAt,
            statusMessage: stage.name === 'Finalizing' ? 'Task completed successfully' : stage.statusMessage
          })))
          setStatus('COMPLETED')
          onComplete?.()
        }, DEMO_DURATION)

        return () => {
          if (processIntervalRef.current) {
            clearInterval(processIntervalRef.current)
            processIntervalRef.current = null
          }
          clearTimeout(initMessageTimeout)
          clearTimeout(initCompleteTimeout)
          clearTimeout(finalizingTimeout)
          clearTimeout(completeTimeout)
        }
      }

      const cleanup = startDemo()
      return () => cleanup()
    }, startDelay)

    return () => {
      clearTimeout(startTimeout)
      if (processIntervalRef.current) {
        clearInterval(processIntervalRef.current)
        processIntervalRef.current = null
      }
    }
  }, [startDelay, shouldStart])

  const demoTask = {
    id: taskId,
    type: 'Scorecard Evaluation',
    scorecard: 'ABC, Inc Scorecard',
    score: 'DNC Requested?',
    time: startTime!,  // Use the original start time, it will always be set
    stages,
    currentStageName: currentStage,
    processedItems: currentProgress,
    totalItems: TOTAL_ITEMS,
    startedAt: startTime!,  // Use the original start time, it will always be set
    estimatedCompletionAt: estimatedEndTime!,  // Use the original estimated end time
    completedAt: completedTime || undefined,
    status,
    data: {
      id: taskId,
      title: 'Demo Task',
      command: 'plexus evaluate accuracy --scorecard abc-inc-scorecard --score "DNC Requested?"'
    } as BaseTaskData
  }

  return (
    <div className={cn(
      'transition-all duration-500 ease-in-out',
      className
    )}>
      <Task
        variant="detail"
        task={demoTask}
        renderHeader={(props) => <TaskHeader {...props} />}
        renderContent={(props) => <TaskContent {...props} />}
      />
    </div>
  )
}

export const TaskDemo = React.memo(TaskDemoBase) <|MERGE_RESOLUTION|>--- conflicted
+++ resolved
@@ -190,15 +190,10 @@
             status: stage.name === 'Finalizing' ? 'RUNNING' : 
                     stage.name === 'Processing' ? 'COMPLETED' : stage.status,
             completedAt: stage.name === 'Processing' ? stageTime.toISOString() : undefined,
-<<<<<<< HEAD
-            startedAt: stage.name === 'Finalizing' ? stageTime.toISOString() : undefined,
-            statusMessage: stage.name === 'Finalizing' ? 'Starting finalization process...' : stage.statusMessage
-=======
             startedAt: taskStartTime,  // Keep using the original start time
             statusMessage: stage.name === 'Finalizing' ? 'Starting finalization process...' : stage.statusMessage,
             processedItems: stage.name === 'Finalizing' ? undefined : stage.processedItems,
             totalItems: stage.name === 'Finalizing' ? undefined : stage.totalItems
->>>>>>> eb5cbf08
           })))
           setCurrentStage('Finalizing')
 
