--- conflicted
+++ resolved
@@ -6,17 +6,11 @@
 import { LabelBadgeComparison } from '@/components/LabelBadgeComparison'
 import { Button } from '@/components/ui/button'
 import { ScoreResultTrace } from './score-result-trace'
-<<<<<<< HEAD
-import ReactMarkdown from 'react-markdown'
-import remarkGfm from 'remark-gfm'
-import remarkBreaks from 'remark-breaks'
-=======
 import { IdentifierDisplay } from '@/components/ui/identifier-display'
 import ReactMarkdown from 'react-markdown'
 import remarkGfm from 'remark-gfm'
 import remarkBreaks from 'remark-breaks'
 import { formatConfidence, formatConfidenceDetailed } from '@/lib/confidence-formatting'
->>>>>>> 8a70d934
 
 export interface ScoreResultData {
   id: string
