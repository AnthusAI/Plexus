--- conflicted
+++ resolved
@@ -72,13 +72,13 @@
     if (duration.seconds && duration.seconds > 0) {
       const secondText = duration.seconds === 1 ? 'second' : 'seconds';
       parts.push(
-        <span key="seconds"> 
+        <span key="seconds">
           <NumberFlowWrapper value={duration.seconds} /> {t(secondText)}
         </span>
       )
     }
   }
-  
+
   // If no parts, it means the duration is less than a second, so we show 0 seconds.
   if (parts.length === 0) {
     return {
@@ -90,101 +90,91 @@
       ),
     }
   }
-  
-  return { 
-    type: 'component', 
+
+  return {
+    type: 'component',
     value: <span>{parts}</span>
   }
 }
 
-<<<<<<< HEAD
-const areDatesMeaningfullyDifferent = (start: Date, end: Date): boolean => {
-  // Return false if times are the same or within 1 second of each other
-  const diffInMs = Math.abs(end.getTime() - start.getTime())
-  return diffInMs > 1000 // More than 1 second difference
-}
-
-const formatRelativeTime = (date: Date, t: (key: string, variables?: Record<string, any>) => string): { type: 'string', value: string } | { type: 'component', value: React.ReactNode } => {
-=======
 const formatRelativeTime = (date: Date): { type: 'string', value: string } | { type: 'component', value: React.ReactNode } => {
->>>>>>> d1ceaf74
   try {
     // Check if date is valid
     if (isNaN(date.getTime())) {
       return { type: 'string', value: '' };
     }
-    
+
     const now = new Date();
     const diffInSeconds = Math.floor((now.getTime() - date.getTime()) / 1000);
-    
+
     // Handle future dates
     if (diffInSeconds < 0) {
       return { type: 'string', value: t('inTheFuture') };
     }
-    
+
     // Less than 1 minute
     if (diffInSeconds < 60) {
       return { type: 'string', value: t('lessThanMinute') };
     }
-    
+
     // Minutes
     const diffInMinutes = Math.floor(diffInSeconds / 60);
     if (diffInMinutes < 60) {
       const timeKey = diffInMinutes === 1 ? 'minuteAgo' : 'minutesAgo';
-      return { 
-        type: 'string', 
+      return {
+        type: 'string',
         value: t(timeKey, { count: diffInMinutes })
       };
     }
-    
+
     // Hours
     const diffInHours = Math.floor(diffInMinutes / 60);
     if (diffInHours < 24) {
       const timeKey = diffInHours === 1 ? 'hourAgo' : 'hoursAgo';
-      return { 
-        type: 'string', 
+      return {
+        type: 'string',
         value: t(timeKey, { count: diffInHours })
       };
     }
-    
+
     // Days
     const diffInDays = Math.floor(diffInHours / 24);
     if (diffInDays < 7) {
       const timeKey = diffInDays === 1 ? 'dayAgo' : 'daysAgo';
-      return { 
-        type: 'string', 
+      return {
+        type: 'string',
         value: t(timeKey, { count: diffInDays })
       };
     }
-    
+
     // Weeks
     const diffInWeeks = Math.floor(diffInDays / 7);
     if (diffInWeeks < 4) {
       const timeKey = diffInWeeks === 1 ? 'weekAgo' : 'weeksAgo';
-      return { 
-        type: 'string', 
+      return {
+        type: 'string',
         value: t(timeKey, { count: diffInWeeks })
       };
     }
-    
+
     // Months
     const diffInMonths = Math.floor(diffInDays / 30);
     if (diffInMonths < 12) {
       const timeKey = diffInMonths === 1 ? 'monthAgo' : 'monthsAgo';
-      return { 
-        type: 'string', 
+      return {
+        type: 'string',
         value: t(timeKey, { count: diffInMonths })
       };
     }
-    
+
     // Years
     const diffInYears = Math.floor(diffInDays / 365);
     const timeKey = diffInYears === 1 ? 'yearAgo' : 'yearsAgo';
-    return { 
-      type: 'string', 
+    return {
+      type: 'string',
       value: t(timeKey, { count: diffInYears })
     };
-    
+
   } catch (e) {
     console.warn('Invalid date format:', date);
     return { type: 'string', value: '' };
@@ -232,22 +222,12 @@
   useEffect(() => {
     const updateTime = () => {
       if (variant === 'elapsed') {
-        const endTime = completionTime 
+        const endTime = completionTime
           ? (typeof completionTime === 'string' ? new Date(completionTime) : completionTime)
           : new Date()
-        
-<<<<<<< HEAD
-        // Only show elapsed time if the dates are meaningfully different
-        if (areDatesMeaningfullyDifferent(timeDate, endTime)) {
-          const result = formatElapsedTime(timeDate, endTime, t)
-          setDisplayContent(result.type === 'component' ? result.value : result.value)
-        } else {
-          setDisplayContent('') // Return empty string if times are effectively the same
-        }
-=======
-        const result = formatElapsedTime(timeDate, endTime)
+
+        const result = formatElapsedTime(timeDate, endTime, t)
         setDisplayContent(result.value)
->>>>>>> d1ceaf74
       } else {
         if (showAbsolute) {
           setDisplayContent(formatAbsoluteTime(timeDate))
