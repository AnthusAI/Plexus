import React, { useRef, useState, useEffect, useMemo } from 'react'
import { Task, TaskHeader, TaskContent, BaseTaskProps } from '@/components/Task'
import { FlaskConical, Square, X, Split, ChevronLeft } from 'lucide-react'
import MetricsGauges from '@/components/MetricsGauges'
import { TaskStatus, type TaskStageConfig } from '@/components/ui/task-status'
import { ConfusionMatrix } from '@/components/confusion-matrix'
import { CardButton } from '@/components/CardButton'
import ClassDistributionVisualizer from '@/components/ClassDistributionVisualizer'
import PredictedClassDistributionVisualizer from '@/components/PredictedClassDistributionVisualizer'
import { EvaluationTaskScoreResult } from '@/components/EvaluationTaskScoreResult'
import type { Schema } from "@/amplify/data/resource"
import MetricsGaugesExplanation from '@/components/MetricsGaugesExplanation'
import { EvaluationTaskScoreResults } from '@/components/EvaluationTaskScoreResults'
import { EvaluationTaskScoreResultDetail } from '@/components/EvaluationTaskScoreResultDetail'
import { useResizeObserver } from '@/hooks/use-resize-observer'
import { BaseTaskData } from '@/types/base'
import { EvaluationListAccuracyBar } from '@/components/EvaluationListAccuracyBar'
import isEqual from 'lodash/isEqual'

export interface EvaluationMetric {
  name: string
  value: number
  unit?: string
  maximum?: number
  priority: boolean
}

interface Distribution {
  label: string
  count: number
}

interface ScoreResult {
  id: string
  value: string | number
  confidence: number | null
  explanation: string | null
  metadata: {
    human_label: string | null
    correct: boolean
  }
  itemId: string | null
}

interface TaskStage {
  id: string;
  name: string;
  order: number;
  status: string;
  statusMessage?: string;
  startedAt?: string;
  completedAt?: string;
  estimatedCompletionAt?: string;
  processedItems?: number;
  totalItems?: number;
}

interface TaskData {
  id: string;
  accountId: string;
  type: string;
  status: string;
  target: string;
  command: string;
  completedAt?: string;
  startedAt?: string;
  dispatchStatus?: 'DISPATCHED';
  celeryTaskId?: string;
  workerNodeId?: string;
  description?: string;
  metadata?: any;
  createdAt?: string;
  estimatedCompletionAt?: string;
  errorMessage?: string;
  errorDetails?: string;
  currentStageId?: string;
  stages?: {
    items: TaskStage[];
    nextToken?: string | null;
  };
}

export interface EvaluationTaskData extends BaseTaskData {
  id: string
  title: string
  command?: string
  accuracy: number | null
  metrics: EvaluationMetric[]
  metricsExplanation?: string | null
  processedItems: number
  totalItems: number
  progress: number
  inferences: number
  cost: number | null
  status: string
  elapsedSeconds: number | null
  estimatedRemainingSeconds: number | null
  startedAt?: string | undefined
  errorMessage?: string
  errorDetails?: any | null
  confusionMatrix?: {
    matrix: number[][] | null
    labels: string[] | null
  } | null
  scoreGoal?: string | null
  datasetClassDistribution?: Array<Distribution>
  isDatasetClassDistributionBalanced?: boolean | null
  predictedClassDistribution?: Array<Distribution>
  isPredictedClassDistributionBalanced?: boolean | null
  scoreResults?: ScoreResult[]
  selectedScoreResult?: Schema['ScoreResult']['type'] | null
  task?: TaskData | null
}

export interface EvaluationTaskProps extends Omit<BaseTaskProps<EvaluationTaskData>, 'variant'> {
  variant?: 'grid' | 'detail'
  task: {
    id: string
    type: string
    scorecard: string
    score: string
    time: string
    summary?: string
    description?: string
    data: EvaluationTaskData
    stages?: TaskStageConfig[]
    currentStageName?: string
    processedItems?: number
    totalItems?: number
    startedAt?: string
    estimatedCompletionAt?: string
    status?: 'PENDING' | 'RUNNING' | 'COMPLETED' | 'FAILED'
    dispatchStatus?: 'DISPATCHED'
    celeryTaskId?: string
    workerNodeId?: string
    completedAt?: string
    errorMessage?: string
    statusMessage?: string
  }
  selectedScoreResultId?: string | null
  onSelectScoreResult?: (id: string | null) => void
  extra?: boolean
  isSelected?: boolean
  commandDisplay?: 'hide' | 'show' | 'full'
}

function formatDuration(seconds: number): string {
  const hours = Math.floor(seconds / 3600)
  const minutes = Math.floor((seconds % 3600) / 60)
  const remainingSeconds = seconds % 60
  
  if (hours > 0) {
    return `${hours}h ${minutes}m ${remainingSeconds}s`
  }
  if (minutes > 0) {
    return `${minutes}m ${remainingSeconds}s`
  }
  return `${remainingSeconds}s`
}

function computeIsBalanced(distribution: { label: string, count: number }[] | null | undefined): boolean | null {
  if (!distribution || distribution.length <= 1) return null
  
  const total = distribution.reduce((sum, item) => sum + item.count, 0)
  const expectedCount = total / distribution.length
  const tolerance = 0.2 // 20% tolerance
  
  return distribution.every(item => 
    Math.abs(item.count - expectedCount) <= expectedCount * tolerance
  )
}

const mapTaskStatus = (status: string | undefined | null): 'PENDING' | 'RUNNING' | 'COMPLETED' | 'FAILED' => {
  if (!status) return 'PENDING';
  const upperStatus = status.toUpperCase();
  switch (upperStatus) {
    case 'PENDING':
    case 'RUNNING':
    case 'COMPLETED':
    case 'FAILED':
      return upperStatus;
    case 'DONE':
      return 'COMPLETED';
    case 'ERROR':
      return 'FAILED';
    default:
      return 'PENDING';
  }
}

const getStatusMessage = (data: EvaluationTaskData) => {
  // If we have task data with stages, use that
  if (data.task?.stages?.items?.length) {
    // If task failed, show the failed stage's message
    if (data.task.status === 'FAILED') {
      const failedStage = data.task.stages.items.find(stage => stage.status === 'FAILED')
      return failedStage?.statusMessage;
    }

    // If task completed, show the last stage's message
    if (data.task.status === 'COMPLETED') {
      return [...data.task.stages.items]
        .reverse()
        .find(stage => stage.statusMessage)?.statusMessage;
    }

    // If there's a running stage, use its message
    const runningStage = data.task.stages.items.find(stage => stage.status === 'RUNNING');
    if (runningStage?.statusMessage) {
      return runningStage.statusMessage;
    }

    // If no running stage message, find the last non-pending stage with a message
    const lastActiveStage = [...data.task.stages.items]
      .sort((a, b) => b.order - a.order)
      .find(stage => stage.status !== 'PENDING' && stage.statusMessage);
    if (lastActiveStage?.statusMessage) {
      return lastActiveStage.statusMessage;
    }

    // If all stages are pending, use the first stage's message
    if (data.task.stages.items.every(stage => stage.status === 'PENDING')) {
      const firstStage = [...data.task.stages.items].sort((a, b) => a.order - b.order)[0];
      return firstStage?.statusMessage;
    }
  }
  
  // Otherwise, construct a status message from the evaluation data
  if (data.status === 'COMPLETED') {
    return `Processed ${data.processedItems} of ${data.totalItems} items`;
  }
  if (data.status === 'FAILED') {
    return data.errorMessage || 'Task failed';
  }
  if (data.status === 'RUNNING') {
    return `Processing ${data.processedItems} of ${data.totalItems} items...`;
  }
  return undefined;
}

const GridContent = React.memo(({ data, extra, isSelected }: { 
  data: EvaluationTaskData; 
  extra?: boolean;
  isSelected?: boolean;
}) => {
  const progress = useMemo(() => 
    data.processedItems && data.totalItems ? 
      Math.round((data.processedItems / data.totalItems) * 100) : 0
  , [data.processedItems, data.totalItems]);
  
  const accuracy = data.accuracy ?? 0;

  // Parse score results
  const parsedScoreResults = useMemo(() => {
    if (!data.scoreResults) return [];
    
    console.log('Parsing score results:', {
      count: data.scoreResults.length,
      firstResult: data.scoreResults[0]
    });
    
    return data.scoreResults.map(result => {
      return parseScoreResult(result);
    });
  }, [data.scoreResults]);

  console.log('GridContent render:', {
    scoreResults: {
      raw: data.scoreResults,
      parsed: parsedScoreResults,
      count: parsedScoreResults.length
    }
  });

  const stages = useMemo(() => 
    data.task?.stages?.items?.map(stage => ({
      key: stage.name,
      label: stage.name,
      color: stage.name === 'Processing' ? 'bg-secondary' : (
        stage.status === 'COMPLETED' || stage.status === 'RUNNING' ? 'bg-primary' :
        stage.status === 'FAILED' ? 'bg-false' :
        'bg-neutral'
      ),
      name: stage.name,
      order: stage.order,
      status: stage.status as 'PENDING' | 'RUNNING' | 'COMPLETED' | 'FAILED',
      processedItems: stage.processedItems,
      totalItems: stage.totalItems,
      statusMessage: stage.statusMessage,
      startedAt: stage.startedAt || undefined,
      completedAt: stage.completedAt || undefined,
      estimatedCompletionAt: stage.estimatedCompletionAt || undefined
    })) || []
  , [data.task?.stages?.items]);

  const taskStatus = useMemo(() => ({
    showStages: true,
    status: mapTaskStatus(data.task?.status || data.status),
    stageConfigs: stages,
    stages,
    processedItems: data.processedItems,
    totalItems: data.totalItems,
    startedAt: data.task?.startedAt || data.startedAt || undefined,
    completedAt: data.task?.completedAt || undefined,
    estimatedCompletionAt: data.task?.estimatedCompletionAt || undefined,
    errorMessage: data.task?.errorMessage || data.errorMessage || undefined,
    command: data.task?.command || data.command,
    statusMessage: getStatusMessage(data),
    variant: 'grid' as const,
    extra,
    isSelected,
    commandDisplay: 'hide' as const
  }), [
    data.task?.status,
    data.status,
    stages,
    data.processedItems,
    data.totalItems,
    data.task?.startedAt,
    data.startedAt,
    data.task?.completedAt,
    data.task?.estimatedCompletionAt,
    data.task?.errorMessage,
    data.errorMessage,
    data.task?.command,
    data.command,
    extra,
    isSelected
  ]);

  return (
    <div className="space-y-2">
      <TaskStatus {...taskStatus} />
      {extra && (
        <EvaluationListAccuracyBar 
          progress={progress}
          accuracy={accuracy}
          isSelected={isSelected}
        />
      )}
    </div>
  )
}, (prevProps, nextProps) => {
  // Custom comparison function to prevent unnecessary re-renders
  if (prevProps.extra !== nextProps.extra || prevProps.isSelected !== nextProps.isSelected) {
    return false;
  }

  const prevData = prevProps.data;
  const nextData = nextProps.data;

  // Compare task stages
  const prevStages = prevData.task?.stages?.items;
  const nextStages = nextData.task?.stages?.items;
  if (!isEqual(prevStages, nextStages)) {
    return false;
  }

  // Compare score results directly without parsing
  if (!isEqual(prevData.scoreResults, nextData.scoreResults)) {
    console.log('Score results changed:', {
      prevCount: prevData.scoreResults?.length ?? 0,
      nextCount: nextData.scoreResults?.length ?? 0
    });
    return false;
  }

  // Compare essential task data
  if (
    prevData.processedItems !== nextData.processedItems ||
    prevData.totalItems !== nextData.totalItems ||
    prevData.accuracy !== nextData.accuracy ||
    prevData.status !== nextData.status ||
    prevData.task?.status !== nextData.task?.status ||
    prevData.task?.command !== nextData.task?.command ||
    prevData.command !== nextData.command ||
    prevData.errorMessage !== nextData.errorMessage ||
    prevData.task?.errorMessage !== nextData.task?.errorMessage ||
    prevData.startedAt !== nextData.startedAt ||
    prevData.task?.startedAt !== nextData.task?.startedAt ||
    prevData.task?.completedAt !== nextData.task?.completedAt ||
    prevData.task?.estimatedCompletionAt !== nextData.task?.estimatedCompletionAt
  ) {
    return false;
  }

  return true;
});

interface ParsedScoreResult {
  id: string
  value: string
  confidence: number | null
  explanation: string | null
  metadata: {
    human_label: string | null
    correct: boolean
    human_explanation: string | null
    text: string | null
  }
  itemId: string | null
}

function parseScoreResult(result: any): ParsedScoreResult {
  if (!result) {
    console.warn('Received null or undefined score result');
    return {
      id: '',
      value: '',
      confidence: null,
      explanation: null,
      metadata: {
        human_label: null,
        correct: false,
        human_explanation: null,
        text: null
      },
      itemId: null
    };
  }

  // Cache parsed metadata to prevent repeated parsing
  let parsedMetadata = result._parsedMetadata;
  if (!parsedMetadata) {
    try {
      let metadata = result.metadata;
      if (typeof metadata === 'string') {
        metadata = JSON.parse(metadata);
        if (typeof metadata === 'string') {
          metadata = JSON.parse(metadata);
        }
      }
      parsedMetadata = metadata || {};
      // Cache the parsed result
      result._parsedMetadata = parsedMetadata;
    } catch (e) {
      console.error('Error parsing metadata:', e);
      parsedMetadata = {};
    }
  }

  // Extract results from nested structure if present
<<<<<<< HEAD
  const firstResultKey = parsedMetadata?.results ? Object.keys(parsedMetadata.results)[0] : null;
  const scoreResult = firstResultKey && parsedMetadata.results ? parsedMetadata.results[firstResultKey] : null;
=======
  const firstResultKey = parsedMetadata?.results ? 
    Object.keys(parsedMetadata.results)[0] : null
  const scoreResult = firstResultKey && parsedMetadata.results ? 
    parsedMetadata.results[firstResultKey] : null
>>>>>>> 8f4a2176

  return {
    id: result.id || '',
    value: String(result.value || scoreResult?.value || ''),
    confidence: result.confidence ?? scoreResult?.confidence ?? null,
    explanation: result.explanation ?? scoreResult?.explanation ?? null,
    metadata: {
      human_label: scoreResult?.metadata?.human_label ?? parsedMetadata.human_label ?? null,
      correct: Boolean(scoreResult?.metadata?.correct ?? parsedMetadata.correct),
      human_explanation: scoreResult?.metadata?.human_explanation ?? parsedMetadata.human_explanation ?? null,
      text: scoreResult?.metadata?.text ?? parsedMetadata.text ?? null
    },
    itemId: result.itemId || parsedMetadata.item_id?.toString() || null
  };
}

const DetailContent = React.memo(({ 
  data, 
  isFullWidth,
  metrics,
  metricsVariant,
  selectedScoreResultId,
  onSelectScoreResult,
  extra,
  isSelected,
  commandDisplay = 'show',
  onCommandDisplayChange
}: { 
  data: EvaluationTaskData
  isFullWidth: boolean
  metrics: any[]
  metricsVariant: 'grid' | 'detail'
  selectedScoreResultId?: string | null
  onSelectScoreResult?: (id: string | null) => void
  extra?: boolean
  isSelected?: boolean
  commandDisplay?: 'hide' | 'show' | 'full'
  onCommandDisplayChange?: (display: 'show' | 'full') => void
}) => {
<<<<<<< HEAD
  // Add more detailed logging for DetailContent
=======
  // Force isSelected to true in detail mode
  const effectiveIsSelected = true;

>>>>>>> 8f4a2176
  console.log('DetailContent render:', {
    scoreResults: {
      raw: data.scoreResults,
      count: data.scoreResults?.length ?? 0,
      firstResult: data.scoreResults?.[0],
      lastResult: data.scoreResults?.[data.scoreResults?.length - 1],
      allResults: data.scoreResults // Log all results to see the full data
    },
    selectedScoreResultId,
    hasSelectedResult: !!selectedScoreResultId
  });

  const [containerWidth, setContainerWidth] = useState(0)
  const containerRef = useRef<HTMLDivElement>(null)
  const [selectedPredictedActual, setSelectedPredictedActual] = useState<{
    predicted: string | null
    actual: string | null
  }>({ predicted: null, actual: null })

  const selectedScoreResult = data.scoreResults?.find(r => r.id === selectedScoreResultId) ?? null

  // Parse score results with more detailed logging
  const parsedScoreResults = useMemo(() => {
    if (!data.scoreResults) return [];
    
    console.log('Parsing score results in DetailContent:', {
      count: data.scoreResults.length,
      firstResult: data.scoreResults[0],
      lastResult: data.scoreResults[data.scoreResults.length - 1],
      allResults: data.scoreResults // Log all results to see the full data
    });
    
    const results = data.scoreResults.map(result => parseScoreResult(result));
    
    console.log('Parsed score results:', {
      count: results.length,
      firstResult: results[0],
      lastResult: results[results.length - 1]
    });
    
    return results;
  }, [data.scoreResults]);

  useResizeObserver(containerRef, (entry) => {
    setContainerWidth(entry.contentRect.width)
  })

  const handleActualLabelSelect = (label: string) => {
    setSelectedPredictedActual(prev => ({
      ...prev,
      actual: prev.actual === label ? null : label,
      predicted: null
    }))
  }

  const handlePredictedLabelSelect = (label: string) => {
    setSelectedPredictedActual(prev => ({
      ...prev,
      predicted: prev.predicted === label ? null : label,
      actual: null
    }))
  }

  // Add logging for display conditions
  const isWideEnoughForTwo = containerWidth >= 800
  const isWideEnoughForThree = containerWidth >= 1180 && isFullWidth
  const showAsColumns = isWideEnoughForTwo
  const showMainPanel = true
  const showResultsList = parsedScoreResults.length > 0
  const showResultDetail = selectedScoreResult !== null

  console.log('DetailContent render conditions:', {
    hasScoreResults: !!data.scoreResults?.length,
    parsedResultCount: parsedScoreResults.length,
    showMainPanel,
    showResultsList,
    showResultDetail,
    showAsColumns,
    selectedScoreResult: selectedScoreResult?.id
  });

  const handleScoreResultSelect = (result: Schema['ScoreResult']['type']) => {
    console.log('Score result selected:', result.id);
    onSelectScoreResult?.(result.id)
  }

  const handleScoreResultClose = () => {
    console.log('Score result detail closed');
    onSelectScoreResult?.(null)
  }

  return (
    <div 
      ref={containerRef}
      className="w-full min-w-[300px] h-full"
    >
      <div className={`${showAsColumns ? 'grid gap-4' : 'space-y-4'} h-full`} 
        style={{
          gridTemplateColumns: isWideEnoughForThree && selectedScoreResult 
            ? '1fr 1fr 1fr' 
            : isWideEnoughForTwo && parsedScoreResults.length > 0
              ? selectedScoreResult 
                ? '1fr 1fr'  // Show results list and detail only
                : '1fr 1fr'  // Show main and results list
              : '1fr'
        }}
      >
        {showMainPanel && (
          <div className="w-full h-full flex flex-col">
            <div className="flex-1 overflow-y-auto">
              <div className="px-1">
                <div className="mb-3">
                  <TaskStatus
                    variant="detail"
                    showStages={true}
                    status={mapTaskStatus(data.task?.status || data.status)}
                    stageConfigs={data.task?.stages?.items?.map(stage => ({
                      key: stage.name,
                      label: stage.name,
                      color: stage.name === 'Processing' ? 'bg-secondary' : (
                        stage.status === 'COMPLETED' || stage.status === 'RUNNING' ? 'bg-primary' :
                        stage.status === 'FAILED' ? 'bg-false' :
                        'bg-neutral'
                      ),
                      name: stage.name,
                      order: stage.order,
                      status: stage.status as 'PENDING' | 'RUNNING' | 'COMPLETED' | 'FAILED',
                      processedItems: stage.processedItems,
                      totalItems: stage.totalItems,
                      statusMessage: stage.statusMessage,
                      completed: stage.status === 'COMPLETED',
                      startedAt: stage.startedAt || undefined,
                      completedAt: stage.completedAt || undefined,
                      estimatedCompletionAt: stage.estimatedCompletionAt || undefined
                    })) || []}
                    stages={data.task?.stages?.items?.map(stage => ({
                      key: stage.name,
                      label: stage.name,
                      color: stage.name === 'Processing' ? 'bg-secondary' : (
                        stage.status === 'COMPLETED' || stage.status === 'RUNNING' ? 'bg-primary' :
                        stage.status === 'FAILED' ? 'bg-false' :
                        'bg-neutral'
                      ),
                      name: stage.name,
                      order: stage.order,
                      status: stage.status as 'PENDING' | 'RUNNING' | 'COMPLETED' | 'FAILED',
                      processedItems: stage.processedItems,
                      totalItems: stage.totalItems,
                      statusMessage: stage.statusMessage,
                      startedAt: stage.startedAt || undefined,
                      completedAt: stage.completedAt || undefined,
                      estimatedCompletionAt: stage.estimatedCompletionAt || undefined
                    })) || []}
                    processedItems={data.processedItems}
                    totalItems={data.totalItems}
                    startedAt={data.task?.startedAt || data.startedAt || undefined}
                    completedAt={data.task?.completedAt || undefined}
                    estimatedCompletionAt={data.task?.estimatedCompletionAt || undefined}
                    errorMessage={data.task?.errorMessage || data.errorMessage || undefined}
                    command={data.task?.command || data.command}
                    statusMessage={getStatusMessage(data)}
                    truncateMessages={true}
                    extra={extra}
                    isSelected={effectiveIsSelected}
                    commandDisplay={commandDisplay}
                    onCommandDisplayChange={onCommandDisplayChange}
                  />
                </div>

                <div className="mb-3">
                  <ClassDistributionVisualizer
                    data={data.datasetClassDistribution}
                    isBalanced={data.isDatasetClassDistributionBalanced}
                    onLabelSelect={handleActualLabelSelect}
                  />
                </div>

                <div className="mb-3">
                  <PredictedClassDistributionVisualizer
                    data={data.predictedClassDistribution}
                    onLabelSelect={handlePredictedLabelSelect}
                  />
                </div>

                <div className="mb-3">
                  <MetricsGaugesExplanation
                    explanation={data.metricsExplanation}
                    goal={data.scoreGoal}
                  />
                </div>

                <MetricsGauges 
                  gauges={metrics} 
                  variant="detail"
                />

                {data.confusionMatrix?.matrix && 
                 data.confusionMatrix.matrix.length > 0 && 
                 data.confusionMatrix.labels && (
                  <div className="mt-3">
                    <ConfusionMatrix 
                      data={{
                        matrix: data.confusionMatrix.matrix,
                        labels: data.confusionMatrix.labels
                      }}
                      onSelectionChange={setSelectedPredictedActual}
                    />
                  </div>
                )}

                {!showAsColumns && parsedScoreResults.length > 0 && (
                  <div className="mt-6">
                    <EvaluationTaskScoreResults 
                      results={parsedScoreResults} 
                      accuracy={data.accuracy ?? 0}
                      selectedPredictedValue={selectedPredictedActual.predicted}
                      selectedActualValue={selectedPredictedActual.actual}
                      onResultSelect={handleScoreResultSelect}
                      selectedScoreResult={selectedScoreResult}
                    />
                  </div>
                )}
              </div>
            </div>
          </div>
        )}

        {showAsColumns && parsedScoreResults.length > 0 && (
          <div className="w-full h-full relative">
            <div className="absolute inset-0 pr-0">
              <EvaluationTaskScoreResults 
                results={parsedScoreResults} 
                accuracy={data.accuracy ?? 0}
                selectedPredictedValue={selectedPredictedActual.predicted}
                selectedActualValue={selectedPredictedActual.actual}
                onResultSelect={handleScoreResultSelect}
                selectedScoreResult={selectedScoreResult}
              />
            </div>
          </div>
        )}

        {showResultDetail && selectedScoreResult && (
          <div className="w-full h-full relative">
            <div className="absolute inset-0 pr-0">
              <EvaluationTaskScoreResultDetail
                result={parseScoreResult(selectedScoreResult)}
                onClose={handleScoreResultClose}
              />
            </div>
          </div>
        )}
      </div>
    </div>
  )
}, (prevProps, nextProps) => {
  // Add logging for memo comparison
  const shouldUpdate = 
    prevProps.extra !== nextProps.extra || 
    prevProps.isSelected !== nextProps.isSelected ||
    prevProps.selectedScoreResultId !== nextProps.selectedScoreResultId ||
    prevProps.isFullWidth !== nextProps.isFullWidth ||
    prevProps.commandDisplay !== nextProps.commandDisplay ||
    prevProps.data.scoreResults?.length !== nextProps.data.scoreResults?.length ||
    !isEqual(prevProps.data.scoreResults, nextProps.data.scoreResults);

  console.log('DetailContent memo comparison:', {
    shouldUpdate,
    prevScoreResultCount: prevProps.data.scoreResults?.length ?? 0,
    nextScoreResultCount: nextProps.data.scoreResults?.length ?? 0,
    scoreResultsChanged: !isEqual(prevProps.data.scoreResults, nextProps.data.scoreResults),
    prevFirstResult: prevProps.data.scoreResults?.[0],
    nextFirstResult: nextProps.data.scoreResults?.[0]
  });

  return !shouldUpdate;
});

export default function EvaluationTask({ 
  variant = 'grid',
  task,
  onClick,
  controlButtons,
  isFullWidth,
  onToggleFullWidth,
  onClose,
  selectedScoreResultId,
  onSelectScoreResult,
  extra,
  isSelected,
  commandDisplay: initialCommandDisplay = 'show',
  ...restProps
}: EvaluationTaskProps) {
  const [commandDisplay, setCommandDisplay] = useState(initialCommandDisplay);

  const data = task.data ?? {} as EvaluationTaskData

  // Add logging for incoming data
  console.log('EvaluationTask render:', {
    taskId: task.id,
    variant,
    scoreResults: {
      count: data.scoreResults?.length ?? 0,
      firstResult: data.scoreResults?.[0],
      lastResult: data.scoreResults?.[data.scoreResults?.length - 1],
      allResults: data.scoreResults // Log all results to see the full data
    },
    status: data.status,
    taskStatus: data.task?.status
  });

  const metrics = useMemo(() => 
    variant === 'detail' ? 
      (data.metrics ?? []).map(metric => ({
        value: metric.value,
        label: metric.name,
        information: getMetricInformation(metric.name),
        maximum: metric.maximum ?? 100,
        unit: metric.unit ?? '%',
        priority: metric.priority
      }))
      : [
        {
          value: data.accuracy ?? undefined,
          label: 'Accuracy',
          backgroundColor: 'var(--gauge-background)',
          priority: true
        }
      ]
  , [variant, data.metrics, data.accuracy])

  const headerContent = useMemo(() => (
    variant === 'detail' ? (
      <div className="flex items-center space-x-2">
        {typeof onToggleFullWidth === 'function' && (
          <CardButton
            icon={Square}
            onClick={onToggleFullWidth}
          />
        )}
        {typeof onClose === 'function' && (
          <CardButton
            icon={X}
            onClick={onClose}
          />
        )}
      </div>
    ) : null
  ), [variant, onToggleFullWidth, onClose])

  const taskData = task.data?.task as TaskData | undefined;

  const taskWithDefaults = useMemo(() => ({
    id: task.id,
    type: (() => {
      // If we have a task record, use its type directly (just capitalize it)
      if (taskData?.type) {
        return taskData.type.split(' ')
          .map(word => word.charAt(0).toUpperCase() + word.slice(1).toLowerCase())
          .join(' ')
      }
      // Otherwise, this is from an Evaluation record, so append "Evaluation"
      return `${(task.type || '').split(' ')
        .map(word => word.charAt(0).toUpperCase() + word.slice(1).toLowerCase())
        .join(' ')} Evaluation`.trim()
    })(),
    scorecard: task.scorecard,
    score: task.score,
    time: task.time,
    description: variant === 'detail' ? undefined : task.summary,
    data: task.data,
    command: taskData?.command,
    stages: taskData?.stages?.items?.map(stage => ({
      key: stage.name,
      label: stage.name,
      color: stage.name === 'Processing' ? 'bg-secondary' : (
        stage.status === 'COMPLETED' || stage.status === 'RUNNING' ? 'bg-primary' :
        stage.status === 'FAILED' ? 'bg-false' :
        'bg-neutral'
      ),
      name: stage.name,
      order: stage.order,
      status: mapTaskStatus(stage.status),
      processedItems: stage.processedItems,
      totalItems: stage.totalItems,
      statusMessage: stage.statusMessage
    })) || [],
    currentStageName: taskData?.currentStageId || undefined,
    processedItems: task.data?.processedItems,
    totalItems: task.data?.totalItems,
    startedAt: taskData?.startedAt || task.data?.startedAt || undefined,
    estimatedCompletionAt: taskData?.estimatedCompletionAt || undefined,
    status: mapTaskStatus(taskData?.status || task.data?.status),
    dispatchStatus: taskData?.dispatchStatus,
    celeryTaskId: taskData?.celeryTaskId,
    workerNodeId: taskData?.workerNodeId,
    completedAt: taskData?.completedAt || undefined,
    errorMessage: taskData?.errorMessage || task.data?.errorMessage || undefined
  }), [task, taskData, variant]);

  // Type assertion to ensure all properties match BaseTaskProps
  const typedTask = {
    ...taskWithDefaults,
    startedAt: taskWithDefaults.startedAt || undefined,
    completedAt: taskWithDefaults.completedAt || undefined,
    estimatedCompletionAt: taskWithDefaults.estimatedCompletionAt || undefined,
    errorMessage: taskWithDefaults.errorMessage || undefined,
    status: taskWithDefaults.status,
    dispatchStatus: taskWithDefaults.dispatchStatus,
    celeryTaskId: taskWithDefaults.celeryTaskId,
    workerNodeId: taskWithDefaults.workerNodeId,
    currentStageName: taskWithDefaults.currentStageName,
    stages: taskWithDefaults.stages
  } as unknown as BaseTaskProps['task']

  // Update TaskStatus components to handle null values
  const renderTaskStatus = (data: EvaluationTaskData) => {
    const taskStages = data.task?.stages?.items?.map(stage => ({
      key: stage.name,
      label: stage.name,
      color: stage.name === 'Processing' ? 'bg-secondary' : (
        stage.status === 'COMPLETED' || stage.status === 'RUNNING' ? 'bg-primary' :
        stage.status === 'FAILED' ? 'bg-false' :
        'bg-neutral'
      ),
      name: stage.name,
      order: stage.order,
      status: mapTaskStatus(stage.status),
      processedItems: stage.processedItems,
      totalItems: stage.totalItems,
      statusMessage: stage.statusMessage,
      startedAt: stage.startedAt || undefined,
      completedAt: stage.completedAt || undefined,
      estimatedCompletionAt: stage.estimatedCompletionAt || undefined
    })) || []

    const taskStatus = {
      showStages: true,
      status: mapTaskStatus(data.task?.status || data.status),
      stageConfigs: taskStages,
      stages: taskStages,
      processedItems: data.processedItems,
      totalItems: data.totalItems,
      startedAt: data.task?.startedAt || data.startedAt || undefined,
      completedAt: data.task?.completedAt || undefined,
      estimatedCompletionAt: data.task?.estimatedCompletionAt || undefined,
      errorMessage: data.task?.errorMessage || data.errorMessage || undefined,
      command: data.task?.command || data.command,
      statusMessage: data.task?.stages?.items?.find(s => s.status === 'RUNNING')?.statusMessage || undefined,
      isSelected
    } as const

    return <TaskStatus {...taskStatus} />
  }

  return (
    <Task
      variant={variant}
      task={typedTask}
      onClick={onClick}
      controlButtons={controlButtons}
      isFullWidth={isFullWidth}
      onToggleFullWidth={onToggleFullWidth}
      onClose={onClose}
      extra={extra}
      isSelected={isSelected}
      commandDisplay={commandDisplay}
      {...restProps}
      renderHeader={(props) => (
        <TaskHeader {...props}>
          {headerContent}
        </TaskHeader>
      )}
      renderContent={(props) => {
        // Add logging for content rendering decision
        console.log('EvaluationTask renderContent:', {
          variant,
          hasScoreResults: !!data.scoreResults?.length,
          scoreResultCount: data.scoreResults?.length ?? 0,
          isDetailView: variant === 'detail'
        });

        return (
          <TaskContent {...props} hideTaskStatus={true}>
            {variant === 'grid' ? (
              <GridContent data={data} extra={extra} isSelected={isSelected} />
            ) : (
              <DetailContent 
                data={data}
                isFullWidth={isFullWidth ?? false}
                metrics={metrics}
                metricsVariant="detail"
                selectedScoreResultId={selectedScoreResultId}
                onSelectScoreResult={onSelectScoreResult}
                extra={extra}
                isSelected={isSelected}
                commandDisplay={commandDisplay}
                onCommandDisplayChange={setCommandDisplay}
              />
            )}
          </TaskContent>
        );
      }}
    />
  )
}

function getMetricInformation(metricName: string): string {
  const descriptions: Record<string, string> = {
    "Accuracy": "Accuracy measures the overall correctness of predictions, showing the " +
      "percentage of all cases (both positive and negative) that were " +
      "correctly classified.\n\n" +
      "While accuracy is a good general metric, it can be misleading when classes " +
      "are imbalanced. For example, if only 1% of cases are positive, a model " +
      "that always predicts negative would have 99% accuracy but be useless for " +
      "detecting positive cases.",
    "Precision": "Precision measures the accuracy of positive predictions, showing " +
      "the percentage of predicted positive cases that were actually positive.\n\n" +
      "High precision is crucial when false positives are costly - for example, " +
      "when flagging content that will be removed or when identifying cases that " +
      "will trigger penalties. In these cases, we want to be very confident in " +
      "our positive predictions.",
    "Sensitivity": "Sensitivity (also called Recall) measures the ability to correctly " +
      "identify positive cases, showing the percentage of actual positive " +
      "cases that were correctly identified.\n\n" +
      "High sensitivity is essential when missing positive cases is costly - for " +
      "example, when detecting regulated content that must be caught, or when " +
      "screening for high-risk conditions. In these cases, we prefer false " +
      "positives over missing actual positives.",
    "Specificity": "Specificity measures the ability to correctly identify negative " +
      "cases, showing the percentage of actual negative cases that were " +
      "correctly identified.\n\n" +
      "High specificity indicates the model is good at ruling out false " +
      "positives. This is important in scenarios where we want to avoid " +
      "overwhelming review systems with false alarms, or when we need to " +
      "confidently clear cases as negative."
  }
  return descriptions[metricName] || ""
}<|MERGE_RESOLUTION|>--- conflicted
+++ resolved
@@ -440,15 +440,10 @@
   }
 
   // Extract results from nested structure if present
-<<<<<<< HEAD
-  const firstResultKey = parsedMetadata?.results ? Object.keys(parsedMetadata.results)[0] : null;
-  const scoreResult = firstResultKey && parsedMetadata.results ? parsedMetadata.results[firstResultKey] : null;
-=======
   const firstResultKey = parsedMetadata?.results ? 
     Object.keys(parsedMetadata.results)[0] : null
   const scoreResult = firstResultKey && parsedMetadata.results ? 
     parsedMetadata.results[firstResultKey] : null
->>>>>>> 8f4a2176
 
   return {
     id: result.id || '',
@@ -488,13 +483,9 @@
   commandDisplay?: 'hide' | 'show' | 'full'
   onCommandDisplayChange?: (display: 'show' | 'full') => void
 }) => {
-<<<<<<< HEAD
-  // Add more detailed logging for DetailContent
-=======
   // Force isSelected to true in detail mode
   const effectiveIsSelected = true;
 
->>>>>>> 8f4a2176
   console.log('DetailContent render:', {
     scoreResults: {
       raw: data.scoreResults,
