import React, { useRef, useState, useEffect, useMemo } from 'react'
import { Task, TaskHeader, TaskContent, BaseTaskProps } from '@/components/Task'
import { FlaskConical, Square, X, Split, ChevronLeft } from 'lucide-react'
import MetricsGauges from '@/components/MetricsGauges'
import { ProgressBar } from "@/components/ui/progress-bar"
import { ConfusionMatrix } from '@/components/confusion-matrix'
import { CardButton } from '@/components/CardButton'
import ClassDistributionVisualizer from '@/components/ClassDistributionVisualizer'
import PredictedClassDistributionVisualizer from '@/components/PredictedClassDistributionVisualizer'
import { EvaluationTaskScoreResult } from '@/components/EvaluationTaskScoreResult'
import type { Schema } from "@/amplify/data/resource"
import MetricsGaugesExplanation from '@/components/MetricsGaugesExplanation'
import { EvaluationTaskScoreResults } from '@/components/EvaluationTaskScoreResults'
import { EvaluationTaskScoreResultDetail } from '@/components/EvaluationTaskScoreResultDetail'
import { useResizeObserver } from '@/hooks/use-resize-observer'
import { BaseTaskData } from '@/types/base'

export interface EvaluationMetric {
  name: string
  value: number
  unit?: string
  maximum?: number
  priority: boolean
}

export interface EvaluationTaskData {
  id: string
  title: string
  accuracy: number | null
  metrics: EvaluationMetric[]
  metricsExplanation?: string | null
  processedItems: number
  totalItems: number
  progress: number
  inferences: number
  cost: number | null
  status: string
  elapsedSeconds: number | null
  estimatedRemainingSeconds: number | null
  startedAt?: string | null
  errorMessage?: string
  errorDetails?: any | null
  confusionMatrix?: {
    matrix: number[][] | null
    labels: string[] | null
  } | null
  scoreGoal?: string | null
  datasetClassDistribution?: { label: string, count: number }[]
  isDatasetClassDistributionBalanced?: boolean | null
  predictedClassDistribution?: { label: string, count: number }[]
  isPredictedClassDistributionBalanced?: boolean | null
<<<<<<< HEAD
  scoreResults?: Schema['ScoreResult']['type'][]
=======
  scoreResults?: Array<{
    id: string
    value: string | number
    confidence?: number | null
    explanation?: string | null
    metadata?: any
    createdAt?: string
    itemId?: string
    EvaluationId?: string
    scorecardId?: string
    [key: string]: any  // Allow additional properties
  }>
>>>>>>> eb5cbf08
  selectedScoreResult?: Schema['ScoreResult']['type'] | null
}

export interface EvaluationTaskProps {
  variant?: 'grid' | 'detail'
  task: {
    id: string
    type: string
    scorecard: string
    score: string
    time: string
    summary?: string
    description?: string
    data: EvaluationTaskData
  }
  onClick?: () => void
  controlButtons?: React.ReactNode
  isFullWidth?: boolean
  onToggleFullWidth?: () => void
  onClose?: () => void
  /** ID of the currently selected score result. Null means no result is selected */
  selectedScoreResultId?: string | null
  /** Callback fired when a score result is selected or deselected */
  onSelectScoreResult?: (id: string | null) => void
}

function computeEvaluationType(data: EvaluationTaskData): string {
  if (data.errorMessage || data.errorDetails) {
    return "Error in Evaluation"
  }
  
  if (data.progress === 100) {
    return "Evaluation finished"
  }
  
  if (data.progress >= 90) {
    return "Evaluation finishing"
  }
  
  if (data.progress >= 10) {
    return "Evaluation running"
  }
  
  if (data.progress > 0) {
    return "Evaluation started"
  }
  
  return "Evaluation pending"
}

function formatDuration(seconds: number): string {
  const hours = Math.floor(seconds / 3600)
  const minutes = Math.floor((seconds % 3600) / 60)
  const remainingSeconds = seconds % 60
  
  if (hours > 0) {
    return `${hours}h ${minutes}m ${remainingSeconds}s`
  }
  if (minutes > 0) {
    return `${minutes}m ${remainingSeconds}s`
  }
  return `${remainingSeconds}s`
}

function computeIsBalanced(distribution: { label: string, count: number }[] | null | undefined): boolean | null {
  if (!distribution || distribution.length <= 1) return null
  
  const total = distribution.reduce((sum, item) => sum + item.count, 0)
  const expectedCount = total / distribution.length
  const tolerance = 0.2 // 20% tolerance
  
  return distribution.every(item => 
    Math.abs(item.count - expectedCount) <= expectedCount * tolerance
  )
}

const GridContent = React.memo(({ data }: { data: EvaluationTaskData }) => (
  <div className="mt-4">
    <ProgressBar 
      progress={data.progress}
      elapsedTime={data.elapsedSeconds !== null ? 
        formatDuration(data.elapsedSeconds) : undefined}
      processedItems={data.processedItems}
      totalItems={data.totalItems}
      estimatedTimeRemaining={data.estimatedRemainingSeconds !== null ? 
        formatDuration(data.estimatedRemainingSeconds) : undefined}
      color="secondary"
      isFocused={false}
    />
  </div>
))

interface ParsedScoreResult {
  id: string
  value: string
  confidence: number | null
  explanation: string | null
  metadata: {
    human_label: string | null
    correct: boolean
    human_explanation: string | null
    text: string | null
  }
  itemId: string | null
}

function parseScoreResult(result: any): ParsedScoreResult {
  if (!result) {
    console.warn('Received null or undefined score result')
    return {
      id: '',
      value: '',
      confidence: null,
      explanation: null,
      metadata: {
        human_label: null,
        correct: false,
        human_explanation: null,
        text: null
      },
      itemId: null
    }
  }

  // Handle metadata parsing with better error handling
  const parsedMetadata = (() => {
    try {
      let metadata = result.metadata
      if (typeof metadata === 'string') {
        metadata = JSON.parse(metadata)
        if (typeof metadata === 'string') {
          metadata = JSON.parse(metadata)
        }
      }
      return metadata || {}
    } catch (e) {
      console.error('Error parsing metadata:', e)
      return {}
    }
  })()

  // Extract results from nested structure if present
  const firstResultKey = parsedMetadata?.results ? 
    Object.keys(parsedMetadata.results)[0] : null
  const scoreResult = firstResultKey && parsedMetadata.results ? 
    parsedMetadata.results[firstResultKey] : null

  // Log the parsing process for debugging
  console.debug('Score result parsing:', {
    originalResult: result,
    parsedMetadata,
    firstResultKey,
    scoreResult
  })

  return {
    id: result.id || '',
    value: String(result.value || scoreResult?.value || ''),
    confidence: result.confidence ?? scoreResult?.confidence ?? null,
    explanation: result.explanation ?? scoreResult?.explanation ?? null,
    metadata: {
      human_label: scoreResult?.metadata?.human_label ?? parsedMetadata.human_label ?? null,
      correct: Boolean(scoreResult?.metadata?.correct ?? parsedMetadata.correct),
      human_explanation: scoreResult?.metadata?.human_explanation ?? parsedMetadata.human_explanation ?? null,
      text: scoreResult?.metadata?.text ?? parsedMetadata.text ?? null
    },
    itemId: result.itemId || parsedMetadata.item_id?.toString() || null
  }
}

const DetailContent = React.memo(({ 
  data, 
  isFullWidth,
  metrics,
  metricsVariant,
  selectedScoreResultId,
  onSelectScoreResult,
}: { 
  data: EvaluationTaskData
  isFullWidth: boolean
  metrics: any[]
  metricsVariant: 'grid' | 'detail'
  selectedScoreResultId?: string | null
  onSelectScoreResult?: (id: string | null) => void
}) => {
  const [containerWidth, setContainerWidth] = useState(0)
  const containerRef = useRef<HTMLDivElement>(null)
  const [selectedPredictedActual, setSelectedPredictedActual] = useState<{
    predicted: string | null
    actual: string | null
  }>({ predicted: null, actual: null })

  const selectedScoreResult = data.scoreResults?.find(r => r.id === selectedScoreResultId) ?? null

  useResizeObserver(containerRef, (entry) => {
    setContainerWidth(entry.contentRect.width)
  })

  const handleActualLabelSelect = (label: string) => {
    setSelectedPredictedActual(prev => ({
      ...prev,
      actual: prev.actual === label ? null : label,
      predicted: null
    }))
  }

  const handlePredictedLabelSelect = (label: string) => {
    setSelectedPredictedActual(prev => ({
      ...prev,
      predicted: prev.predicted === label ? null : label,
      actual: null
    }))
  }

  const isWideEnoughForTwo = containerWidth >= 800
  const isWideEnoughForThree = containerWidth >= 1180 && isFullWidth
  
  const showAsColumns = isWideEnoughForTwo
  const showMainPanel = !selectedScoreResult || isWideEnoughForThree
  const showResultsList = !selectedScoreResult || showAsColumns
  const showResultDetail = selectedScoreResult

  const handleScoreResultSelect = (result: Schema['ScoreResult']['type']) => {
    onSelectScoreResult?.(result.id)
  }

  const handleScoreResultClose = () => {
    onSelectScoreResult?.(null)
  }

  const parsedScoreResults = useMemo(() => {
    return data.scoreResults?.map(parseScoreResult) ?? []
  }, [data.scoreResults])

  return (
    <div 
      ref={containerRef}
      className="w-full min-w-[300px] h-full"
    >
      <div className={`${showAsColumns ? 'grid gap-4' : 'space-y-4'} h-full`} 
        style={{
          gridTemplateColumns: isWideEnoughForThree && selectedScoreResult 
            ? '1fr 1fr 1fr' 
            : isWideEnoughForTwo
              ? selectedScoreResult 
                ? '1fr 1fr'  // Show results list and detail only
                : '1fr 1fr'  // Show main and results list
              : '1fr'
        }}
      >
        {showMainPanel && (
          <div className="w-full h-full overflow-y-auto pr-2">
            <div className="mb-4">
              <ProgressBar 
                progress={data.progress}
                elapsedTime={data.elapsedSeconds !== null ? 
                  formatDuration(data.elapsedSeconds) : undefined}
                processedItems={data.processedItems}
                totalItems={data.totalItems}
                estimatedTimeRemaining={data.estimatedRemainingSeconds !== null ? 
                  formatDuration(data.estimatedRemainingSeconds) : undefined}
                color="secondary"
                isFocused={true}
              />
            </div>

            <div className="mb-4">
              <ClassDistributionVisualizer
                data={data.datasetClassDistribution}
                isBalanced={data.isDatasetClassDistributionBalanced}
                onLabelSelect={handleActualLabelSelect}
              />
            </div>

            <div className="mb-4">
              <PredictedClassDistributionVisualizer
                data={data.predictedClassDistribution}
                onLabelSelect={handlePredictedLabelSelect}
              />
            </div>

            <div className="mb-2">
              <MetricsGaugesExplanation
                explanation={data.metricsExplanation}
                goal={data.scoreGoal}
              />
            </div>

            <MetricsGauges 
              gauges={metrics} 
              variant="detail"
            />

            {data.confusionMatrix?.matrix && 
             data.confusionMatrix.matrix.length > 0 && 
             data.confusionMatrix.labels && (
              <div className="mt-4">
                <ConfusionMatrix 
                  data={{
                    matrix: data.confusionMatrix.matrix,
                    labels: data.confusionMatrix.labels
                  }}
                  onSelectionChange={setSelectedPredictedActual}
                />
              </div>
            )}

            {!showAsColumns && data.scoreResults && data.scoreResults.length > 0 && (
              <div className="mt-4">
                <EvaluationTaskScoreResults 
                  results={parsedScoreResults} 
                  accuracy={data.accuracy ?? 0}
                  selectedPredictedValue={selectedPredictedActual.predicted}
                  selectedActualValue={selectedPredictedActual.actual}
                  onResultSelect={handleScoreResultSelect}
                  selectedScoreResult={selectedScoreResult}
                />
              </div>
            )}
          </div>
        )}

        {showAsColumns && showResultsList && data.scoreResults && data.scoreResults.length > 0 && (
          <div className="w-full h-full relative">
            <div className="absolute inset-0 pr-0">
              <EvaluationTaskScoreResults 
                results={parsedScoreResults} 
                accuracy={data.accuracy ?? 0}
                selectedPredictedValue={selectedPredictedActual.predicted}
                selectedActualValue={selectedPredictedActual.actual}
                onResultSelect={handleScoreResultSelect}
                selectedScoreResult={selectedScoreResult}
              />
            </div>
          </div>
        )}

        {showResultDetail && selectedScoreResult && (
          <div className="w-full h-full relative">
            <div className="absolute inset-0 pr-0">
              <EvaluationTaskScoreResultDetail
                result={parseScoreResult(selectedScoreResult)}
                onClose={handleScoreResultClose}
              />
            </div>
          </div>
        )}
      </div>
    </div>
  )
})

export default function EvaluationTask({ 
  variant = 'grid',
  task,
  onClick,
  controlButtons,
  isFullWidth,
  onToggleFullWidth,
  onClose,
  selectedScoreResultId,
  onSelectScoreResult
}: EvaluationTaskProps) {
  const data = task.data ?? {} as EvaluationTaskData
  const computedType = computeEvaluationType(data)

  const metrics = useMemo(() => 
    variant === 'detail' ? 
      (data.metrics ?? []).map(metric => ({
        value: metric.value,
        label: metric.name,
        information: getMetricInformation(metric.name),
        maximum: metric.maximum ?? 100,
        unit: metric.unit ?? '%',
        priority: metric.priority
      }))
      : [
        {
          value: data.accuracy ?? undefined,
          label: 'Accuracy',
          backgroundColor: 'var(--gauge-background)',
          priority: true
        }
      ]
  , [variant, data.metrics, data.accuracy])

  const headerContent = useMemo(() => (
    <div className="flex justify-end w-full">
      {variant === 'detail' ? (
        <div className="flex items-center space-x-2">
          {typeof onToggleFullWidth === 'function' && (
            <CardButton
              icon={Square}
              onClick={onToggleFullWidth}
            />
          )}
          {typeof onClose === 'function' && (
            <CardButton
              icon={X}
              onClick={onClose}
            />
          )}
        </div>
      ) : (
        <FlaskConical className="h-6 w-6" />
      )}
    </div>
  ), [variant, onToggleFullWidth, onClose])

  return (
    <Task
      variant={variant}
      task={{
        ...task,
        type: computedType,
        description: variant === 'detail' ? undefined : task.summary
      }}
      onClick={onClick}
      controlButtons={controlButtons}
      isFullWidth={isFullWidth}
      onToggleFullWidth={onToggleFullWidth}
      onClose={onClose}
      renderHeader={(props) => (
        <TaskHeader {...props}>
          {headerContent}
        </TaskHeader>
      )}
      renderContent={(props) => (
        <TaskContent {...props}>
          {variant === 'grid' ? (
            <GridContent data={data} />
          ) : (
            <DetailContent 
              data={data}
              isFullWidth={isFullWidth ?? false}
              metrics={metrics}
              metricsVariant="detail"
              selectedScoreResultId={selectedScoreResultId}
              onSelectScoreResult={onSelectScoreResult}
            />
          )}
        </TaskContent>
      )}
    />
  )
}

function getMetricInformation(metricName: string): string {
  const descriptions: Record<string, string> = {
    "Accuracy": "Accuracy measures the overall correctness of predictions, showing the " +
      "percentage of all cases (both positive and negative) that were " +
      "correctly classified.\n\n" +
      "While accuracy is a good general metric, it can be misleading when classes " +
      "are imbalanced. For example, if only 1% of cases are positive, a model " +
      "that always predicts negative would have 99% accuracy but be useless for " +
      "detecting positive cases.",
    "Precision": "Precision measures the accuracy of positive predictions, showing " +
      "the percentage of predicted positive cases that were actually positive.\n\n" +
      "High precision is crucial when false positives are costly - for example, " +
      "when flagging content that will be removed or when identifying cases that " +
      "will trigger penalties. In these cases, we want to be very confident in " +
      "our positive predictions.",
    "Sensitivity": "Sensitivity (also called Recall) measures the ability to correctly " +
      "identify positive cases, showing the percentage of actual positive " +
      "cases that were correctly identified.\n\n" +
      "High sensitivity is essential when missing positive cases is costly - for " +
      "example, when detecting regulated content that must be caught, or when " +
      "screening for high-risk conditions. In these cases, we prefer false " +
      "positives over missing actual positives.",
    "Specificity": "Specificity measures the ability to correctly identify negative " +
      "cases, showing the percentage of actual negative cases that were " +
      "correctly identified.\n\n" +
      "High specificity indicates the model is good at ruling out false " +
      "positives. This is important in scenarios where we want to avoid " +
      "overwhelming review systems with false alarms, or when we need to " +
      "confidently clear cases as negative."
  }
  return descriptions[metricName] || ""
}<|MERGE_RESOLUTION|>--- conflicted
+++ resolved
@@ -49,9 +49,6 @@
   isDatasetClassDistributionBalanced?: boolean | null
   predictedClassDistribution?: { label: string, count: number }[]
   isPredictedClassDistributionBalanced?: boolean | null
-<<<<<<< HEAD
-  scoreResults?: Schema['ScoreResult']['type'][]
-=======
   scoreResults?: Array<{
     id: string
     value: string | number
@@ -64,7 +61,6 @@
     scorecardId?: string
     [key: string]: any  // Allow additional properties
   }>
->>>>>>> eb5cbf08
   selectedScoreResult?: Schema['ScoreResult']['type'] | null
 }
 
