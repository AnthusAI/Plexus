--- conflicted
+++ resolved
@@ -449,8 +449,6 @@
   commandDisplay?: 'hide' | 'show' | 'full'
   onCommandDisplayChange?: (display: 'show' | 'full') => void
 }) => {
-<<<<<<< HEAD
-=======
   // Force isSelected to true in detail mode
   const effectiveIsSelected = true;
 
@@ -470,7 +468,6 @@
       selectedResult: data.scoreResults?.find(r => r.id === selectedScoreResultId)
     }
   });
->>>>>>> f4be4fe1
 
   const [containerWidth, setContainerWidth] = useState(0)
   const containerRef = useRef<HTMLDivElement>(null)
