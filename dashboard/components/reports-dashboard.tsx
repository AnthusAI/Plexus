--- conflicted
+++ resolved
@@ -4,7 +4,7 @@
 import { useTranslations } from '@/app/contexts/TranslationContext'
 // Import the setup file for its side effects
 import "@/components/blocks/registrySetup";
-import { motion, AnimatePresence } from "framer-motion" 
+import { motion, AnimatePresence } from "framer-motion"
 import type { Schema } from "@/amplify/data/resource"
 import { Button } from "@/components/ui/button"
 import { X, MoreHorizontal, Trash2, Share, Pencil, Settings } from "lucide-react"
@@ -845,7 +845,7 @@
             console.error('Error parsing block output:', err);
             outputData = block.output || {};
           }
-          
+
           return {
             type: block.type || outputData.class || 'unknown', // Use API type first, then output.class as fallback
             config: outputData, // Use output as config
@@ -856,13 +856,13 @@
             attachedFiles: block.attachedFiles || undefined
           };
         });
-        
+
         // Important log to verify block count
         console.log(`Fetched ${transformedBlocks.length} blocks for report ${reportId}`);
-        
+
         // Force a state update by creating a new array
         setSelectedReportBlocks([...transformedBlocks]);
-        
+
         // Create a new snapshot of the reports array with the updated report
         // This forces a re-render of the component tree
         setReports(prevReports => {
@@ -1339,12 +1339,12 @@
         {/* Content area - uses the same base structure */}
         <div className="flex flex-1 min-h-0">
           {/* Left panel - grid content */}
-          <motion.div 
+          <motion.div
             className="h-full overflow-auto overflow-x-visible"
             animate={{
-              width: selectedReportId && !isNarrowViewport && isFullWidth 
-                ? 0 
-                : selectedReportId && !isNarrowViewport && !isFullWidth 
+              width: selectedReportId && !isNarrowViewport && isFullWidth
+                ? 0
+                : selectedReportId && !isNarrowViewport && !isFullWidth
                   ? `${leftPanelWidth}%`
                   : '100%'
             }}
@@ -1354,137 +1354,6 @@
               overflow: selectedReportId && !isNarrowViewport && isFullWidth ? 'hidden' : 'auto'
             }}
           >
-<<<<<<< HEAD
-            <div className="@container">
-              {!isLoading && reports.length === 0 && !error && (
-                <div className="text-sm text-muted-foreground p-4 text-center">{t('noReports')}</div>
-              )}
-              {reports.length > 0 && (
-                <div className={`
-                  grid gap-3
-                  ${selectedReportId && !isNarrowViewport && !isFullWidth ? 'grid-cols-1' : 'grid-cols-1 @[640px]:grid-cols-2'}
-                `}>
-                  {reports.map((report) => {
-                    const clickHandler = getReportClickHandler(report.id);
-                    
-                    // Safely extract stages (reuse the same approach as above)
-                    const stages = [];
-                    if (report.task && 'stages' in report.task && report.task.stages) {
-                      const stagesData = getValueFromLazyLoader(report.task.stages);
-                      if (stagesData && 'items' in stagesData && Array.isArray(stagesData.items)) {
-                        stages.push(...stagesData.items.map((stage: any) => ({
-                          key: stage.id || `stage-${Math.random()}`,
-                          label: stage.name || '',
-                          color: 'bg-primary',
-                          name: stage.name || '',
-                          order: typeof stage.order === 'number' ? stage.order : 0,
-                          status: stage.status || 'PENDING',
-                          processedItems: typeof stage.processedItems === 'number' ? stage.processedItems : 0,
-                          totalItems: typeof stage.totalItems === 'number' ? stage.totalItems : 0,
-                          statusMessage: stage.statusMessage || ''
-                        })));
-                      }
-                    }
-
-                    // Find current stage name safely
-                    let currentStageName = '';
-                    if (report.task && report.task.currentStageId) {
-                      const currentStage = stages.find(s => s.key === report.task?.currentStageId);
-                      if (currentStage) {
-                        currentStageName = currentStage.name;
-                      }
-                    }
-                    
-                    // Ensure we have a valid display name for the report - USE FORCED STRING TYPE
-                    const displayName = String(report.name || 'Report');
-                                    
-                    // The ReportTask component uses configName as the primary display name
-                    // We need to pass the report name both as title and as configName to ensure it displays correctly
-                    const taskData = {
-                      id: report.id,
-                      type: 'Report',
-                      name: '',  // This isn't used directly by ReportTask
-                      description: '',
-                      scorecard: '',
-                      score: '',
-                      time: report.updatedAt || report.createdAt || '',
-                      data: {
-                        id: report.id,
-                        title: displayName,  // Used for TaskHeader
-                        name: displayName,   // Backup
-                        // CRITICAL FIX: ReportTask uses configName as primary display field
-                        configName: displayName,  // This is what ReportTask actually displays
-                        configDescription: report.reportConfiguration?.description,
-                        createdAt: report.createdAt,
-                        updatedAt: report.updatedAt
-                      },
-                      stages: stages,
-                      status: report.task?.status as any || 'PENDING',
-                      currentStageName: currentStageName
-                    };
-
-                    return (
-                      <div
-                        key={report.id}
-                        onClick={clickHandler}
-                        className="cursor-pointer"
-                        ref={(el) => {
-                          reportRefsMap.current.set(report.id, el);
-                        }}
-                      >
-                        <ReportTask
-                          variant="grid"
-                          task={taskData}
-                          isSelected={report.id === selectedReportId}
-                          onClick={clickHandler}
-                          controlButtons={
-                            <DropdownMenu>
-                              <DropdownMenuTrigger asChild>
-                                 <Button 
-                                   variant="ghost" 
-                                   size="icon" 
-                                   className="h-8 w-8 rounded-md bg-border hover:bg-accent"
-                                   aria-label="More options"
-                                   onClick={(e) => e.stopPropagation()} // Prevent card click when clicking dropdown
-                                 >
-                                   <MoreHorizontal className="h-4 w-4" />
-                                 </Button>
-                              </DropdownMenuTrigger>
-                              <DropdownMenuContent align="end">
-                                 <DropdownMenuItem onClick={(e) => { e.stopPropagation(); copyLinkToClipboard(report.id); }}>
-                                  <Share className="mr-2 h-4 w-4" />
-                                  <span>Share</span>
-                                </DropdownMenuItem>
-                                {report.reportConfiguration?.id && (
-                                  <DropdownMenuItem onClick={(e) => { e.stopPropagation(); router.push(`/lab/reports/edit/${report.reportConfiguration!.id}`); }}>
-                                    <Settings className="mr-2 h-4 w-4" />
-                                    <span>Edit Configuration</span>
-                                  </DropdownMenuItem>
-                                )}
-                                <DropdownMenuItem onClick={(e) => { e.stopPropagation(); handleDelete(report.id); }}>
-                                  <Trash2 className="mr-2 h-4 w-4" />
-                                  <span>Delete</span>
-                                </DropdownMenuItem>
-                              </DropdownMenuContent>
-                            </DropdownMenu>
-                          }
-                        />
-                      </div>
-                    );
-                  })}
-                  {/* Infinite scroll trigger and loading indicator */}
-                  {nextToken && (
-                    <div className="col-span-full">
-                      {/* Invisible trigger element for intersection observer */}
-                      <div ref={loadMoreRef} className="h-4" />
-                      {/* Loading indicator */}
-                      {isLoadingMore && (
-                        <div className="flex justify-center p-4">
-                          <div className="text-sm text-muted-foreground">{t('loadingMoreReports')}</div>
-                        </div>
-                      )}
-                    </div>
-=======
             {/* Grid content or report detail for mobile */}
             <div className="@container space-y-3 overflow-visible">
               {isNarrowViewport && selectedReportId ? (
@@ -1499,7 +1368,7 @@
                     <div className="text-sm text-muted-foreground p-4 text-center">No reports found for this account.</div>
                   )}
                   {reports.length > 0 && (
-                    <motion.div 
+                    <motion.div
                       className="grid grid-cols-1 gap-3"
                       layout
                       transition={{
@@ -1514,7 +1383,7 @@
                       <AnimatePresence mode="popLayout">
                         {reports.map((report) => {
                           const clickHandler = getReportClickHandler(report.id);
-                          
+
                           // Safely extract stages (reuse the same approach as above)
                           const stages = [];
                           if (report.task && 'stages' in report.task && report.task.stages) {
@@ -1542,10 +1411,10 @@
                               currentStageName = currentStage.name;
                             }
                           }
-                          
+
                           // Ensure we have a valid display name for the report - USE FORCED STRING TYPE
                           const displayName = String(report.name || 'Report');
-                                          
+
                           // The ReportTask component uses configName as the primary display name
                           // We need to pass the report name both as title and as configName to ensure it displays correctly
                           const taskData = {
@@ -1570,7 +1439,7 @@
                             status: report.task?.status as any || 'PENDING',
                             currentStageName: currentStageName
                           };
-                          
+
                           return (
                             <motion.div
                               key={report.id}
@@ -1578,7 +1447,7 @@
                               layout
                               initial={{ opacity: 0 }}
                               animate={{ opacity: 1 }}
-                              exit={{ 
+                              exit={{
                                 opacity: 0,
                                 transition: { duration: 0.2 }
                               }}
@@ -1590,7 +1459,7 @@
                                 },
                                 opacity: { duration: 0.4 }
                               }}
-                              onClick={clickHandler} 
+                              onClick={clickHandler}
                               className="cursor-pointer"
                               ref={(el) => {
                                 reportRefsMap.current.set(report.id, el);
@@ -1604,9 +1473,9 @@
                                 controlButtons={
                                   <DropdownMenu>
                                     <DropdownMenuTrigger asChild>
-                                       <Button 
-                                         variant="ghost" 
-                                         size="icon" 
+                                       <Button
+                                         variant="ghost"
+                                         size="icon"
                                          className="h-8 w-8 rounded-md bg-border hover:bg-accent"
                                          aria-label="More options"
                                          onClick={(e) => e.stopPropagation()} // Prevent card click when clicking dropdown
@@ -1651,7 +1520,6 @@
                         )}
                       </AnimatePresence>
                     </motion.div>
->>>>>>> d1ceaf74
                   )}
                 </>
               )}
@@ -1664,7 +1532,7 @@
               className="w-[12px] relative cursor-col-resize flex-shrink-0 group"
               onMouseDown={handleDragStart}
             >
-              <div className="absolute inset-0 rounded-full transition-colors duration-150 
+              <div className="absolute inset-0 rounded-full transition-colors duration-150
                 group-hover:bg-accent" />
             </div>
           )}
@@ -1679,10 +1547,10 @@
                 exit={{ x: '100%', opacity: 0 }}
                 transition={{ type: 'spring', stiffness: 300, damping: 30 }}
                 className="h-full overflow-hidden"
-                style={{ 
-                  width: isFullWidth 
-                    ? '100%' 
-                    : `${100 - leftPanelWidth}%` 
+                style={{
+                  width: isFullWidth
+                    ? '100%'
+                    : `${100 - leftPanelWidth}%`
                 }}
               >
                 {renderSelectedReport}
