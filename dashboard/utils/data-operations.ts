--- conflicted
+++ resolved
@@ -928,12 +928,8 @@
       stageItems = stageResponse?.data?.items || [];
   } else {
       // Handle direct object format (new structure)
-<<<<<<< HEAD
-      stageItems = (taskData.stages as any)?.data?.items || (taskData.stages as any)?.items || [];
-=======
       const direct: any = taskData.stages as unknown as { data?: { items?: any[] }, items?: any[] };
       stageItems = direct?.data?.items || direct?.items || [];
->>>>>>> 0021f0b0
     }
   }
 
