--- conflicted
+++ resolved
@@ -172,24 +172,7 @@
 
   const subscription = model.observeQuery({
     filter: filter || undefined,
-<<<<<<< HEAD
-    fields: [
-      'id',
-      'type',
-      'status',
-      'accountId',
-      'scoringJobCountCache',
-      'completedRequests',
-      'startedAt',
-      'modelProvider',
-      'modelName',
-      'parameters',
-      'createdAt',
-      'updatedAt'
-    ]
-=======
     fields
->>>>>>> c1192ec2
   });
 
   return subscription;
