import time
import logging
import os
from plexus.cli.task_progress_tracker import TaskProgressTracker, StageConfig
from unittest.mock import patch

# Configure logging
logging.basicConfig(
    level=logging.INFO,
    format='%(asctime)s - %(levelname)s - %(message)s',
    force=True  # Override any existing logging configuration
)

# Add dummy API classes to simulate API task behavior without real cloud calls

class DummyAPIStage:
    def __init__(self, name, order):
        self.name = name
        self.order = order
        self.id = f"dummy_stage_{name}"
        self.status = "PENDING"
<<<<<<< HEAD
        self.processedItems = 0
        self.totalItems = None
        self.statusMessage = None
        self.startedAt = None
        self.completedAt = None
        self.estimatedCompletionAt = None

    def update(self, **kwargs):
        for key, value in kwargs.items():
            setattr(self, key, value)
=======
        self.status_message = None
        self.total_items = None
        self.processed_items = None
        self.start_time = None
        self.end_time = None

    def update(self, **kwargs):
        # Update any properties that are passed in
        for key, value in kwargs.items():
            setattr(self, key, value)
        return self
>>>>>>> bd53c9c7

class DummyAPITask:
    def __init__(self, id):
        self.id = id
        self.status = "PENDING"
        self.accountId = "test-account"
        self.type = "TEST"
        self.target = "test/target"
        self.command = "test command"
        self.total_items = None
        self._stages = {}

    def get_stages(self):
        return list(self._stages.values())

    def create_stage(self, name, order, **kwargs):
        stage = DummyAPIStage(name, order)
<<<<<<< HEAD
=======
        # Apply any additional properties passed in kwargs
>>>>>>> bd53c9c7
        for key, value in kwargs.items():
            setattr(stage, key, value)
        self._stages[name] = stage
        return stage

    def advance_stage(self, next_api_stage):
<<<<<<< HEAD
        if next_api_stage in self._stages:
            self._stages[next_api_stage].status = "RUNNING"

    def update(self, **kwargs):
        for key, value in kwargs.items():
            setattr(self, key, value)
=======
        pass

    def update(self, **kwargs):
        pass
>>>>>>> bd53c9c7

    def complete_processing(self):
        self.status = "COMPLETED"
        for stage in self._stages.values():
            if stage.status != "FAILED":
                stage.status = "COMPLETED"

# Modify the test function to patch Task.create
@patch("plexus.dashboard.api.models.task.Task.create", autospec=True)

def test_finalizing_stage_progress(mock_create):
    dummy_task = DummyAPITask("dummy_task_id")
    mock_create.return_value = dummy_task

    """Test that stages are properly created, updated and visible in the UI.
    
    This test demonstrates the proper way to configure task stages for UI visibility:
    - Only stages that should show progress bars should have total_items set
    - Setup and Finalizing stages should NOT have processedItems or totalItems set at all
    - The Processing stage is the main stage that shows progress
    """
    # Configure stages with UI-specific properties
    stage_configs = {
        "Setup": StageConfig(
            order=1,
            status_message="Setting up task..."
            # No total_items - setup stage should not show progress bar
        ),
        "Processing": StageConfig(
            order=2, 
            total_items=100,  # Only Processing stage shows progress
            status_message="Processing items..."
        ),
        "Finalizing": StageConfig(
            order=3,
            status_message="Finalizing results..."
            # No total_items - finalizing stage should not show progress bar
        )
    }

    # Create progress tracker
    tracker = TaskProgressTracker(
        total_items=100,  # This is for the overall task progress
        stage_configs=stage_configs,
        command="test",
        target="test",
        prevent_new_task=False
    )

    # Verify initial stage setup
    assert tracker.current_stage.name == "Setup"
    assert tracker.current_stage.total_items is None  # Setup stage has no progress bar
    assert tracker.current_stage.processed_items is None
    assert tracker.current_stage.status == "RUNNING"
    assert tracker.current_stage.status_message == "Setting up task..."

    # Process Setup stage (no progress updates needed)
    time.sleep(2)  # Wait for API update
    
    # Advance to Processing stage
    tracker.advance_stage()
    time.sleep(2)  # Wait for API update
    
    # Verify Processing stage started correctly with progress tracking
    assert tracker.current_stage.name == "Processing"
    assert tracker.current_stage.total_items == 100
    assert tracker.current_stage.status == "RUNNING"
    assert tracker.current_stage.status_message == "Processing items..."

    # Process items in smaller batches with longer delays
    for i in range(0, 101, 25):  # Use 25 as step size to reach 100 evenly
        tracker.update(current_items=i if i > 0 else 1)  # Start with 1 instead of 0
        time.sleep(2)  # Wait for API updates
        
        # Verify Processing stage progress
        assert tracker.current_stage.processed_items == (i if i > 0 else 1)
        assert tracker.current_stage.total_items == 100
        assert tracker.current_stage.status == "RUNNING"

    # Make sure we hit 100
    tracker.update(current_items=100)
    time.sleep(2)  # Wait for API updates

    # Verify final processing stage state
    assert tracker.current_stage.processed_items == 100
    assert tracker.current_stage.total_items == 100
    assert tracker.current_stage.status == "RUNNING"

    # Advance to Finalizing stage
    tracker.advance_stage()
    time.sleep(2)  # Wait for API update
    
    # Verify Finalizing stage started without progress tracking
    assert tracker.current_stage.name == "Finalizing"
    assert tracker.current_stage.total_items is None
    assert tracker.current_stage.processed_items is None
    assert tracker.current_stage.status == "RUNNING"
    assert tracker.current_stage.status_message == "Finalizing results..."

    # Complete the task
    tracker.complete()
    time.sleep(2)  # Wait for final API update
    
    # Verify final state
    assert tracker.is_complete
    assert tracker.current_items == tracker.total_items
    assert tracker.current_stage.status == "COMPLETED"

    # Verify final state of all stages
    for name, stage in tracker._stages.items():
        # Common assertions for all stages
        assert stage.status == "COMPLETED"
        assert stage.status_message is not None
        
        # Stage-specific assertions
        if name == "Processing":
            # Only Processing stage should have progress tracking
            assert stage.total_items == 100
            assert stage.processed_items == 100
        else:
            # Setup and Finalizing stages should not have progress tracking
            assert stage.total_items is None, f"{name} stage should not have total_items set"
            assert stage.processed_items is None, f"{name} stage should not have processed_items set"

if __name__ == "__main__":
    print("Running finalizing stage progress test...")
    test_finalizing_stage_progress()
    print("Test completed successfully!") <|MERGE_RESOLUTION|>--- conflicted
+++ resolved
@@ -19,18 +19,6 @@
         self.order = order
         self.id = f"dummy_stage_{name}"
         self.status = "PENDING"
-<<<<<<< HEAD
-        self.processedItems = 0
-        self.totalItems = None
-        self.statusMessage = None
-        self.startedAt = None
-        self.completedAt = None
-        self.estimatedCompletionAt = None
-
-    def update(self, **kwargs):
-        for key, value in kwargs.items():
-            setattr(self, key, value)
-=======
         self.status_message = None
         self.total_items = None
         self.processed_items = None
@@ -42,7 +30,6 @@
         for key, value in kwargs.items():
             setattr(self, key, value)
         return self
->>>>>>> bd53c9c7
 
 class DummyAPITask:
     def __init__(self, id):
@@ -60,29 +47,17 @@
 
     def create_stage(self, name, order, **kwargs):
         stage = DummyAPIStage(name, order)
-<<<<<<< HEAD
-=======
         # Apply any additional properties passed in kwargs
->>>>>>> bd53c9c7
         for key, value in kwargs.items():
             setattr(stage, key, value)
         self._stages[name] = stage
         return stage
 
     def advance_stage(self, next_api_stage):
-<<<<<<< HEAD
-        if next_api_stage in self._stages:
-            self._stages[next_api_stage].status = "RUNNING"
-
-    def update(self, **kwargs):
-        for key, value in kwargs.items():
-            setattr(self, key, value)
-=======
         pass
 
     def update(self, **kwargs):
         pass
->>>>>>> bd53c9c7
 
     def complete_processing(self):
         self.status = "COMPLETED"
