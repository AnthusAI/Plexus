import os
import logging
import traceback
import graphviz
from types import FunctionType
from typing import Type, Tuple, Literal, Optional, Any, TypedDict, List, Dict, Union
from pydantic import BaseModel, ConfigDict, create_model, Field
import concurrent.futures
import importlib
import asyncio
from os import getenv
from dotenv import load_dotenv
import json
import warnings
from functools import partialmethod
import inspect  # Ensure inspect is imported at the top
import uuid # Add this import

from plexus.LangChainUser import LangChainUser
from plexus.scores.Score import Score
from plexus.utils.dict_utils import truncate_dict_strings

from langchain_community.callbacks import OpenAICallbackHandler

from langgraph.graph import StateGraph, END

from openai_cost_calculator.openai_cost_calculator import calculate_cost

from langchain.globals import set_debug, set_verbose
if os.getenv('DEBUG'):
    set_debug(True)
else:
    set_debug(False)
    set_verbose(False)

from langgraph.checkpoint.postgres.aio import AsyncPostgresSaver, CheckpointMetadata
from langgraph.checkpoint.base import Checkpoint
import types

from langgraph.errors import NodeInterrupt
from plexus.dashboard.api.client import PlexusDashboardClient
from plexus.dashboard.api.models.account import Account
from plexus.dashboard.api.models.scoring_job import ScoringJob

from plexus.utils.dict_utils import truncate_dict_strings
class BatchProcessingPause(Exception):
    """Exception raised when execution should pause for batch processing."""
    def __init__(self, thread_id, state, batch_job_id=None, message=None):
        self.thread_id = thread_id
        self.state = state
        self.batch_job_id = batch_job_id
        self.message = message or f"Execution paused for batch processing. Thread ID: {thread_id}"
        super().__init__(self.message)

# Temporarily suppress the specific Pydantic warning about protected namespaces
warnings.filterwarnings("ignore", 
    message="Field \"model_.*\" .* has conflict with protected namespace \"model_\".*")

# Custom Checkpointer with detailed logging on serialization error
class LoggingAsyncPostgresSaver(AsyncPostgresSaver):

    @staticmethod
    def _find_unserializable(obj, path=""):
        """Recursively find the first unserializable object (method/function/callable) in a nested structure."""
        if isinstance(obj, (types.MethodType, types.FunctionType, types.LambdaType)) or callable(obj):
            try:
                # Try to get a meaningful name
                name = getattr(obj, '__qualname__', str(obj))
                return path, f"<callable: {name}>"
            except Exception:
                return path, "<callable: unknown>"
        elif isinstance(obj, dict):
            for k, v in obj.items():
                found_path, found_val = LoggingAsyncPostgresSaver._find_unserializable(v, path=f"{path}['{k}']")
                if found_path:
                    return found_path, found_val
        elif isinstance(obj, (list, tuple)):
            for i, item in enumerate(obj):
                found_path, found_val = LoggingAsyncPostgresSaver._find_unserializable(item, path=f"{path}[{i}]")
                if found_path:
                    return found_path, found_val
        # Add checks for other known complex types if necessary
        return None, None

    async def aput(
        self, 
        config: CheckpointMetadata, 
        checkpoint: Checkpoint, 
        metadata: CheckpointMetadata, 
        new_versions: Optional[Dict[str, int]] = None
    ) -> CheckpointMetadata:
        """Save checkpoint to DB, logging unserializable data on TypeError."""
        try:
            # Log the state *before* attempting serialization
            logging.debug(f"[Checkpointer] Pre-serialization checkpoint for thread_id: {config['configurable']['thread_id']}")
            # Use truncate_dict_strings for potentially large state
            logging.debug(f"[Checkpointer] Checkpoint data (pre-serialization, truncated): {truncate_dict_strings(checkpoint, 150)}")
            
            # --- Add safety net: Ensure checkpoint is serializable ---
            try:
                logging.debug("[Checkpointer] Applying _ensure_serializable safeguard...")
                # Use the utility function defined within LangGraphScore scope
                serializable_checkpoint = _ensure_serializable(checkpoint)
                logging.debug("[Checkpointer] _ensure_serializable safeguard applied.")
                logging.debug(f"[Checkpointer] Checkpoint data (post-serialization safeguard, truncated): {truncate_dict_strings(serializable_checkpoint, 150)}")
            except Exception as e_ensure:
                logging.error(f"[Checkpointer] Error applying _ensure_serializable: {e_ensure}", exc_info=True)
                # Fallback to original checkpoint if safeguard fails
                serializable_checkpoint = checkpoint
            # --- End safety net ---

            # Directly call the superclass method which handles the internal logic including _dump_blobs
            logging.debug(f"[Checkpointer] Attempting to save checkpoint for thread_id: {config['configurable']['thread_id']}")
            # Use the potentially modified checkpoint
            result = await super().aput(config, serializable_checkpoint, metadata, new_versions)
            logging.debug(f"[Checkpointer] Successfully saved checkpoint for thread_id: {config['configurable']['thread_id']}")
            return result
        except (TypeError, OverflowError) as e:
            logging.error(f"[Checkpointer] Serialization failed during aput: {e}", exc_info=True)
            try:
                # Attempt to find the specific problematic part of the checkpoint
                problem_path, problem_value = self._find_unserializable(checkpoint)
                if problem_path:
                    logging.error(f"[Checkpointer] Found potentially unserializable object at path: {problem_path}")
                    logging.error(f"[Checkpointer] Value (representation): {problem_value}")
                else:
                    logging.error("[Checkpointer] Could not pinpoint the exact unserializable object, but error occurred during serialization.")
                # Log the full checkpoint structure (truncated) for context
                logging.error(f"[Checkpointer] Checkpoint structure keys: {list(checkpoint.keys()) if isinstance(checkpoint, dict) else 'N/A'}")
                logging.error(f"[Checkpointer] Checkpoint data (truncated): {truncate_dict_strings(checkpoint, 150)}")

            except Exception as find_err:
                logging.error(f"[Checkpointer] Error while trying to find unserializable object: {find_err}")
            
            # Re-raise the original serialization error
            raise e
        except Exception as e_aput:
            logging.error(f"[Checkpointer] Unexpected error during aput: {e_aput}", exc_info=True)
            raise e_aput

# Utility function to ensure an object is serializable
def _ensure_serializable(obj, _level=0, _current_path="root"):
    _indent = "  " * _level
    # Add import inside function if not at module level
    import inspect
    import json
    import logging # Assuming logging is configured
    from plexus.utils.dict_utils import truncate_dict_strings # Assuming this path is correct

    logging.debug(f"{_indent}ensure_serializable: path='{_current_path}', type='{type(obj)}'")

    if obj is None:
        logging.debug(f"{_indent} -> None")
        return None
    elif isinstance(obj, (str, int, float, bool)):
        # Truncate long strings in debug logs
        log_val = str(obj) if not isinstance(obj, str) else obj
        logging.debug(f"{_indent} -> Basic type: {log_val[:50]}{'...' if len(log_val) > 50 else ''}")
        return obj
    elif inspect.ismethod(obj) or inspect.isfunction(obj) or callable(obj):
        try:
            name = obj.__qualname__ if hasattr(obj, '__qualname__') else str(obj)
            logging.warning(f"{_indent} -> Found callable at path '{_current_path}': {name}. Converting to string representation.")
            return f"<callable: {name}>"
        except Exception as e:
            logging.warning(f"{_indent}Error getting callable name at path '{_current_path}': {e}")
            return "<callable: unknown>"
    elif isinstance(obj, (list, tuple)):
        logging.debug(f"{_indent} -> List/Tuple (len={len(obj)}), processing items...")
        return [_ensure_serializable(item, _level + 1, f"{_current_path}[{i}]") for i, item in enumerate(obj)]
    elif isinstance(obj, dict):
        logging.debug(f"{_indent} -> Dict (keys={list(obj.keys())}), processing items...")
        return {k: _ensure_serializable(v, _level + 1, f"{_current_path}['{k}']") for k, v in obj.items()}
    elif hasattr(obj, '__dict__'):
        logging.debug(f"{_indent} -> Custom object: {obj.__class__.__name__}, processing attributes...")
        try:
            serializable_dict = {
                k: _ensure_serializable(v, _level + 1, f"{_current_path}.{k}")
                for k, v in obj.__dict__.items()
                # Avoid private/protected attributes and callables
                if not k.startswith('_') and not callable(v)
            }
            serializable_dict['__class__'] = obj.__class__.__name__
            logging.debug(f"{_indent} -> Serialized custom object: {list(serializable_dict.keys())}")
            return serializable_dict
        except (TypeError, AttributeError, RecursionError) as e:
             logging.warning(f"{_indent}Could not serialize object attribute for {obj.__class__.__name__} at path '{_current_path}': {e}")
             return f"<object: {obj.__class__.__name__} (serialization error)>"
    else:
        # Add specific handling for common unserializable types if needed
        # E.g., if isinstance(obj, SomeUnserializableType): return repr(obj)
        logging.debug(f"{_indent} -> Fallback attempt for type: {type(obj)}")
        try:
            # Use default=str as a fallback for json.dumps
            json.dumps(obj, default=str) 
            logging.debug(f"{_indent} -> Fallback: Directly JSON serializable (or via str)")
            # If dumps worked with default=str, it might still be problematic for msgpack
            # Let's try returning the string representation for safety
            try:
                s = str(obj)
                logging.debug(f"{_indent} -> Fallback: Returning string representation: {s[:50]}{'...' if len(s) > 50 else ''}")
                return s
            except Exception as e_repr:
                 logging.warning(f"{_indent}Fallback: Could not get string representation at path '{_current_path}': {e_repr}")
                 return f"<unserializable: {type(obj).__name__} (repr error)>"
        except (TypeError, OverflowError) as e_json:
            logging.debug(f"{_indent} -> Fallback: Not directly JSON serializable, even with str. Error: {e_json}")
            try:
                s = str(obj)
                logging.debug(f"{_indent} -> Fallback: Converting to string: {s[:50]}{'...' if len(s) > 50 else ''}")
                return s
            except Exception as e_str:
                logging.warning(f"{_indent}Fallback: Could not convert object of type {type(obj)} to string at path '{_current_path}': {e_str}")
                return f"<unserializable: {type(obj).__name__} (str error)>"

class LangGraphScore(Score, LangChainUser):
    """
    A Score implementation that uses LangGraph for orchestrating LLM-based classification.

    LangGraphScore enables complex classification logic using a graph of LLM operations.
    It provides:
    - Declarative graph definition in YAML
    - State management and checkpointing
    - Cost tracking and optimization
    - Batch processing support
    - Integration with multiple LLM providers

    The graph is defined in the scorecard YAML:
    ```yaml
    scores:
      ComplexScore:
        class: LangGraphScore
        model_provider: AzureChatOpenAI
        model_name: gpt-4
        graph:
          - name: extract_context
            type: prompt
            template: Extract relevant context...
            output: context
          - name: classify
            type: prompt
            template: Based on the context...
            input: context
            output: classification
          - name: validate
            type: condition
            input: classification
            conditions:
              - value: Yes
                goto: explain_yes
              - value: No
                goto: explain_no
    ```

    Common usage patterns:
    1. Basic classification:
        score = LangGraphScore(**config)
        result = await score.predict(context, Score.Input(
            text="content to classify"
        ))

    2. Batch processing:
        async for result in score.batch_predict(texts):
            # Process each result

    3. Cost optimization:
        score.reset_token_usage()
        result = await score.predict(...)
        costs = score.get_accumulated_costs()

    Key features:
    - Graph visualization for debugging
    - Token usage tracking
    - State persistence
    - Error handling and retries
    - Batch processing optimization

    LangGraphScore is commonly used with:
    - Complex classification tasks requiring multiple steps
    - Tasks needing explanation or reasoning
    - High-volume processing requiring cost optimization
    """
    
    class Parameters(Score.Parameters):
        ...
        model_config = ConfigDict(protected_namespaces=())
        model_provider: Literal["ChatOpenAI", "AzureChatOpenAI", "BedrockChat", "ChatVertexAI"] = "AzureChatOpenAI"
        model_name: Optional[str] = None
        model_region: Optional[str] = None
        temperature: Optional[float] = 0
        max_tokens: Optional[int] = 500
        graph: Optional[list[dict]] = None
        input: Optional[dict] = None
        output: Optional[dict] = None
        depends_on: Optional[Union[List[str], Dict[str, Union[str, Dict[str, Any]]]]] = None
        single_line_messages: bool = False
        checkpoint_db_path: Optional[str] = Field(
            default="./.plexus/checkpoints/langgraph.db",
            description="Path to SQLite checkpoint database"
        )
        thread_id: Optional[str] = Field(
            default=None,
            description="Deprecated - thread_id is now automatically set from content_id"
        )
        postgres_url: Optional[str] = Field(
            default=None,
            description="PostgreSQL connection URL for LangGraph checkpoints"
        )

    class Result(Score.Result):
        """
        Model output containing the validation result.

        :param explanation: Detailed explanation of the validation result.
        """
        ...
        explanation: str

    class GraphState(BaseModel):
        text: str
        metadata: Optional[dict] = None
        results: Optional[dict] = None
        messages: Optional[List[Dict[str, Any]]] = Field(
            default=None,
            description="Messages for LLM prompts"
        )
        is_not_empty: Optional[bool] = Field(default=None)
        value: Optional[str] = Field(default=None)
        explanation: Optional[str] = Field(default=None)
        reasoning: Optional[str] = Field(default=None)
        chat_history: List[Any] = Field(default_factory=list)
        completion: Optional[str] = Field(default=None)
        classification: Optional[str] = Field(default=None)
        confidence: Optional[float] = Field(default=None)
        retry_count: Optional[int] = Field(default=0)
        at_llm_breakpoint: Optional[bool] = Field(default=False)
        good_call: Optional[str] = Field(default=None)
        good_call_explanation: Optional[str] = Field(default=None)
        non_qualifying_reason: Optional[str] = Field(default=None)
        non_qualifying_explanation: Optional[str] = Field(default=None)

        model_config = ConfigDict(
            arbitrary_types_allowed=True,
            validate_default=True,
            extra='allow'
        )

    def __init__(self, **parameters):
        """
        Initialize the LangGraphScore.

        This method sets up the score parameters and initializes basic attributes.
        The language model initialization is deferred to the async setup.

        :param parameters: Configuration parameters for the score and language model.
        """
        Score.__init__(self, **parameters)
        self.token_counter = self._create_token_counter()
        self.openai_callback = None
        self.model = None
        self.parameters = self.Parameters(**parameters)
        self.node_instances = []
        self.workflow = None
        self.checkpointer = None
        self.db_connection = None

    async def async_setup(self):
        """Asynchronous setup for LangGraphScore."""
        self.model = await self._ainitialize_model()
        
        # Load environment variables
        load_dotenv('.env', override=True)
        
        # Get PostgreSQL URL from parameters or environment
        db_uri = self.parameters.postgres_url or \
                 os.getenv('PLEXUS_LANGGRAPH_CHECKPOINTER_POSTGRES_URI')
        
        if db_uri:
            logging.info("Using PostgreSQL checkpoint database with Logging Checkpointer")
            # Use the custom Logging Checkpointer
            self._checkpointer_context = LoggingAsyncPostgresSaver.from_conn_string(db_uri)
            # Enter the context and store the checkpointer
            self.checkpointer = await self._checkpointer_context.__aenter__()
            
            # Initialize tables
            logging.info("Setting up checkpointer database tables...")
            await self.checkpointer.setup()
            logging.info("PostgreSQL checkpointer setup complete")
        else:
            logging.info("No PostgreSQL URL provided - running without checkpointing")
            self.checkpointer = None
            self._checkpointer_context = None
        
        # Build workflow with optional checkpointer
        self.workflow = await self.build_compiled_workflow()

    @staticmethod
    def process_node(node_data):
        """Process a single node to build its workflow."""
        node_name, node_instance = node_data
        logging.info(f"Adding node: {node_name}")
        return node_name, node_instance.build_compiled_workflow(
            graph_state_class=LangGraphScore.GraphState
        )

    @staticmethod
    def add_edges(workflow, node_instances, entry_point, graph_config):
        """Add edges between nodes in the workflow."""
        for i, (node_name, _) in enumerate(node_instances):
            if i == 0 and entry_point:
                workflow.add_edge(entry_point, node_name)
            
            if i > 0:
                previous_node = node_instances[i-1][0]
                node_config = next((node for node in graph_config
                                  if node['name'] == previous_node), None)
                
                if node_config:
                    # Handle output field in node config directly - this is critical for node-level output aliasing
                    if 'output' in node_config:
                        value_setter_name = f"{previous_node}_value_setter"
                        workflow.add_node(
                            value_setter_name,
                            LangGraphScore.create_value_setter_node(
                                node_config['output']
                            )
                        )
                        workflow.add_edge(previous_node, value_setter_name)
                        workflow.add_edge(value_setter_name, node_name)
                        continue  # Skip other edge processing for this node
                        
                    # Handle edge clause - direct routing with output aliasing
                    if 'edge' in node_config:
                        edge = node_config['edge']
                        value_setter_name = f"{previous_node}_value_setter"
                        # Create value setter node for the edge
                        workflow.add_node(
                            value_setter_name,
                            LangGraphScore.create_value_setter_node(
                                edge.get('output', {})
                            )
                        )
                        # Add edge from previous node to value setter
                        workflow.add_edge(previous_node, value_setter_name)
                        # Add edge from value setter to target node
                        target_node = edge.get('node', node_name)
                        if target_node == 'END':
                            workflow.add_edge(value_setter_name, END)
                        else:
                            workflow.add_edge(value_setter_name, target_node)
                    
                    # Handle conditions clause - conditional routing
                    elif 'conditions' in node_config:
                        logging.info(f"Node '{previous_node}' has conditions: {node_config['conditions']}")
                        
                        conditions = node_config['conditions']
                        if isinstance(conditions, list):
                            value_setters = {}
                            # Create value setter nodes for each condition
                            for j, condition in enumerate(conditions):
                                value_setter_name = f"{previous_node}_value_setter_{j}"
                                value_setters[condition['value'].lower()] = value_setter_name
                                workflow.add_node(
                                    value_setter_name, 
                                    LangGraphScore.create_value_setter_node(
                                        condition.get('output', {})
                                    )
                                )

                            def create_routing_function(conditions, value_setters, next_node):
                                def routing_function(state):
                                    if hasattr(state, 'classification') and state.classification is not None:
                                        state_value = state.classification.lower()
                                        # Check if we have a value setter for this classification
                                        if state_value in value_setters:
                                            return value_setters[state_value]
                                    # Default case - route to next node
                                    return next_node
                                return routing_function

                            # Create a list of valid targets for conditional edges
                            valid_targets = list(value_setters.values()) + [node_name]
                            
                            # Add conditional routing only to valid targets
                            workflow.add_conditional_edges(
                                previous_node,
                                create_routing_function(conditions, value_setters, node_name),
                                valid_targets
                            )

                            # Add edges from value setters to their target nodes
                            for condition in conditions:
                                value_setter_name = value_setters[condition['value'].lower()]
                                target_node = condition.get('node', node_name)
                                if target_node == 'END':
                                    workflow.add_edge(value_setter_name, END)
                                else:
                                    workflow.add_edge(value_setter_name, target_node)
                        else:
                            logging.error(f"Conditions is not a list: {conditions}")
                            workflow.add_edge(previous_node, node_name)
                    
                    # No edge or conditions clause - add direct edge to next node
                    else:
                        logging.debug(f"Node '{previous_node}' does not have conditions or edge clause")
                        workflow.add_edge(previous_node, node_name)

    async def build_compiled_workflow(self):
        """Build the LangGraph workflow with optional persistence."""
        logging.info("=== Building Workflow ===")
        
        # First collect node instances
        node_instances = []
        if hasattr(self.parameters, 'graph') and isinstance(self.parameters.graph, list):
            for node_configuration_entry in self.parameters.graph:
                logging.debug(f"Processing node configuration: {node_configuration_entry}")
                
                for attribute in ['model_provider', 'model_name', 'model_region', 
                                'temperature', 'max_tokens']:
                    if attribute not in node_configuration_entry:
                        node_configuration_entry[attribute] = getattr(
                            self.parameters, attribute
                        )

                if 'class' in node_configuration_entry and 'name' in node_configuration_entry:
                    node_class_name = node_configuration_entry['class']
                    node_name = node_configuration_entry['name']
                    try:
                        logging.info(f"Attempting to import class: {node_class_name}")
                        node_class = self._import_class(node_class_name)
                        if node_class is None:
                            raise ValueError(f"Could not import class {node_class_name}")
                        
                        node_instance = node_class(**node_configuration_entry)
                        node_instances.append((node_name, node_instance))
                    except Exception as e:
                        logging.error(f"Error creating node instance for {node_class_name}: {str(e)}")
                        logging.error(f"Configuration: {node_configuration_entry}")
                        raise
        else:
            raise ValueError("Invalid or missing graph configuration in parameters.")

        # Create combined state class that includes output aliases
        combined_state_class = self.create_combined_graphstate_class(
            [instance for _, instance in node_instances]
        )
        logging.info(f"Created combined state class: {combined_state_class}")
        logging.info(f"Combined state fields: {combined_state_class.model_fields.keys()}")
        
        # Store the combined state class
        self.combined_state_class = combined_state_class

        try:
            # Use combined state class when creating workflow
            workflow = StateGraph(combined_state_class)

            try:
                # Process nodes - now using combined_state_class
                for node_name, node_instance in node_instances:
                    workflow.add_node(
                        node_name, 
                        node_instance.build_compiled_workflow(
                            graph_state_class=combined_state_class
                        )
                    )
            except Exception as e:
                logging.error(f"Error creating node {node_name}: {str(e)}")
                logging.error(f"Full traceback: {traceback.format_exc()}")
                raise

            # Set entry point to first node
            first_node = node_instances[0][0]
            workflow.set_entry_point(first_node)

            # Add edges using our add_edges method
            LangGraphScore.add_edges(workflow, node_instances, None, self.parameters.graph)

            # Add final node and edge from last node to END
            last_node = node_instances[-1][0]
            
            # Add output aliasing if needed
            if hasattr(self.parameters, 'output') and self.parameters.output is not None:
                logging.info(f"Adding output aliasing node with mapping: {self.parameters.output}")
                output_aliasing_function = LangGraphScore.generate_output_aliasing_function(
                    self.parameters.output
                )
                workflow.add_node('output_aliasing', output_aliasing_function)
                workflow.add_edge(last_node, 'output_aliasing')
                workflow.add_edge('output_aliasing', END)
                logging.info("Added output aliasing node to workflow")
            else:
                workflow.add_edge(last_node, END)
                logging.info("No output aliasing needed, connected last node directly to END")

            logging.info("=== Workflow Build Complete ===")

            # Compile with checkpointer only if configured
            app = workflow.compile(
                checkpointer=self.checkpointer if self.checkpointer else None
            )
            
            # Store node instances for later token usage calculation
            self.node_instances = node_instances
            
            logging.info(f"Created combined state class with fields: {combined_state_class.__annotations__}")
            
            # Store the compiled workflow before trying to visualize it
            self.workflow = app
            
            # Generate and log the graph visualization
            # self.generate_graph_visualization("./tmp/workflow_graph.png")
            
            return app
            
        except Exception as e:
            logging.error(f"Error compiling workflow: {str(e)}")
            logging.error(f"Full traceback: {traceback.format_exc()}")
            raise

    @classmethod
    async def create(cls, **parameters):
        instance = cls(**parameters)
        await instance.async_setup()
        return instance

    async def _ainitialize_model(self):
        """
        Asynchronously initialize the language model.

        This method should be implemented in LangChainUser.
        """
        # Implement this in LangChainUser
        pass

    async def _parse_validation_result(self, output: str) -> Tuple[str, str]:
        """
        Parse the output from the language model to determine the validation result and explanation.

        This method processes the raw output from the language model, extracting
        the validation result (Yes, No, or Unclear) and the accompanying explanation.

        :param output: The raw output string from the language model.
        :return: A tuple containing the validation result and explanation.
        """
        logging.info(f"Raw output to parse: {output}")
        
        # Clean and normalize the output
        cleaned_output = output.strip().lower()
        
        # Extract the first word, handling potential punctuation
        first_word = cleaned_output.split(None, 1)[0].rstrip('.,')
        
        if first_word == "yes":
            validation_result = "Yes"
        elif first_word == "no":
            validation_result = "No"
        else:
            validation_result = "Unclear"

        # Extract explanation (everything after the first word)
        explanation = cleaned_output[len(first_word):].lstrip('., ')

        logging.info(f"Parsed result: {validation_result}")
        logging.info(f"Parsed explanation: {explanation}")

        return validation_result, explanation

    def generate_graph_visualization(self, output_path: str = "./tmp/workflow_graph.png"):
        """
        Generate and save a visual representation of the workflow graph using LangChain's
        built-in visualization capabilities.

        :param output_path: The file path where the graph image will be saved.
        """
        from langchain_core.runnables.graph import CurveStyle, MermaidDrawMethod, NodeStyles
        import os
        
        # Clean up the output path - replace spaces with underscores
        output_dir = os.path.dirname(output_path)
        filename = os.path.basename(output_path)
        clean_filename = filename.replace(' ', '_')
        output_path = os.path.join(output_dir, clean_filename)
        
        logging.info("Getting workflow graph...")
        graph = self.workflow.get_graph(xray=True)
        logging.info(f"Graph nodes: {graph.nodes}")
        logging.info(f"Graph edges: {graph.edges}")
        
        os.makedirs(os.path.dirname(output_path), exist_ok=True)
        logging.info(f"Generating PNG visualization at {output_path}")
        
        try:
            png_data = graph.draw_mermaid_png(
                draw_method=MermaidDrawMethod.API,
                curve_style=CurveStyle.LINEAR,
                node_colors=NodeStyles(
                    first="#ffdfba",
                    last="#baffc9", 
                    default="#f2f0ff"
                )
            )
            logging.info(f"Generated PNG data size: {len(png_data)} bytes")
            
            if not png_data:
                raise ValueError("No PNG data generated")
                
            # Write in a way that ensures the file is properly closed
            try:
                with open(output_path, "wb") as output_file:
                    bytes_written = output_file.write(png_data)
                    output_file.flush()
                    os.fsync(output_file.fileno())  # Ensure data is written to disk
                
                # Verify the file was written correctly
                if not os.path.exists(output_path):
                    raise IOError(f"File {output_path} was not created")
                    
                file_size = os.path.getsize(output_path)
                logging.info(f"Wrote {bytes_written} bytes, file size is {file_size} bytes")
                
                if file_size == 0:
                    raise IOError(f"File {output_path} is empty")
                elif file_size != len(png_data):
                    raise IOError(f"File size {file_size} does not match PNG data size {len(png_data)}")
                    
                logging.info("Successfully wrote PNG file")
                
            except IOError as e:
                logging.error(f"IO Error writing PNG file: {str(e)}")
                raise
                
            return output_path
            
        except Exception as e:
            logging.error(f"Error generating graph visualization: {str(e)}")
            logging.error(f"Full traceback: {traceback.format_exc()}")
            raise

    def register_model(self):
        """
        Register the model.
        """

    def save_model(self):
        """
        Save the model.
        """

    def train_model(self):
        """
        Placeholder method to satisfy the base class requirement.
        This validator doesn't require traditional training.
        """
        pass

    def predict_validation(self):
        """
        Placeholder method to satisfy the base class requirement.
        This validator doesn't require traditional training.
        """
        pass

    def get_token_usage(self):
        """
        Retrieve the current token usage statistics.

        This method returns a dictionary containing the number of prompt tokens,
        completion tokens, total tokens, and successful requests made to the language model.

        :return: A dictionary with token usage statistics.
        """
        total_usage = {
            "prompt_tokens": 0,
            "completion_tokens": 0,
            "total_tokens": 0,
            "successful_requests": 0,
            "cached_tokens": 0
        }

        try:
            for node_name, node_instance in self.node_instances:
                node_usage = node_instance.get_token_usage()
                for key in total_usage:
                    total_usage[key] += node_usage[key]
        # TODO: Remove it.  It's necessary because AgenticValidator doesn't set node_instances because it overrides `predict()`
        except Exception as e:
            logging.error(f"Error getting token usage: {str(e)}")

        return total_usage

    def get_accumulated_costs(self):
        """
        Calculate and return the accumulated costs for all computed elements.

        This method computes the costs based on the token usage and the specific
        model being used. It includes input costs, output costs, and total costs.

        :return: A dictionary containing cost and usage information.
        """
        usage = self.get_token_usage()

        try:
            cost_info = calculate_cost(
                model_name=self.parameters.model_name,
                input_tokens=usage['prompt_tokens'],
                output_tokens=usage['completion_tokens']
            )
        except ValueError as e:
            logging.error(f"Error calculating cost: {str(e)}")
            cost_info = {"input_cost": 0, "output_cost": 0, "total_cost": 0}

        return {
            "prompt_tokens":     usage['prompt_tokens'],
            "completion_tokens": usage['completion_tokens'],
            "total_tokens":      usage['total_tokens'],
            "llm_calls":         usage['successful_requests'],
            "cached_tokens":     usage['cached_tokens'],
            "input_cost":        cost_info['input_cost'],
            "output_cost":       cost_info['output_cost'],
            "total_cost":        cost_info['total_cost']
        }

    def reset_token_usage(self):
        """
        Reset the token usage counters.

        This method resets all token usage statistics to zero, allowing for
        fresh tracking of token usage in subsequent operations.
        """
        if self.parameters.model_provider in ["AzureChatOpenAI", "ChatOpenAI"]:
            self.openai_callback = OpenAICallbackHandler()
            self.model = self.model.with_config(callbacks=[self.openai_callback])
        else:
            self.token_counter.prompt_tokens = 0
            self.token_counter.completion_tokens = 0
            self.token_counter.total_tokens = 0
            self.token_counter.llm_calls = 0

    def _initialize_memory(self, state: Any) -> Any:
        """
        Initialize the agent's memory with the text.
        """
        if hasattr(self, 'agent_executor'):
            self.agent_executor.memory.memories["text"] = state.text
        return state

    def create_combined_graphstate_class(self, instances: list) -> Type['LangGraphScore.GraphState']:
        """
        Dynamically create a combined GraphState class based on all nodes in the workflow.
        """
        # Start with base annotations
        base_annotations = self.GraphState.__annotations__.copy()
        logging.info(f"Starting with base annotations: {base_annotations}")

        # First collect all attributes from node instances
        for instance in instances:
            # Add fields from the node's GraphState
            for attr_name, attr_type in instance.GraphState.__annotations__.items():
                # Always make fields Optional
                if not (hasattr(attr_type, '__origin__') and attr_type.__origin__ is Union and type(None) in attr_type.__args__):
                    attr_type = Optional[attr_type]
                base_annotations[attr_name] = attr_type

            # Add fields from output mappings
            if hasattr(instance.parameters, 'output') and instance.parameters.output is not None:
                logging.info(f"Adding output fields from node {instance.__class__.__name__}: {instance.parameters.output}")
                for alias, original in instance.parameters.output.items():
                    base_annotations[alias] = Optional[str]
                    logging.info(f"Added node output alias {alias} with type Optional[str]")
                    
            # Check for edge configuration with output mappings
            if hasattr(instance.parameters, 'edge') and instance.parameters.edge is not None:
                edge_config = instance.parameters.edge
                if isinstance(edge_config, dict) and 'output' in edge_config:
                    logging.info(f"Adding edge output fields from node {instance.__class__.__name__}: {edge_config['output']}")
                    for alias, original in edge_config['output'].items():
                        base_annotations[alias] = Optional[str]
                        logging.info(f"Added edge output alias {alias} with type Optional[str]")

            # Check for conditions configuration with output mappings
            if hasattr(instance.parameters, 'conditions') and instance.parameters.conditions is not None:
                conditions = instance.parameters.conditions
                if isinstance(conditions, list):
                    for condition in conditions:
                        if isinstance(condition, dict) and 'output' in condition:
                            logging.info(f"Adding condition output fields from node {instance.__class__.__name__}: {condition['output']}")
                            for alias, original in condition['output'].items():
                                base_annotations[alias] = Optional[str]
                                logging.info(f"Added condition output alias {alias} with type Optional[str]")

        # Also check the graph configuration directly from the YAML
        if hasattr(self.parameters, 'graph') and isinstance(self.parameters.graph, list):
            for node_config in self.parameters.graph:
                # Check for edge output mappings
                if 'edge' in node_config and isinstance(node_config['edge'], dict) and 'output' in node_config['edge']:
                    node_name = node_config.get('name', 'unknown')
                    logging.info(f"Adding edge output fields from graph config node {node_name}: {node_config['edge']['output']}")
                    for alias, original in node_config['edge']['output'].items():
                        base_annotations[alias] = Optional[str]
                        logging.info(f"Added edge output alias {alias} from graph config")
                
                # Check for conditions output mappings
                if 'conditions' in node_config and isinstance(node_config['conditions'], list):
                    node_name = node_config.get('name', 'unknown')
                    for condition in node_config['conditions']:
                        if isinstance(condition, dict) and 'output' in condition:
                            logging.info(f"Adding condition output fields from graph config node {node_name}: {condition['output']}")
                            for alias, original in condition['output'].items():
                                base_annotations[alias] = Optional[str]
                                logging.info(f"Added condition output alias {alias} from graph config")

        # Handle output aliases from main parameters
        if hasattr(self.parameters, 'output') and self.parameters.output is not None:
            logging.info(f"Adding score output fields: {self.parameters.output}")
            for alias, original in self.parameters.output.items():
                base_annotations[alias] = Optional[str]
                logging.info(f"Added score output alias {alias} with type Optional[str]")

        # Create new class with updated configuration
        class CombinedGraphState(self.GraphState):
            __annotations__ = base_annotations
            model_config = ConfigDict(
                arbitrary_types_allowed=True,
                validate_default=False,  # Don't validate defaults
                extra='allow',  # Allow extra fields
                validate_assignment=False,  # Don't validate on assignment
                populate_by_name=True,  # Allow population by field name
                use_enum_values=True,  # Use enum values instead of enum objects
            )

            def __init__(self, **data):
                # Set all fields to None by default
                defaults = {field: None for field in self.__annotations__}
                # Special case for chat_history which should be an empty list
                if 'chat_history' in self.__annotations__:
                    defaults['chat_history'] = []
                # Override defaults with provided data
                defaults.update(data)
                super().__init__(**defaults)

        logging.info(f"Base GraphState fields: {self.GraphState.__annotations__}")
        logging.info(f"Final combined state fields: {CombinedGraphState.__annotations__}")
        
        return CombinedGraphState

    @staticmethod
    def generate_input_aliasing_function(input_mapping: dict) -> FunctionType:
        def input_aliasing(state):
            logging.info(f"Input aliasing: {input_mapping}")
            for alias, original in input_mapping.items():
                if hasattr(state, original):
                    setattr(state, alias, getattr(state, original))
            return state
        return input_aliasing

    @staticmethod
    def generate_output_aliasing_function(output_mapping: dict) -> FunctionType:
        def output_aliasing(state):
            logging.debug("=== Output Aliasing Node Start ===")
            logging.debug(f"Input state type: {type(state)}")
            logging.debug(f"Input state fields: {state.model_fields.keys()}")
            logging.debug(f"Input state values: {truncate_dict_strings(state.model_dump(), max_length=80)}")
            
            # Create a new dict with all current state values
            new_state = state.model_dump()
            
            # Add aliased values
            for alias, original in output_mapping.items():
                if hasattr(state, original):
                    original_value = getattr(state, original)
                    new_state[alias] = original_value
                    # Also directly set on the state object to ensure it's accessible
                    setattr(state, alias, original_value)
                    value = str(original_value)
                    if len(value) > 80:
                        value = value[:77] + "..."
                    logging.info(f"Added alias {alias}={value} from {original}")
                else:
                    # If the original isn't a state variable, treat it as a literal value
                    new_state[alias] = original
                    # Also directly set on the state object
                    setattr(state, alias, original)
                    logging.info(f"Added literal value {alias}={original}")
            
            # Create new state with extra fields allowed
            combined_state = state.__class__(**new_state)
            logging.info(f"Output state type: {type(combined_state)}")
            logging.info(f"Output state fields: {combined_state.model_fields.keys()}")
            logging.info(f"Output state values: {truncate_dict_strings(combined_state.model_dump(), max_length=80)}")
            logging.info("=== Output Aliasing Node End ===")
            return combined_state
            
        return output_aliasing

    @staticmethod
    def _import_class(class_name):
        """Import a class from the nodes module."""
        try:
            # Import from the nodes package
            module = importlib.import_module('plexus.scores.nodes')
            logging.debug(f"Attempting to get class {class_name} from nodes module")
            logging.debug(f"Module contents: {dir(module)}")
            
            # List all modules in plexus.scores.nodes
            import pkgutil
            package = importlib.import_module('plexus.scores.nodes')
            modules = [name for _, name, _ in pkgutil.iter_modules(package.__path__)]
            logging.debug(f"Available modules in plexus.scores.nodes: {modules}")
            
            # Try to import specific module
            specific_module_path = f'plexus.scores.nodes.{class_name}'
            logging.debug(f"Attempting to import from specific path: {specific_module_path}")
            specific_module = importlib.import_module(specific_module_path)
            logging.debug(f"Specific module contents: {dir(specific_module)}")
            
            # Check what's actually in the module
            for item_name in dir(specific_module):
                item = getattr(specific_module, item_name)
                if not item_name.startswith('_'):  # Skip private attributes
                    logging.debug(f"Item '{item_name}' is of type: {type(item)}")
                    if isinstance(item, type):
                        logging.debug(f"Found class: {item_name}")
                        if item_name == class_name:
                            logging.debug(f"Found matching class {class_name}")
                            return item
            
            raise ImportError(
                f"Could not find class {class_name} in module {specific_module_path}\n"
                f"Available items: {[name for name in dir(specific_module) if not name.startswith('_')]}"
            )
            
        except Exception as e:
            logging.error(f"Error importing class {class_name}: {str(e)}")
            logging.error(f"Stack trace: {traceback.format_exc()}")
            raise

    def get_prompt_templates(self):
        """
        Get the prompt templates for the score by iterating over the graph nodes and asking each node for its prompt templates.
        """
        # First pass: Collect node instances
        node_instances = []
        node_templates = []
        if hasattr(self.parameters, 'graph') and isinstance(self.parameters.graph, list):
            for node_configuration_entry in self.parameters.graph:

                for attribute in ['model_provider', 'model_name', 'model_region', 'temperature', 'max_tokens']:
                    if attribute not in node_configuration_entry:
                        node_configuration_entry[attribute] = getattr(self.parameters, attribute)

                if 'class' in node_configuration_entry and 'name' in node_configuration_entry:
                    node_class_name = node_configuration_entry['class']
                    node_name = node_configuration_entry['name']
                    node_class = LangGraphScore._import_class(node_class_name)
                    logging.info(f"Node class: {node_class}")
                    node_instance = node_class(**node_configuration_entry)
                    node_instances.append((node_name, node_instance))
                    node_templates.append(node_instance.get_prompt_templates())
        else:
            raise ValueError("Invalid or missing graph configuration in parameters.")
        
        return node_templates

    def get_example_refinement_templates(self):
        """
        Get the example refinement templates for the score by iterating over the graph nodes and asking each node for its example refinement template.
        """
        # First pass: Collect node instances
        node_instances = []
        example_refinement_templates = []
        if hasattr(self.parameters, 'graph') and isinstance(self.parameters.graph, list):
            for node_configuration_entry in self.parameters.graph:

                for attribute in ['model_provider', 'model_name', 'model_region', 'temperature', 'max_tokens']:
                    if attribute not in node_configuration_entry:
                        node_configuration_entry[attribute] = getattr(self.parameters, attribute)

                if 'class' in node_configuration_entry and 'name' in node_configuration_entry:
                    node_class_name = node_configuration_entry['class']
                    node_name = node_configuration_entry['name']
                    node_class = LangGraphScore._import_class(node_class_name)
                    logging.info(f"Node class: {node_class}")
                    node_instance = node_class(**node_configuration_entry)
                    node_instances.append((node_name, node_instance))
                    example_refinement_templates.append(node_instance.get_example_refinement_template())
        else:
            raise ValueError("Invalid or missing graph configuration in parameters.")
        
        return example_refinement_templates

    @staticmethod
    def create_value_setter_node(output_mapping: dict) -> FunctionType:
        def value_setter(state):
            logging.info("=== Value Setter Node Start ===")
            logging.info(f"Input state type: {type(state)}")
            logging.info(f"Input state fields: {state.model_fields.keys()}")
            logging.info(f"Input state values: {truncate_dict_strings(state.model_dump(), max_length=80)}")
            
            # Create a new dict with all current state values
            new_state = state.model_dump()
            
            # Add aliased values
            for alias, original in output_mapping.items():
                if hasattr(state, original):
                    original_value = getattr(state, original)
                    new_state[alias] = original_value
                    # Also directly set on the state object to ensure it's accessible
                    setattr(state, alias, original_value)
                    value = str(original_value)
                    if len(value) > 80:
                        value = value[:77] + "..."
                    logging.info(f"Added alias {alias}={value} from {original}")
                else:
                    # If the original isn't a state variable, treat it as a literal value
                    new_state[alias] = original
                    # Also directly set on the state object
                    setattr(state, alias, original)
                    logging.info(f"Added literal value {alias}={original}")
            
            # Create new state with extra fields allowed
            combined_state = state.__class__(**new_state)
            logging.info(f"Output state type: {type(combined_state)}")
            logging.info(f"Output state fields: {combined_state.model_fields.keys()}")
            logging.info(f"Output state values: {truncate_dict_strings(combined_state.model_dump(), max_length=80)}")
            logging.info("=== Value Setter Node End ===")
            return combined_state
            
        return value_setter

    async def predict(
        self,
        model_input: Score.Input,
        thread_id: Optional[str] = None,
        batch_data: Optional[Dict[str, Any]] = None,
        **kwargs
    ) -> Score.Result:
        """
        Make predictions using the LangGraph workflow.

        Parameters
        ----------
        model_input : Score.Input
            The input data containing text and metadata
        thread_id : Optional[str]
            Thread ID for checkpointing
        batch_data : Optional[Dict[str, Any]]
            Additional data for batch processing
        **kwargs : Any
            Additional keyword arguments

        Returns
        -------
        Score.Result
            The prediction result with value and explanation
        """
        # Generate checkpoint IDs if not provided
        if not thread_id:
            thread_id = str(uuid.uuid4())
        checkpoint_ns = f"{self.parameters.name}_{thread_id}" if self.parameters.name else str(uuid.uuid4())
        checkpoint_id = str(uuid.uuid4())

        thread = {
            "configurable": {
                "thread_id": thread_id,
                "checkpoint_ns": checkpoint_ns,
                "checkpoint_id": checkpoint_id
            }
        }
        # Use the passed-in results if available, otherwise start with empty dict
        initial_results = {}
        if model_input.results:
            for result in model_input.results:
                if not isinstance(result, Score.Result):
                    raise TypeError(f"Expected Score.Result object but got {type(result)}")
                initial_results[result.parameters.name] = result.value

        # --- Logging Input Metadata ---
        logging.debug("=== Inspecting model_input.metadata before state creation ===")
        if model_input.metadata:
            logging.debug(f"model_input.metadata type: {type(model_input.metadata)}")
            logging.debug(f"model_input.metadata keys: {list(model_input.metadata.keys()) if isinstance(model_input.metadata, dict) else 'N/A'}")
            logging.debug(f"model_input.metadata content (truncated): {truncate_dict_strings(model_input.metadata, 150)}")
            if isinstance(model_input.metadata, dict) and 'scorecard_name' in model_input.metadata:
                logging.debug(f"model_input.metadata['scorecard_name'] type: {type(model_input.metadata['scorecard_name'])}")
                logging.debug(f"model_input.metadata['scorecard_name'] value: {str(model_input.metadata['scorecard_name'])[:100]}")
        else:
            logging.debug("model_input.metadata is None or empty.")
        # --- End Logging ---

        # --- Sanitize metadata BEFORE adding to state ---
        sanitized_metadata = _ensure_serializable(model_input.metadata)
        logging.debug("=== Sanitized metadata before state creation ===")
        logging.debug(f"sanitized_metadata type: {type(sanitized_metadata)}")
        logging.debug(f"sanitized_metadata content (truncated): {truncate_dict_strings(sanitized_metadata, 150)}")
        # --- End Sanitization ---

        initial_state_dict = {
            'text': self.preprocess_text(model_input.text),
            'metadata': sanitized_metadata, # Use sanitized version
            'results': initial_results,
            'retry_count': 0,
            'at_llm_breakpoint': False,
        }

        if batch_data:
            initial_state_dict.update(batch_data)

        # Create the state object using the combined class
        try:
            initial_state_obj = self.combined_state_class(**initial_state_dict)
            initial_state = initial_state_obj.model_dump()
        except Exception as e_state_create:
            logging.error(f"Error creating combined_state_class instance: {e_state_create}", exc_info=True)
            logging.error(f"Initial data provided: {initial_state_dict}")
            raise

        # --- Logging Initial State ---
        logging.debug("=== Inspecting initial_state before workflow invocation ===")
        logging.debug(f"initial_state type: {type(initial_state)}")
        logging.debug(f"initial_state keys: {list(initial_state.keys()) if isinstance(initial_state, dict) else 'N/A'}")
        if isinstance(initial_state, dict) and 'metadata' in initial_state and initial_state['metadata']:
             logging.debug(f"initial_state['metadata'] type: {type(initial_state['metadata'])}")
             logging.debug(f"initial_state['metadata'] keys: {list(initial_state['metadata'].keys()) if isinstance(initial_state['metadata'], dict) else 'N/A'}")
             logging.debug(f"initial_state['metadata'] content (truncated): {truncate_dict_strings(initial_state['metadata'], 150)}")
             if isinstance(initial_state['metadata'], dict) and 'scorecard_name' in initial_state['metadata']:
                 logging.debug(f"initial_state['metadata']['scorecard_name'] type: {type(initial_state['metadata']['scorecard_name'])}")
                 logging.debug(f"initial_state['metadata']['scorecard_name'] value: {str(initial_state['metadata']['scorecard_name'])[:100]}")
        else:
             logging.debug("initial_state['metadata'] is missing, None, or empty.")
        # --- End Logging ---

        try:
            logging.info("=== Pre-invoke State Inspection ===")
            logging.info(f"Initial state type: {type(initial_state)}")
            logging.info(f"Initial state keys: {list(initial_state.keys())}") # Log keys as list
            logging.debug(f"Initial state values (truncated): {truncate_dict_strings(initial_state, max_length=100)}")
            logging.info(f"Workflow type: {type(self.workflow)}")

            graph_result = await self.workflow.ainvoke(
                initial_state,
                config=thread
            )

            logging.info("=== Post-invoke Graph Result ===")
            logging.info(f"Graph result type: {type(graph_result)}")
            if isinstance(graph_result, dict):
                 logging.info(f"Graph result keys: {list(graph_result.keys())}") # Log keys as list
                 logging.debug(f"Graph result values (truncated): {truncate_dict_strings(graph_result, max_length=100)}")
            else:
                 logging.debug(f"Graph result value (truncated): {str(graph_result)[:100]}")

            # Convert graph result to Score.Result
            result = Score.Result(
                parameters=self.parameters,
                value=graph_result.get('value', 'Error'),
                metadata={
                    'explanation': graph_result.get('explanation'),
                    'good_call': graph_result.get('good_call'),
                    'good_call_explanation': graph_result.get('good_call_explanation'),
                    'non_qualifying_reason': graph_result.get('non_qualifying_reason'),
                    'non_qualifying_explanation': graph_result.get('non_qualifying_explanation'),
                    'confidence': graph_result.get('confidence'),
                    'classification': graph_result.get('classification'),
                    'source': graph_result.get('source')
                }
            )
<<<<<<< HEAD

            # Clean the result to ensure it's serializable
            # Moved helper function definition outside predict for clarity if needed, or keep inline
            def ensure_serializable(obj, _level=0): # Added level for nested calls debug
                _indent = "  " * _level
                logging.debug(f"{_indent}ensure_serializable called for type: {type(obj)}")

                if obj is None:
                    logging.debug(f"{_indent} -> None")
                    return None
                elif isinstance(obj, (str, int, float, bool)):
                    logging.debug(f"{_indent} -> Basic type: {str(obj)[:50]}")
                    return obj
                elif inspect.ismethod(obj) or inspect.isfunction(obj) or callable(obj):
                    try:
                        name = obj.__qualname__ if hasattr(obj, '__qualname__') else str(obj)
                        logging.debug(f"{_indent} -> Callable type: {name}")
                        return f"<callable: {name}>"
                    except Exception as e:
                        logging.warning(f"{_indent}Error getting callable name: {e}")
                        return "<callable: unknown>"
                elif isinstance(obj, (list, tuple)):
                    logging.debug(f"{_indent} -> List/Tuple, processing items...")
                    return [ensure_serializable(item, _level + 1) for item in obj]
                elif isinstance(obj, dict):
                    logging.debug(f"{_indent} -> Dict, processing items...")
                    return {k: ensure_serializable(v, _level + 1) for k, v in obj.items()}
                elif hasattr(obj, '__dict__'):
                    logging.debug(f"{_indent} -> Custom object: {obj.__class__.__name__}, processing attributes...")
                    try:
                        serializable_dict = {
                            k: ensure_serializable(v, _level + 1)
                            for k, v in obj.__dict__.items()
                            if not k.startswith('_') and not callable(v)
                        }
                        serializable_dict['__class__'] = obj.__class__.__name__
                        logging.debug(f"{_indent} -> Serialized custom object: {list(serializable_dict.keys())}")
                        return serializable_dict
                    except (TypeError, AttributeError, RecursionError) as e:
                         logging.warning(f"{_indent}Could not serialize object attribute for {obj.__class__.__name__}: {e}")
                         return f"<object: {obj.__class__.__name__} (serialization error)>"
                else:
                    logging.debug(f"{_indent} -> Fallback attempt for type: {type(obj)}")
                    try:
                        json.dumps(obj)
                        logging.debug(f"{_indent} -> Fallback: Directly JSON serializable")
                        return obj
                    except (TypeError, OverflowError):
                        logging.debug(f"{_indent} -> Fallback: Not directly JSON serializable, converting to string.")
                        try:
                            s = str(obj)
                            logging.debug(f"{_indent} -> Fallback: Converted to string: {s[:50]}")
                            return s
                        except Exception as e_str:
                            logging.warning(f"{_indent}Fallback: Could not convert object of type {type(obj)} to string: {e_str}")
                            return f"<unserializable: {type(obj).__name__}>"

=======
            
            # Include ALL fields from graph_result in the metadata
            for key, value in graph_result.items():
                if key not in ['value', 'metadata'] and key not in result.metadata:
                    result.metadata[key] = value
            
>>>>>>> 7fe3de53
            # If metadata with trace exists in graph_result, add it to the result metadata
            if 'metadata' in graph_result and graph_result['metadata'] is not None:
                logging.info("=== Processing graph_result['metadata'] ===")
                logging.debug(f"Original graph_result['metadata'] type: {type(graph_result['metadata'])}")
                logging.debug(f"Original graph_result['metadata'] (truncated): {truncate_dict_strings(graph_result['metadata'], 100) if isinstance(graph_result['metadata'], dict) else str(graph_result['metadata'])[:100]}")

                # Ensure the incoming metadata is serializable BEFORE merging
                serializable_graph_metadata = ensure_serializable(graph_result['metadata'])
                logging.debug(f"Serialized graph_result['metadata'] type: {type(serializable_graph_metadata)}")
                logging.debug(f"Serialized graph_result['metadata'] (truncated): {truncate_dict_strings(serializable_graph_metadata, 100) if isinstance(serializable_graph_metadata, dict) else str(serializable_graph_metadata)[:100]}")

                if isinstance(serializable_graph_metadata, dict):
                    result.metadata.update(serializable_graph_metadata)
                    logging.info("Successfully merged serializable graph_result['metadata'] (dict) into result.metadata")
                else:
                    logging.warning(f"graph_result['metadata'] was not a dict after serialization attempt, type: {type(serializable_graph_metadata)}. Adding as extra key.")
                    result.metadata['additional_graph_metadata'] = serializable_graph_metadata
            else:
                logging.info("No 'metadata' key found in graph_result or it is None.")


            # Apply serialization safety to the final result dict's metadata before returning
            logging.info("=== Final Serialization Pass for result.metadata ===")
            try:
                if result.metadata and isinstance(result.metadata, dict):
                    logging.debug(f"Pre-final serialization result.metadata type: {type(result.metadata)}")
                    logging.debug(f"Pre-final serialization result.metadata (truncated): {truncate_dict_strings(result.metadata, 100)}")
                    result.metadata = ensure_serializable(result.metadata)
                    logging.debug(f"Post-final serialization result.metadata type: {type(result.metadata)}")
                    logging.debug(f"Post-final serialization result.metadata (truncated): {truncate_dict_strings(result.metadata, 100)}")
                    logging.info("Final serialization pass on result.metadata completed.")
                elif not result.metadata:
                     logging.info("result.metadata is None or empty, skipping final serialization.")
                else:
                     logging.warning(f"result.metadata is not a dict (type: {type(result.metadata)}), skipping final serialization.")

            except Exception as e:
                logging.error(f"Error during final serialization of result.metadata: {e}")
                # Provide a fallback result if serialization fails
                result.metadata = {"value": "Error", "explanation": f"Final serialization error: {str(e)}"}

            logging.info("=== Predict Method Complete ===")
            logging.debug(f"Final Score.Result value: {result.value}")
            logging.debug(f"Final Score.Result metadata (truncated): {truncate_dict_strings(result.metadata, 100) if isinstance(result.metadata, dict) else str(result.metadata)[:100]}")
            return result
        except BatchProcessingPause:
            # Let BatchProcessingPause propagate up
            logging.info("BatchProcessingPause encountered, propagating.")
            raise
        except Exception as e:
            logging.error(f"Error in predict: {e}", exc_info=True) # Add exc_info for traceback
            return Score.Result(
                parameters=self.parameters,
                value="Error",
                error=str(e)
            )

    def preprocess_text(self, text):
        # Join all text elements into a single string
        if isinstance(text, list):
            return " ".join(text)
        return text

    async def cleanup(self):
        """Cleanup resources."""
        try:
            # Give LangGraph a chance to finish any pending operations
            await asyncio.sleep(0.1)

            # Close PostgreSQL checkpointer if it was initialized
            if hasattr(self, '_checkpointer_context') and \
               self._checkpointer_context is not None:
                try:
                    logging.info("Closing PostgreSQL checkpointer...")
                    await self._checkpointer_context.__aexit__(None, None, None)
                    self.checkpointer = None
                    self._checkpointer_context = None
                    logging.info("PostgreSQL checkpointer closed")
                except Exception as e:
                    logging.error(f"Error closing PostgreSQL checkpointer: {e}")

            # Close Azure credentials
            if hasattr(self, '_credential'):
                try:
                    logging.info("Closing Azure credential...")
                    await self._credential.close()
                    self._credential = None
                    logging.info("Azure credential closed")
                except Exception as e:
                    logging.error(f"Error closing Azure credential: {e}")

        except Exception as e:
            logging.error(f"Error during cleanup: {e}")

    async def __aenter__(self):
        """Async context manager entry."""
        await self.async_setup()
        return self

    async def __aexit__(self, exc_type, exc_val, exc_tb):
        """Async context manager exit."""
        await self.cleanup()

    async def get_scoring_jobs_for_batch(
        self,
        batch_job_id: str
    ) -> List[Dict[str, Any]]:
        """Get all scoring jobs associated with a batch job."""
        # Create client using account_key from metadata
        client = PlexusDashboardClient.for_scorecard(
            account_key=self.parameters.account_key,
            scorecard_key=self.parameters.scorecard_name,
            score_name=self.parameters.name
        )
        
        query = """
        query GetBatchScoringJobs($batchJobId: String!) {
            listBatchJobScoringJobs(
                filter: { batchJobId: { eq: $batchJobId } }
                limit: 1000
            ) {
                items {
                    scoringJob {
                        id
                        itemId
                        status
                        metadata
                    }
                    createdAt
                }
            }
        }
        """
        result = client.execute(query, {'batchJobId': batch_job_id})
        scoring_jobs = [item['scoringJob'] 
                       for item in result.get('listBatchJobScoringJobs', {}).get('items', [])]
        logging.info(f"Found {len(scoring_jobs)} scoring jobs for batch {batch_job_id}")
        return scoring_jobs
<|MERGE_RESOLUTION|>--- conflicted
+++ resolved
@@ -1264,72 +1264,12 @@
                     'source': graph_result.get('source')
                 }
             )
-<<<<<<< HEAD
-
-            # Clean the result to ensure it's serializable
-            # Moved helper function definition outside predict for clarity if needed, or keep inline
-            def ensure_serializable(obj, _level=0): # Added level for nested calls debug
-                _indent = "  " * _level
-                logging.debug(f"{_indent}ensure_serializable called for type: {type(obj)}")
-
-                if obj is None:
-                    logging.debug(f"{_indent} -> None")
-                    return None
-                elif isinstance(obj, (str, int, float, bool)):
-                    logging.debug(f"{_indent} -> Basic type: {str(obj)[:50]}")
-                    return obj
-                elif inspect.ismethod(obj) or inspect.isfunction(obj) or callable(obj):
-                    try:
-                        name = obj.__qualname__ if hasattr(obj, '__qualname__') else str(obj)
-                        logging.debug(f"{_indent} -> Callable type: {name}")
-                        return f"<callable: {name}>"
-                    except Exception as e:
-                        logging.warning(f"{_indent}Error getting callable name: {e}")
-                        return "<callable: unknown>"
-                elif isinstance(obj, (list, tuple)):
-                    logging.debug(f"{_indent} -> List/Tuple, processing items...")
-                    return [ensure_serializable(item, _level + 1) for item in obj]
-                elif isinstance(obj, dict):
-                    logging.debug(f"{_indent} -> Dict, processing items...")
-                    return {k: ensure_serializable(v, _level + 1) for k, v in obj.items()}
-                elif hasattr(obj, '__dict__'):
-                    logging.debug(f"{_indent} -> Custom object: {obj.__class__.__name__}, processing attributes...")
-                    try:
-                        serializable_dict = {
-                            k: ensure_serializable(v, _level + 1)
-                            for k, v in obj.__dict__.items()
-                            if not k.startswith('_') and not callable(v)
-                        }
-                        serializable_dict['__class__'] = obj.__class__.__name__
-                        logging.debug(f"{_indent} -> Serialized custom object: {list(serializable_dict.keys())}")
-                        return serializable_dict
-                    except (TypeError, AttributeError, RecursionError) as e:
-                         logging.warning(f"{_indent}Could not serialize object attribute for {obj.__class__.__name__}: {e}")
-                         return f"<object: {obj.__class__.__name__} (serialization error)>"
-                else:
-                    logging.debug(f"{_indent} -> Fallback attempt for type: {type(obj)}")
-                    try:
-                        json.dumps(obj)
-                        logging.debug(f"{_indent} -> Fallback: Directly JSON serializable")
-                        return obj
-                    except (TypeError, OverflowError):
-                        logging.debug(f"{_indent} -> Fallback: Not directly JSON serializable, converting to string.")
-                        try:
-                            s = str(obj)
-                            logging.debug(f"{_indent} -> Fallback: Converted to string: {s[:50]}")
-                            return s
-                        except Exception as e_str:
-                            logging.warning(f"{_indent}Fallback: Could not convert object of type {type(obj)} to string: {e_str}")
-                            return f"<unserializable: {type(obj).__name__}>"
-
-=======
             
             # Include ALL fields from graph_result in the metadata
             for key, value in graph_result.items():
                 if key not in ['value', 'metadata'] and key not in result.metadata:
                     result.metadata[key] = value
             
->>>>>>> 7fe3de53
             # If metadata with trace exists in graph_result, add it to the result metadata
             if 'metadata' in graph_result and graph_result['metadata'] is not None:
                 logging.info("=== Processing graph_result['metadata'] ===")
