--- conflicted
+++ resolved
@@ -13,8 +13,6 @@
 import json
 import warnings
 from functools import partialmethod
-import inspect  # Ensure inspect is imported at the top
-import uuid # Add this import
 
 from plexus.LangChainUser import LangChainUser
 from plexus.scores.Score import Score
@@ -36,10 +34,9 @@
     set_debug(False)
     set_verbose(False)
 
-from langgraph.checkpoint.postgres.aio import AsyncPostgresSaver, CheckpointMetadata
-from langgraph.checkpoint.base import Checkpoint
-import types
-
+from langgraph.checkpoint.postgres.aio import AsyncPostgresSaver
+from pathlib import Path
+import uuid
 from langgraph.errors import NodeInterrupt
 from plexus.dashboard.api.client import PlexusDashboardClient
 from plexus.dashboard.api.models.account import Account
@@ -58,163 +55,6 @@
 # Temporarily suppress the specific Pydantic warning about protected namespaces
 warnings.filterwarnings("ignore", 
     message="Field \"model_.*\" .* has conflict with protected namespace \"model_\".*")
-
-# Custom Checkpointer with detailed logging on serialization error
-class LoggingAsyncPostgresSaver(AsyncPostgresSaver):
-
-    @staticmethod
-    def _find_unserializable(obj, path=""):
-        """Recursively find the first unserializable object (method/function/callable) in a nested structure."""
-        if isinstance(obj, (types.MethodType, types.FunctionType, types.LambdaType)) or callable(obj):
-            try:
-                # Try to get a meaningful name
-                name = getattr(obj, '__qualname__', str(obj))
-                return path, f"<callable: {name}>"
-            except Exception:
-                return path, "<callable: unknown>"
-        elif isinstance(obj, dict):
-            for k, v in obj.items():
-                found_path, found_val = LoggingAsyncPostgresSaver._find_unserializable(v, path=f"{path}['{k}']")
-                if found_path:
-                    return found_path, found_val
-        elif isinstance(obj, (list, tuple)):
-            for i, item in enumerate(obj):
-                found_path, found_val = LoggingAsyncPostgresSaver._find_unserializable(item, path=f"{path}[{i}]")
-                if found_path:
-                    return found_path, found_val
-        # Add checks for other known complex types if necessary
-        return None, None
-
-    async def aput(
-        self, 
-        config: CheckpointMetadata, 
-        checkpoint: Checkpoint, 
-        metadata: CheckpointMetadata, 
-        new_versions: Optional[Dict[str, int]] = None
-    ) -> CheckpointMetadata:
-        """Save checkpoint to DB, logging unserializable data on TypeError."""
-        try:
-            # Log the state *before* attempting serialization
-            logging.debug(f"[Checkpointer] Pre-serialization checkpoint for thread_id: {config['configurable']['thread_id']}")
-            # Use truncate_dict_strings for potentially large state
-            logging.debug(f"[Checkpointer] Checkpoint data (pre-serialization, truncated): {truncate_dict_strings(checkpoint, 150)}")
-            
-            # --- Add safety net: Ensure checkpoint is serializable ---
-            try:
-                logging.debug("[Checkpointer] Applying _ensure_serializable safeguard...")
-                # Use the utility function defined within LangGraphScore scope
-                serializable_checkpoint = _ensure_serializable(checkpoint)
-                logging.debug("[Checkpointer] _ensure_serializable safeguard applied.")
-                logging.debug(f"[Checkpointer] Checkpoint data (post-serialization safeguard, truncated): {truncate_dict_strings(serializable_checkpoint, 150)}")
-            except Exception as e_ensure:
-                logging.error(f"[Checkpointer] Error applying _ensure_serializable: {e_ensure}", exc_info=True)
-                # Fallback to original checkpoint if safeguard fails
-                serializable_checkpoint = checkpoint
-            # --- End safety net ---
-
-            # Directly call the superclass method which handles the internal logic including _dump_blobs
-            logging.debug(f"[Checkpointer] Attempting to save checkpoint for thread_id: {config['configurable']['thread_id']}")
-            # Use the potentially modified checkpoint
-            result = await super().aput(config, serializable_checkpoint, metadata, new_versions)
-            logging.debug(f"[Checkpointer] Successfully saved checkpoint for thread_id: {config['configurable']['thread_id']}")
-            return result
-        except (TypeError, OverflowError) as e:
-            logging.error(f"[Checkpointer] Serialization failed during aput: {e}", exc_info=True)
-            try:
-                # Attempt to find the specific problematic part of the checkpoint
-                problem_path, problem_value = self._find_unserializable(checkpoint)
-                if problem_path:
-                    logging.error(f"[Checkpointer] Found potentially unserializable object at path: {problem_path}")
-                    logging.error(f"[Checkpointer] Value (representation): {problem_value}")
-                else:
-                    logging.error("[Checkpointer] Could not pinpoint the exact unserializable object, but error occurred during serialization.")
-                # Log the full checkpoint structure (truncated) for context
-                logging.error(f"[Checkpointer] Checkpoint structure keys: {list(checkpoint.keys()) if isinstance(checkpoint, dict) else 'N/A'}")
-                logging.error(f"[Checkpointer] Checkpoint data (truncated): {truncate_dict_strings(checkpoint, 150)}")
-
-            except Exception as find_err:
-                logging.error(f"[Checkpointer] Error while trying to find unserializable object: {find_err}")
-            
-            # Re-raise the original serialization error
-            raise e
-        except Exception as e_aput:
-            logging.error(f"[Checkpointer] Unexpected error during aput: {e_aput}", exc_info=True)
-            raise e_aput
-
-# Utility function to ensure an object is serializable
-def _ensure_serializable(obj, _level=0, _current_path="root"):
-    _indent = "  " * _level
-    # Add import inside function if not at module level
-    import inspect
-    import json
-    import logging # Assuming logging is configured
-    from plexus.utils.dict_utils import truncate_dict_strings # Assuming this path is correct
-
-    logging.debug(f"{_indent}ensure_serializable: path='{_current_path}', type='{type(obj)}'")
-
-    if obj is None:
-        logging.debug(f"{_indent} -> None")
-        return None
-    elif isinstance(obj, (str, int, float, bool)):
-        # Truncate long strings in debug logs
-        log_val = str(obj) if not isinstance(obj, str) else obj
-        logging.debug(f"{_indent} -> Basic type: {log_val[:50]}{'...' if len(log_val) > 50 else ''}")
-        return obj
-    elif inspect.ismethod(obj) or inspect.isfunction(obj) or callable(obj):
-        try:
-            name = obj.__qualname__ if hasattr(obj, '__qualname__') else str(obj)
-            logging.warning(f"{_indent} -> Found callable at path '{_current_path}': {name}. Converting to string representation.")
-            return f"<callable: {name}>"
-        except Exception as e:
-            logging.warning(f"{_indent}Error getting callable name at path '{_current_path}': {e}")
-            return "<callable: unknown>"
-    elif isinstance(obj, (list, tuple)):
-        logging.debug(f"{_indent} -> List/Tuple (len={len(obj)}), processing items...")
-        return [_ensure_serializable(item, _level + 1, f"{_current_path}[{i}]") for i, item in enumerate(obj)]
-    elif isinstance(obj, dict):
-        logging.debug(f"{_indent} -> Dict (keys={list(obj.keys())}), processing items...")
-        return {k: _ensure_serializable(v, _level + 1, f"{_current_path}['{k}']") for k, v in obj.items()}
-    elif hasattr(obj, '__dict__'):
-        logging.debug(f"{_indent} -> Custom object: {obj.__class__.__name__}, processing attributes...")
-        try:
-            serializable_dict = {
-                k: _ensure_serializable(v, _level + 1, f"{_current_path}.{k}")
-                for k, v in obj.__dict__.items()
-                # Avoid private/protected attributes and callables
-                if not k.startswith('_') and not callable(v)
-            }
-            serializable_dict['__class__'] = obj.__class__.__name__
-            logging.debug(f"{_indent} -> Serialized custom object: {list(serializable_dict.keys())}")
-            return serializable_dict
-        except (TypeError, AttributeError, RecursionError) as e:
-             logging.warning(f"{_indent}Could not serialize object attribute for {obj.__class__.__name__} at path '{_current_path}': {e}")
-             return f"<object: {obj.__class__.__name__} (serialization error)>"
-    else:
-        # Add specific handling for common unserializable types if needed
-        # E.g., if isinstance(obj, SomeUnserializableType): return repr(obj)
-        logging.debug(f"{_indent} -> Fallback attempt for type: {type(obj)}")
-        try:
-            # Use default=str as a fallback for json.dumps
-            json.dumps(obj, default=str) 
-            logging.debug(f"{_indent} -> Fallback: Directly JSON serializable (or via str)")
-            # If dumps worked with default=str, it might still be problematic for msgpack
-            # Let's try returning the string representation for safety
-            try:
-                s = str(obj)
-                logging.debug(f"{_indent} -> Fallback: Returning string representation: {s[:50]}{'...' if len(s) > 50 else ''}")
-                return s
-            except Exception as e_repr:
-                 logging.warning(f"{_indent}Fallback: Could not get string representation at path '{_current_path}': {e_repr}")
-                 return f"<unserializable: {type(obj).__name__} (repr error)>"
-        except (TypeError, OverflowError) as e_json:
-            logging.debug(f"{_indent} -> Fallback: Not directly JSON serializable, even with str. Error: {e_json}")
-            try:
-                s = str(obj)
-                logging.debug(f"{_indent} -> Fallback: Converting to string: {s[:50]}{'...' if len(s) > 50 else ''}")
-                return s
-            except Exception as e_str:
-                logging.warning(f"{_indent}Fallback: Could not convert object of type {type(obj)} to string at path '{_current_path}': {e_str}")
-                return f"<unserializable: {type(obj).__name__} (str error)>"
 
 class LangGraphScore(Score, LangChainUser):
     """
@@ -379,9 +219,9 @@
                  os.getenv('PLEXUS_LANGGRAPH_CHECKPOINTER_POSTGRES_URI')
         
         if db_uri:
-            logging.info("Using PostgreSQL checkpoint database with Logging Checkpointer")
-            # Use the custom Logging Checkpointer
-            self._checkpointer_context = LoggingAsyncPostgresSaver.from_conn_string(db_uri)
+            logging.info("Using PostgreSQL checkpoint database")
+            # Create checkpointer and store the context manager
+            self._checkpointer_context = AsyncPostgresSaver.from_conn_string(db_uri)
             # Enter the context and store the checkpointer
             self.checkpointer = await self._checkpointer_context.__aenter__()
             
@@ -419,38 +259,6 @@
                 previous_node = node_instances[i-1][0]
                 node_config = next((node for node in graph_config
                                   if node['name'] == previous_node), None)
-                
-                # Add node result storage between nodes
-                storage_node_name = f"{previous_node}_result_storage"
-                def create_storage_function(prev_node_name):
-                    def store_node_result(state):
-                        """Store this node's result under the node name for template access by other nodes."""
-                        logging.info(f"=== Node Result Storage for '{prev_node_name}' ===")
-                        
-                        # Create node result object
-                        node_result = {}
-                        if hasattr(state, 'classification') and state.classification is not None:
-                            node_result['classification'] = state.classification
-                        if hasattr(state, 'explanation') and state.explanation is not None:
-                            node_result['explanation'] = state.explanation
-                        if hasattr(state, 'value') and state.value is not None:
-                            node_result['value'] = state.value
-                        if hasattr(state, 'confidence') and state.confidence is not None:
-                            node_result['confidence'] = state.confidence
-                            
-                        # Create new state with node result stored in node_results container
-                        new_state = state.model_dump()
-                        
-                        # Store in the node_results container
-                        if 'node_results' not in new_state or new_state['node_results'] is None:
-                            new_state['node_results'] = {}
-                        new_state['node_results'][prev_node_name] = node_result
-                        
-                        logging.info(f"Stored node result under '{prev_node_name}': {node_result}")
-                        return state.__class__(**new_state)
-                    return store_node_result
-                
-                workflow.add_node(storage_node_name, create_storage_function(previous_node))
                 
                 if node_config:
                     # Handle output field in node config directly - this is critical for node-level output aliasing
@@ -462,14 +270,13 @@
                                 node_config['output']
                             )
                         )
-                        workflow.add_edge(previous_node, storage_node_name)
-                        workflow.add_edge(storage_node_name, value_setter_name)
+                        workflow.add_edge(previous_node, value_setter_name)
                         workflow.add_edge(value_setter_name, node_name)
                         logging.info(f"Added output mapping: {previous_node} -> {value_setter_name} -> {node_name}")
                         continue  # Skip other edge processing for this node
                         
                     # Handle edge clause - direct routing with output aliasing
-                    elif 'edge' in node_config:
+                    if 'edge' in node_config:
                         edge = node_config['edge']
                         value_setter_name = f"{previous_node}_value_setter"
                         # Create value setter node for the edge
@@ -479,9 +286,8 @@
                                 edge.get('output', {})
                             )
                         )
-                        # Add edge from previous node to result storage then to value setter
-                        workflow.add_edge(previous_node, storage_node_name)
-                        workflow.add_edge(storage_node_name, value_setter_name)
+                        # Add edge from previous node to value setter
+                        workflow.add_edge(previous_node, value_setter_name)
                         # Add edge from value setter to target node
                         target_node = edge.get('node', node_name)
                         if target_node == 'END':
@@ -508,7 +314,7 @@
                                     )
                                 )
 
-                            def create_routing_function(conditions, value_setters, storage_node, next_node):
+                            def create_routing_function(conditions, value_setters, next_node):
                                 def routing_function(state):
                                     logging.info(f"Routing from {previous_node}: classification={getattr(state, 'classification', None)}")
                                     
@@ -516,11 +322,6 @@
                                         state_value = state.classification.lower()
                                         # Check if we have a value setter for this classification
                                         if state_value in value_setters:
-<<<<<<< HEAD
-                                            return storage_node  # Route through storage first
-                                    # Default case - route through storage to next node
-                                    return storage_node
-=======
                                             target = value_setters[state_value]
                                             logging.info(f"  -> {target} (condition: {state_value})")
                                             return target
@@ -528,36 +329,16 @@
                                     # Default case - route to next node
                                     logging.info(f"  -> {next_node} (default)")
                                     return next_node
->>>>>>> 95d32939
                                 return routing_function
 
                             # Create a list of valid targets for conditional edges
-                            valid_targets = [storage_node_name]
+                            valid_targets = list(value_setters.values()) + [node_name]
                             
-                            # Add conditional routing to storage node
+                            # Add conditional routing only to valid targets
                             workflow.add_conditional_edges(
                                 previous_node,
-                                create_routing_function(conditions, value_setters, storage_node_name, node_name),
+                                create_routing_function(conditions, value_setters, node_name),
                                 valid_targets
-                            )
-                            
-                            # Add conditional routing from storage node to value setters or next node
-                            def create_storage_routing_function(conditions, value_setters, next_node):
-                                def storage_routing_function(state):
-                                    if hasattr(state, 'classification') and state.classification is not None:
-                                        state_value = state.classification.lower()
-                                        # Check if we have a value setter for this classification
-                                        if state_value in value_setters:
-                                            return value_setters[state_value]
-                                    # Default case - route to next node
-                                    return next_node
-                                return storage_routing_function
-                            
-                            storage_valid_targets = list(value_setters.values()) + [node_name]
-                            workflow.add_conditional_edges(
-                                storage_node_name,
-                                create_storage_routing_function(conditions, value_setters, node_name),
-                                storage_valid_targets
                             )
 
                             # Add edges from value setters to their target nodes
@@ -573,20 +354,10 @@
                             logging.info(f"Added conditional routing from {previous_node} with {len(conditions)} conditions")
                         else:
                             logging.error(f"Conditions is not a list: {conditions}")
-                            workflow.add_edge(previous_node, storage_node_name)
-                            workflow.add_edge(storage_node_name, node_name)
+                            workflow.add_edge(previous_node, node_name)
                     
-                    # No edge or conditions clause - add direct edge through storage to next node
+                    # No edge or conditions clause - add direct edge to next node
                     else:
-<<<<<<< HEAD
-                        logging.debug(f"Node '{previous_node}' does not have conditions or edge clause")
-                        workflow.add_edge(previous_node, storage_node_name)
-                        workflow.add_edge(storage_node_name, node_name)
-                else:
-                    # No node config found - add direct edge through storage
-                    workflow.add_edge(previous_node, storage_node_name)
-                    workflow.add_edge(storage_node_name, node_name)
-=======
                         workflow.add_edge(previous_node, node_name)
                         logging.info(f"Added direct edge: {previous_node} -> {node_name}")
                 else:
@@ -624,7 +395,6 @@
         
         logging.info("Workflow edges configured")
         return False  # Indicate we didn't handle final node routing
->>>>>>> 95d32939
 
     async def build_compiled_workflow(self):
         """Build the LangGraph workflow with optional persistence."""
@@ -961,10 +731,6 @@
         # Start with base annotations
         base_annotations = self.GraphState.__annotations__.copy()
 
-        # Add a special field to store all node results
-        base_annotations['node_results'] = Optional[dict]
-        logging.info(f"Added node_results field to store all node outputs")
-        
         # First collect all attributes from node instances
         for instance in instances:
             # Add fields from the node's GraphState
@@ -1025,9 +791,6 @@
                 validate_assignment=False,  # Don't validate on assignment
                 populate_by_name=True,  # Allow population by field name
                 use_enum_values=True,  # Use enum values instead of enum objects
-                # Allow fields to be set dynamically
-                protected_namespaces=(),  # Don't protect any namespaces
-                validate_call=False,  # Don't validate function calls
             )
 
             def __init__(self, **data):
@@ -1054,18 +817,11 @@
     @staticmethod
     def generate_output_aliasing_function(output_mapping: dict) -> FunctionType:
         def output_aliasing(state):
-<<<<<<< HEAD
-            logging.debug("=== Output Aliasing Node Start ===")
-            logging.debug(f"Input state type: {type(state)}")
-            logging.debug(f"Input state fields: {state.model_fields.keys()}")
-            logging.debug(f"Input state values: {truncate_dict_strings(state.model_dump(), max_length=80)}")
-=======
             logging.info(f"Applying output aliases: {list(output_mapping.keys())}")
             
             # DEBUG: Log the current state before aliasing
             logging.info(f"DEBUG: State before aliasing: {state.model_dump()}")
             logging.info(f"DEBUG: State attributes: {[attr for attr in dir(state) if not attr.startswith('_')]}")
->>>>>>> 95d32939
             
             # Create a new dict with all current state values
             new_state = state.model_dump()
@@ -1260,95 +1016,30 @@
                     raise TypeError(f"Expected Score.Result object but got {type(result)}")
                 initial_results[result.parameters.name] = result
 
-        # --- Logging Input Metadata ---
-        logging.debug("=== Inspecting model_input.metadata before state creation ===")
-        if model_input.metadata:
-            logging.debug(f"model_input.metadata type: {type(model_input.metadata)}")
-            logging.debug(f"model_input.metadata keys: {list(model_input.metadata.keys()) if isinstance(model_input.metadata, dict) else 'N/A'}")
-            logging.debug(f"model_input.metadata content (truncated): {truncate_dict_strings(model_input.metadata, 150)}")
-            if isinstance(model_input.metadata, dict) and 'scorecard_name' in model_input.metadata:
-                logging.debug(f"model_input.metadata['scorecard_name'] type: {type(model_input.metadata['scorecard_name'])}")
-                logging.debug(f"model_input.metadata['scorecard_name'] value: {str(model_input.metadata['scorecard_name'])[:100]}")
-        else:
-            logging.debug("model_input.metadata is None or empty.")
-        # --- End Logging ---
-
-        # --- Sanitize metadata BEFORE adding to state ---
-        sanitized_metadata = _ensure_serializable(model_input.metadata)
-        logging.debug("=== Sanitized metadata before state creation ===")
-        logging.debug(f"sanitized_metadata type: {type(sanitized_metadata)}")
-        logging.debug(f"sanitized_metadata content (truncated): {truncate_dict_strings(sanitized_metadata, 150)}")
-        # --- End Sanitization ---
-
-        initial_state_dict = {
-            'text': self.preprocess_text(model_input.text),
-            'metadata': sanitized_metadata, # Use sanitized version
-            'results': initial_results,
-            'retry_count': 0,
-            'at_llm_breakpoint': False,
-        }
+        initial_state = self.combined_state_class(
+            text=self.preprocess_text(model_input.text),
+            metadata=model_input.metadata,
+            results=initial_results,
+            retry_count=0,
+            at_llm_breakpoint=False,
+        ).model_dump()
 
         if batch_data:
-            initial_state_dict.update(batch_data)
-
-        # Create the state object using the combined class
+            initial_state.update(batch_data)
+
         try:
-            initial_state_obj = self.combined_state_class(**initial_state_dict)
-            initial_state = initial_state_obj.model_dump()
-        except Exception as e_state_create:
-            logging.error(f"Error creating combined_state_class instance: {e_state_create}", exc_info=True)
-            logging.error(f"Initial data provided: {initial_state_dict}")
-            raise
-
-        # --- Logging Initial State ---
-        logging.debug("=== Inspecting initial_state before workflow invocation ===")
-        logging.debug(f"initial_state type: {type(initial_state)}")
-        logging.debug(f"initial_state keys: {list(initial_state.keys()) if isinstance(initial_state, dict) else 'N/A'}")
-        if isinstance(initial_state, dict) and 'metadata' in initial_state and initial_state['metadata']:
-             logging.debug(f"initial_state['metadata'] type: {type(initial_state['metadata'])}")
-             logging.debug(f"initial_state['metadata'] keys: {list(initial_state['metadata'].keys()) if isinstance(initial_state['metadata'], dict) else 'N/A'}")
-             logging.debug(f"initial_state['metadata'] content (truncated): {truncate_dict_strings(initial_state['metadata'], 150)}")
-             if isinstance(initial_state['metadata'], dict) and 'scorecard_name' in initial_state['metadata']:
-                 logging.debug(f"initial_state['metadata']['scorecard_name'] type: {type(initial_state['metadata']['scorecard_name'])}")
-                 logging.debug(f"initial_state['metadata']['scorecard_name'] value: {str(initial_state['metadata']['scorecard_name'])[:100]}")
-        else:
-             logging.debug("initial_state['metadata'] is missing, None, or empty.")
-        # --- End Logging ---
-
-        try:
-<<<<<<< HEAD
-            logging.info("=== Pre-invoke State Inspection ===")
-            logging.info(f"Initial state type: {type(initial_state)}")
-            logging.info(f"Initial state keys: {list(initial_state.keys())}") # Log keys as list
-            logging.debug(f"Initial state values (truncated): {truncate_dict_strings(initial_state, max_length=100)}")
-            logging.info(f"Workflow type: {type(self.workflow)}")
-
-=======
             logging.info(f"Starting workflow execution with thread_id: {thread_id}")
             
->>>>>>> 95d32939
             graph_result = await self.workflow.ainvoke(
                 initial_state,
                 config=thread
             )
-<<<<<<< HEAD
-
-            logging.info("=== Post-invoke Graph Result ===")
-            logging.info(f"Graph result type: {type(graph_result)}")
-            if isinstance(graph_result, dict):
-                 logging.info(f"Graph result keys: {list(graph_result.keys())}") # Log keys as list
-                 logging.debug(f"Graph result values (truncated): {truncate_dict_strings(graph_result, max_length=100)}")
-            else:
-                 logging.debug(f"Graph result value (truncated): {str(graph_result)[:100]}")
-
-=======
             
             # DEBUG: Log the graph_result before converting to Score.Result
             logging.info(f"DEBUG: graph_result keys: {list(graph_result.keys())}")
             logging.info(f"DEBUG: graph_result['value'] = {graph_result.get('value')!r} (type: {type(graph_result.get('value'))})")
             logging.info(f"DEBUG: Full graph_result: {graph_result}")
             
->>>>>>> 95d32939
             # Convert graph result to Score.Result
             value_for_result = graph_result.get('value', 'Error')
             if value_for_result is None:
@@ -1377,55 +1068,15 @@
             
             # If metadata with trace exists in graph_result, add it to the result metadata
             if 'metadata' in graph_result and graph_result['metadata'] is not None:
-                logging.info("=== Processing graph_result['metadata'] ===")
-                logging.debug(f"Original graph_result['metadata'] type: {type(graph_result['metadata'])}")
-                logging.debug(f"Original graph_result['metadata'] (truncated): {truncate_dict_strings(graph_result['metadata'], 100) if isinstance(graph_result['metadata'], dict) else str(graph_result['metadata'])[:100]}")
-
-                # Ensure the incoming metadata is serializable BEFORE merging
-                serializable_graph_metadata = _ensure_serializable(graph_result['metadata'])
-                logging.debug(f"Serialized graph_result['metadata'] type: {type(serializable_graph_metadata)}")
-                logging.debug(f"Serialized graph_result['metadata'] (truncated): {truncate_dict_strings(serializable_graph_metadata, 100) if isinstance(serializable_graph_metadata, dict) else str(serializable_graph_metadata)[:100]}")
-
-                if isinstance(serializable_graph_metadata, dict):
-                    result.metadata.update(serializable_graph_metadata)
-                    logging.info("Successfully merged serializable graph_result['metadata'] (dict) into result.metadata")
-                else:
-                    logging.warning(f"graph_result['metadata'] was not a dict after serialization attempt, type: {type(serializable_graph_metadata)}. Adding as extra key.")
-                    result.metadata['additional_graph_metadata'] = serializable_graph_metadata
-            else:
-                logging.info("No 'metadata' key found in graph_result or it is None.")
-
-
-            # Apply serialization safety to the final result dict's metadata before returning
-            logging.info("=== Final Serialization Pass for result.metadata ===")
-            try:
-                if result.metadata and isinstance(result.metadata, dict):
-                    logging.debug(f"Pre-final serialization result.metadata type: {type(result.metadata)}")
-                    logging.debug(f"Pre-final serialization result.metadata (truncated): {truncate_dict_strings(result.metadata, 100)}")
-                    result.metadata = _ensure_serializable(result.metadata)
-                    logging.debug(f"Post-final serialization result.metadata type: {type(result.metadata)}")
-                    logging.debug(f"Post-final serialization result.metadata (truncated): {truncate_dict_strings(result.metadata, 100)}")
-                    logging.info("Final serialization pass on result.metadata completed.")
-                elif not result.metadata:
-                     logging.info("result.metadata is None or empty, skipping final serialization.")
-                else:
-                     logging.warning(f"result.metadata is not a dict (type: {type(result.metadata)}), skipping final serialization.")
-
-            except Exception as e:
-                logging.error(f"Error during final serialization of result.metadata: {e}")
-                # Provide a fallback result if serialization fails
-                result.metadata = {"value": "Error", "explanation": f"Final serialization error: {str(e)}"}
-
-            logging.info("=== Predict Method Complete ===")
-            logging.debug(f"Final Score.Result value: {result.value}")
-            logging.debug(f"Final Score.Result metadata (truncated): {truncate_dict_strings(result.metadata, 100) if isinstance(result.metadata, dict) else str(result.metadata)[:100]}")
+                # Merge the existing metadata with the graph_result metadata
+                result.metadata.update(graph_result['metadata'])
+            
             return result
         except BatchProcessingPause:
             # Let BatchProcessingPause propagate up
-            logging.info("BatchProcessingPause encountered, propagating.")
             raise
         except Exception as e:
-            logging.error(f"Error in predict: {e}", exc_info=True) # Add exc_info for traceback
+            logging.error(f"Error in predict: {e}")
             return Score.Result(
                 parameters=self.parameters,
                 value="ERROR",
