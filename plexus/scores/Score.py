import os
import json
import mlflow
import pandas as pd
import numpy as np
import inspect
import functools
from pydantic import BaseModel, ValidationError, field_validator
from typing import Optional, Union
from abc import ABC, abstractmethod
import matplotlib.pyplot as plt
import seaborn as sns
from tensorflow.keras.utils import plot_model
from sklearn.metrics import confusion_matrix
from sklearn.metrics import roc_curve, auc, precision_recall_curve
from sklearn.metrics import accuracy_score, f1_score, recall_score, precision_score
from sklearn.calibration import calibration_curve
import matplotlib.ticker as ticker
from rich.table import Table
from rich.panel import Panel
from rich.columns import Columns
from rich import print as rich_print
from rich.text import Text
from plexus.cli.console import console
from plexus.CustomLogging import logging
from sklearn.preprocessing import LabelBinarizer
from collections import Counter
import xgboost as xgb

from plexus.scores.core.data import ScoreData
from plexus.scores.core.visualization import ScoreVisualization
from plexus.scores.core.MLFlow import ScoreMLFlow
from plexus.scores.core.utils import ensure_report_directory_exists

class Score(ABC, mlflow.pyfunc.PythonModel,
    # Core Score functionality.   
    ScoreData,
    ScoreVisualization,
    ScoreMLFlow
):
    """
    Abstract base class for a score.

    This class provides a framework for implementing different scoring models. 
    It includes methods for parameter validation, report directory management, 
    and configuration recording. Subclasses must implement the `load_context` 
    and `predict` methods.

    Attributes
    ----------
    parameters : Parameters
        An instance of the Parameters class containing the scorecard and score names.
    """

    class Parameters(BaseModel):
        """
        Parameters required for scoring.

        Attributes
        ----------
        scorecard_name : str
            The name of the scorecard.
        score_name : str
            The name of the score.
        data : dict
            Dictionary containing data-related parameters.
        """
        scorecard_name: str
        score_name: str
        data: Optional[dict] = None

        @field_validator('data')
        def convert_data_percentage(cls, value):
            """
            Convert the percentage value in the data dictionary to a float.

            Parameters
            ----------
            value : dict
                Dictionary containing data-related parameters.

            Returns
            -------
            dict
                Updated dictionary with the percentage value converted to float.
            """
            if 'percentage' in value:
                value['percentage'] = float(str(value['percentage']).strip().replace('%', ''))
            else:
                value['percentage'] = 100.0
            return value

    class ModelInput(BaseModel):
        """
        Model input data structure.

        Attributes
        ----------
        transcript : str
            The transcript text to be classified.
        """
        transcript: str

    class ModelOutput(BaseModel):
        """
        Model output data structure.

        Attributes
        ----------
<<<<<<< HEAD
        classification : Union[str, bool]
            The predicted classification label.
        """
        classification: Union[str, bool]
=======
        score : str
            The predicted score label.
        """
        score: str
>>>>>>> ba846960
    
    def __init__(self, **parameters):
        """
        Initialize the Score instance with the given parameters.

        Parameters
        ----------
        **parameters : dict
            Arbitrary keyword arguments that are used to initialize the Parameters instance.

        Raises
        ------
        ValidationError
            If the provided parameters do not pass validation.
        """
        try:
            self.parameters = self.Parameters(**parameters)
            logging.info("Initializing [magenta1][b]Score[/b][/magenta1]")
            self._is_multi_class = None
            self.start_mlflow_experiment_run()
        except ValidationError as e:
            Score.log_validation_errors(e)
            raise

    @staticmethod
    def log_validation_errors(error: ValidationError):
        """
        Log validation errors for the parameters.

        Parameters
        ----------
        error : ValidationError
            The validation error object containing details about the validation failures.
        """
        error_messages = []
        for error_detail in error.errors():
            field = ".".join(str(loc) for loc in error_detail["loc"])
            message = error_detail["msg"]
            error_messages.append(f"Field: {field}, Error: {message}")

        logging.error("Parameter validation errors occurred:")
        for message in error_messages:
            logging.error(message)

    def report_directory_path(self):
        return f"./reports/{self.parameters.scorecard_name}/{self.parameters.score_name}/".replace(' ', '_')

    @ensure_report_directory_exists
    def report_file_name(self, file_name):
        """
        Generate the full path for a report file within the report directory.

        Calling this function will implicitly trigger the function to ensure that the report directory exists.

        Parameters
        ----------
        file_name : str
            The name of the report file.

        Returns
        -------
        str
            The full path to the report file with spaces replaced by underscores.
        """
        return os.path.join(self.report_directory_path(), file_name).replace(' ', '_')

    @abstractmethod
    def train_model(self):
        """
        Train the model on the training data.

        Returns
        -------
        object
            The trained model.
        """
        pass

    @abstractmethod
    def predict_validation(self):
        """
        Predict on the validation set.

        This method should be implemented by subclasses to provide the prediction logic on the validation set.
        """
        pass

    def evaluate_model(self):
        """
        Evaluate the model on the validation data.

        Returns
        -------
        dict
            Dictionary containing evaluation metrics.
        """
        print("Generating evaluation metrics...")

        self.predict_validation()

        logging.info(f"val_labels type: {type(self.val_labels)}, shape: {self.val_labels.shape}, sample: {self.val_labels[:5]}")
        logging.info(f"val_predictions type: {type(self.val_predictions)}, shape: {self.val_predictions.shape}, sample: {self.val_predictions[:5]}")
        
        self.val_predictions_labels = self.val_predictions

        accuracy = accuracy_score(self.val_labels, self.val_predictions_labels)
        f1 = f1_score(self.val_labels, self.val_predictions_labels, average='weighted')
        recall = recall_score(self.val_labels, self.val_predictions_labels, average='weighted')
        precision = precision_score(self.val_labels, self.val_predictions_labels, average='weighted')

        mlflow.log_metric("validation_f1_score", f1)
        mlflow.log_metric("validation_recall", recall)
        mlflow.log_metric("validation_precision", precision)

        print(f"Validation Accuracy: {accuracy:.4f}")
        print(f"Validation F1 Score: {f1:.4f}")
        print(f"Validation Recall: {recall:.4f}")
        print(f"Validation Precision: {precision:.4f}")

        print("Generating visualizations...")

        logging.info(f"Shape of self.val_labels: {self.val_labels.shape}")
        logging.info(f"Sample of self.val_labels: {self.val_labels[:5]}")
        logging.info(f"Shape of self.val_predictions: {self.val_predictions.shape}")
        logging.info(f"Sample of self.val_predictions: {self.val_predictions[:5]}")
        logging.info(f"Shape of self.val_confidence_scores: {self.val_confidence_scores.shape}")
        logging.info(f"Sample of self.val_confidence_scores: {self.val_confidence_scores[:5]}")
        logging.info(f"Unique values in self.val_labels: {set(self.val_labels)}")
        logging.info(f"Unique values in self.val_predictions: {set(self.val_predictions)}")
        logging.info(f"label_map: {self.label_map}")

        self._plot_confusion_matrix()
        self._plot_roc_curve()
        self._plot_precision_recall_curve()
        self._plot_training_history()
        self._plot_calibration_curve()

        metrics = {
            "validation_accuracy": accuracy,
            "validation_f1_score": f1,
            "validation_recall": recall,
            "validation_precision": precision
        }
        if hasattr(self, 'history') and hasattr(self.history, 'history'):
            metrics.update({
                "training_loss": self.history.history['loss'][-1],
                "training_accuracy": self.history.history['accuracy'][-1],
                "validation_loss": self.history.history['val_loss'][-1],
                "validation_accuracy": self.history.history['val_accuracy'][-1]
            })
        self._record_metrics(metrics)

        mlflow.end_run()

    @abstractmethod
    def register_model(self):
        """
        Register the model with the model registry.
        """
        pass

    @abstractmethod
    def save_model(self):
        """
        Save the model to the model registry.
        """
        pass

    def load_context(self, context):
        """
        Load the trained model and any necessary artifacts based on the MLflow context.

        Parameters
        ----------
        context : mlflow.pyfunc.PythonModelContext
            The context object containing artifacts and other information.
        """
        self.model = mlflow.keras.load_model(context.artifacts["model"])

    @abstractmethod
    def predict(self, model_input: ModelInput):
        """
        Make predictions on the input data.

        Parameters
        ----------
        model_input : Score.ModelInput
            The input data for making predictions.

        Returns
        -------
        dict
            The predictions, which can be one of the supported output types (numpy.ndarray, pandas.Series,
            pandas.DataFrame, List, Dict, pyspark.sql.DataFrame).
        """
        pass

    def is_relevant(self, text):
        """
        Determine if the given text is relevant using the predict method.

        Parameters
        ----------
        text : str
            The text to be classified.

        Returns
        -------
        bool
            True if the text is classified as relevant, False otherwise.
        """
        clean_text = text.replace('\n', ' ').strip()
        model_input = pd.DataFrame([clean_text], columns=['text'])
        prediction = self.predict(model_input)['prediction'].iloc[0]
        return prediction == '__label__relevant'

    _sky_blue = (0.012, 0.635, 0.996)
    _fuchsia = (0.815, 0.2, 0.51)
    _red = '#DD3333'
    _green = '#339933'

    def _generate_model_diagram(self):
        """
        Generate and save a diagram of the model architecture.
        """
        file_name = self.report_file_name("model_diagram.png")
        plot_model(self.model, to_file=file_name, show_shapes=True, show_layer_names=True, rankdir='TB')
        mlflow.log_artifact(file_name)

    def setup_label_map(self, labels):
        """
        Set up a mapping from labels to integers.

        Parameters
        ----------
        labels : list
            List of unique labels.
        """
        unique_labels = sorted(set(labels))
        self.label_map = {label: i for i, label in enumerate(unique_labels)}
        logging.info(f"Label map: {self.label_map}")

    def train_model(self, X_train, y_train, X_val, y_val):
        """
        Train the XGBoost model with the specified positive class weight.

        Parameters
        ----------
        X_train : numpy.ndarray
            Training data features.
        y_train : numpy.ndarray
            Training data labels.
        X_val : numpy.ndarray
            Validation data features.
        y_val : numpy.ndarray
            Validation data labels.
        """
        pass

    def predict(self, X):
        """
        Make predictions on the input data.

        Parameters
        ----------
        X : numpy.ndarray
            Input data features.

        Returns
        -------
        numpy.ndarray
            Predicted labels.
        """
        pass
            
    def _record_metrics(self, metrics):
        """
        Record the provided metrics dictionary as a JSON file in the appropriate report folder for this model.

        Parameters
        ----------
        metrics : dict
            Dictionary containing the metrics to be recorded.

        Returns
        -------
        None
        """
        file_name = self.report_file_name("metrics.json")

        with open(file_name, 'w') as json_file:
            json.dump(metrics, json_file, indent=4)

    @property
    def is_multi_class(self):
        """
        Determine if the classification problem is multi-class.

        This property checks the unique labels in the dataframe to determine if the problem is multi-class.

        Returns
        -------
        bool
            True if the problem is multi-class, False otherwise.
        """
        if self._is_multi_class is None:
            unique_labels = self.dataframe[self.parameters.score_name].unique()
            self._is_multi_class = len(unique_labels) > 2
        return self._is_multi_class<|MERGE_RESOLUTION|>--- conflicted
+++ resolved
@@ -107,17 +107,10 @@
 
         Attributes
         ----------
-<<<<<<< HEAD
-        classification : Union[str, bool]
-            The predicted classification label.
-        """
-        classification: Union[str, bool]
-=======
         score : str
             The predicted score label.
         """
         score: str
->>>>>>> ba846960
     
     def __init__(self, **parameters):
         """
