--- conflicted
+++ resolved
@@ -205,21 +205,7 @@
             else:
                 logging.info("Building new messages from prompt template")
                 try:
-                    state_dict = state.model_dump()
-                    logging.info(f"Template context keys: {list(state_dict.keys())}")
-                    logging.info(f"Looking for enrollment_type_detector in state: {'enrollment_type_detector' in state_dict}")
-                    
-                    # Flatten node results into the state dict for template access
-                    if 'node_results' in state_dict and state_dict['node_results']:
-                        for node_name, node_result in state_dict['node_results'].items():
-                            if node_name not in state_dict:  # Don't overwrite existing keys
-                                state_dict[node_name] = node_result
-                                logging.info(f"Flattened node result for template access: {node_name} = {node_result}")
-                    
-                    if 'enrollment_type_detector' in state_dict:
-                        logging.info(f"enrollment_type_detector value: {state_dict['enrollment_type_detector']}")
-                    
-                    prompt = prompt_templates[0].format_prompt(**state_dict)
+                    prompt = prompt_templates[0].format_prompt(**state.model_dump())
                     messages = prompt.to_messages()
                     logging.info(f"Built new messages: {[type(m).__name__ for m in messages]}")
                 except Exception as e:
@@ -562,7 +548,7 @@
             self.should_retry,
             {
                 "retry": "retry",
-                "end": "store_node_result",  # Route successful completion through node result storage
+                "end": END,
                 "max_retries": "max_retries"
             }
         )
@@ -571,12 +557,7 @@
         workflow.add_edge("llm_prompt", "llm_call")
         workflow.add_edge("llm_call", "parse")
         workflow.add_edge("retry", "llm_prompt")
-<<<<<<< HEAD
-        workflow.add_edge("max_retries", "store_node_result")  # Route max retries through node result storage too
-        logging.info("Added regular edges")
-=======
         workflow.add_edge("max_retries", END)
->>>>>>> 95d32939
         
         # Set entry point
         workflow.set_entry_point("llm_prompt")
