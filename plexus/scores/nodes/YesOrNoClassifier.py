--- conflicted
+++ resolved
@@ -51,29 +51,20 @@
                 }
 
     def get_prompt_templates(self):
-        system_message = self.parameters.system_message
-        user_message = self.parameters.user_message
-        return f"{system_message}\n\n{user_message}"
+        system_message = self.parameters.system_message or "You are a helpful assistant."
+        user_message = self.parameters.user_message or "Please classify the following text as either 'yes' or 'no': {text}"
+        return ChatPromptTemplate.from_messages([
+            ("system", system_message),
+            ("human", user_message)
+        ])
 
     def get_classifier_node(self) -> FunctionType:
         model = self.model
-        prompt = self.get_prompt_templates()  # Use self here
+        prompt = self.get_prompt_templates()
 
         def classifier_node(state):
-<<<<<<< HEAD
-            chain = ChatPromptTemplate.from_messages([
-                ("system", prompt)
-            ]) | model | self.ClassificationOutputParser()
-=======
-            
             chain = prompt | model | self.ClassificationOutputParser()
->>>>>>> a8c49e20
-            
-            return chain.invoke(
-                {
-                    "text": state.text
-                }
-            )
+            return chain.invoke({"text": state.text})
 
         return classifier_node
 
