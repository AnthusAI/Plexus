--- conflicted
+++ resolved
@@ -99,11 +99,8 @@
             response = self.openai_api_request(
                 name=name,
                 element_type=element_type,
-<<<<<<< HEAD
-                messages=messages
-=======
                 messages=messages,
->>>>>>> d78676e7
+                # tools=self.yes_no_tool
             )
 
             response_content = response.choices[0].message.content
@@ -430,13 +427,8 @@
 
         # Configure retry decorator with the before_retry function
         @retry(
-<<<<<<< HEAD
             retry=retry_if_exception_type(Exception),
             stop=stop_after_attempt(1),
-=======
-            retry=retry_if_exception_type(ToolCallProcessingError),
-            stop=stop_after_attempt(20),
->>>>>>> d78676e7
             before_sleep=before_sleep
         )
         def inner_function(*,
@@ -522,33 +514,8 @@
 
         #logging.info(f"Response: {response}")
 
-<<<<<<< HEAD
         reasoning = response.choices[0].message.content.strip()
         logging.info(f"Reasoning: {reasoning}")
-=======
-        try:
-            tool_calls = response.choices[0].message.tool_calls
-            tool_call = tool_calls[0]
-            tool_results = json.loads(tool_call.function.arguments)
-        except Exception as e:
-            try:
-                repaired_json = tool_call.function.arguments + '"}'
-                tool_results = json.loads(repaired_json)
-            except json.JSONDecodeError:
-                raise ToolCallProcessingError(
-                    message="Failed to process tool call arguments after attempting to repair JSON",
-                    exception=e,
-                    tool_arguments=tool_call.function.arguments
-                )
-
-            raise ToolCallProcessingError(
-                message="Failed to process tool call arguments",
-                exception=e,
-                tool_arguments=tool_call.function.arguments
-            )
-        #logging.info(f"Reasoning: {tool_results.get('reasoning', '')}")
-        #logging.info(f"Relevant quote: {tool_results.get('relevant_quote', '')}")
->>>>>>> d78676e7
 
         # Store the reasoning
         self.reasoning.append(reasoning)
