--- conflicted
+++ resolved
@@ -1406,23 +1406,16 @@
                     )
                 )
 
-<<<<<<< HEAD
-        # Add result to all_results and increment processed_items
-        self.all_results.append(result)
-        self.processed_items += 1
-        
         # Update progress tracking
         CommandProgress.update(
             current=self.processed_items,
             total=self.number_of_texts_to_sample,
             status=f"Evaluating accuracy ({self.processed_items}/{self.number_of_texts_to_sample})"
         )
-=======
         # Add result to all_results and increment processed_items only if we processed any scores
         if has_processed_scores:
             self.all_results.append(result)
             self.processed_items += 1
->>>>>>> e2d7e010
 
         return result
 
