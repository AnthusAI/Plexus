import os
import math
import yaml
import json
import copy
import base64
import pandas as pd
import requests
import random
import time
import traceback
from datetime import datetime, timezone
import string
import pprint
import asyncio
from decimal import Decimal
from abc import ABC, abstractmethod
from concurrent.futures import ThreadPoolExecutor, as_completed
from tenacity import retry, wait_fixed, stop_after_attempt, before_log, retry_if_exception_type, AsyncRetrying, wait_exponential
from requests.exceptions import Timeout, RequestException
import mlflow
from concurrent.futures import ThreadPoolExecutor
from asyncio import Queue
import importlib
import logging
import re
import uuid

import seaborn as sns
import matplotlib.pyplot as plt
import numpy as np
import pandas as pd
from matplotlib.colors import ListedColormap
from collections import Counter

from graphviz import Digraph
from jinja2 import Template

from plexus.scores.CompositeScore import CompositeScore
from plexus.scores.Score import Score
from .Scorecard import Scorecard
from .ScorecardResults import ScorecardResults
from .ScorecardResultsAnalysis import ScorecardResultsAnalysis
from plexus.cli.CommandProgress import CommandProgress

from sklearn.metrics import confusion_matrix

from plexus.dashboard.api.client import PlexusDashboardClient
from plexus.dashboard.api.models.account import Account
from plexus.dashboard.api.models.evaluation import Evaluation as DashboardEvaluation
from plexus.dashboard.api.models.scorecard import Scorecard as DashboardScorecard
from plexus.dashboard.api.models.score import Score as DashboardScore
from plexus.dashboard.api.models.score_result import ScoreResult
from plexus.dashboard.api.models.task import Task

from plexus.scores.LangGraphScore import LangGraphScore, BatchProcessingPause
from plexus.utils.dict_utils import truncate_dict_strings_inner
from plexus.CustomLogging import logging, setup_logging, set_log_group

from plexus.cli.task_progress_tracker import StageConfig, TaskProgressTracker

from plexus.analysis.metrics import GwetAC1
from plexus.analysis.metrics.metric import Metric
from plexus.analysis.metrics.accuracy import Accuracy
from plexus.analysis.metrics.precision import Precision
from plexus.analysis.metrics.recall import Recall

# Set up logging for evaluations
set_log_group('plexus/evaluation')
setup_logging()

class Evaluation:
    """
    Base class for evaluating Scorecard performance through accuracy testing and consistency checking.

    Evaluation is used to measure how well a Scorecard performs against labeled data or to check
    consistency of results. It integrates with MLFlow for tracking experiments and the Plexus
    dashboard for monitoring. The class supports:

    - Accuracy testing against labeled data
    - Consistency checking through repeated scoring
    - Automatic metrics calculation and visualization
    - Cost tracking and reporting
    - Integration with MLFlow experiments
    - Real-time progress tracking in the dashboard

    There are two main subclasses:
    1. AccuracyEvaluation: Tests scorecard results against labeled data
    2. ConsistencyEvaluation: Checks if scores are consistent when run multiple times

    Common usage patterns:
    1. Running an accuracy evaluation:
        evaluation = AccuracyEvaluation(
            scorecard_name="qa",
            scorecard=scorecard,
            labeled_samples_filename="labeled_data.csv"
        )
        await evaluation.run()

    2. Running a consistency check:
        evaluation = ConsistencyEvaluation(
            scorecard_name="qa",
            scorecard=scorecard,
            number_of_texts_to_sample=100,
            number_of_times_to_sample_each_text=3
        )
        await evaluation.run()

    3. Using with MLFlow tracking:
        with evaluation:  # Automatically starts/ends MLFlow run
            await evaluation.run()

    4. Monitoring in dashboard:
        evaluation = AccuracyEvaluation(
            scorecard_name="qa",
            scorecard=scorecard,
            account_key="my-account",
            score_id="score-123"
        )
        await evaluation.run()  # Progress visible in dashboard

    The Evaluation class is commonly used during model development to measure performance
    and during production to monitor for accuracy drift.
    """

    def __init__(self, *,
        scorecard_name: str,
        scorecard: Scorecard,
        labeled_samples_filename: str = None,
        labeled_samples: list = None,
        number_of_texts_to_sample = 100,
        sampling_method = 'random',
        random_seed = None,
        session_ids_to_sample = None,
        subset_of_score_names = None,
        experiment_label = None,
        max_mismatches_to_report=5,
        account_key: str = 'call-criteria',
        score_id: str = None,
        visualize: bool = False,
        task_id: str = None,
    ):
        # Immediately store task_id so that it is available for evaluation record creation
        self.task_id = task_id
        
        # Set up logging for evaluations
        self.logging = logging.getLogger('plexus/evaluation')
        self.logging.info("Starting Evaluation initialization...")

        # Initialize basic parameters
        self.scorecard_name = scorecard_name
        self.scorecard = scorecard
        self.labeled_samples_filename = labeled_samples_filename
        self.labeled_samples = labeled_samples
        self.requested_sample_size = number_of_texts_to_sample
        self.number_of_texts_to_sample = number_of_texts_to_sample
        self.sampling_method = sampling_method
        self.random_seed = random_seed
        self.score_id = score_id
        self.account_key = account_key  # Store the account key
        self.visualize = visualize
        self.task_id = task_id  # Ensure task_id is stored
        
        # Parse lists, if available.
        self.session_ids_to_sample = session_ids_to_sample
        self.subset_of_score_names = subset_of_score_names

        self.experiment_label = experiment_label
        self.max_mismatches_to_report = max_mismatches_to_report

        # Initialize dashboard client
        try:
            self.logging.info("Initializing Plexus Dashboard client...")
            self.dashboard_client = PlexusDashboardClient.for_account(account_key)
            
            self.logging.info(f"Looking up account with key: {account_key}")
            account = Account.list_by_key(key=account_key, client=self.dashboard_client)
            if not account:
                raise ValueError(f"No account found with key: {account_key}")
            self.logging.info(f"Found account: {account.name} ({account.id})")
            
            self.account_id = account.id
            
            # Initialize scorecard_id as None
            self.scorecard_id = None
            
            # Get the actual scorecard name by calling the method if it exists
            scorecard_display_name = None
            if hasattr(self.scorecard, 'name') and callable(self.scorecard.name):
                scorecard_display_name = self.scorecard.name()
            elif hasattr(self.scorecard, 'properties') and isinstance(self.scorecard.properties, dict):
                scorecard_display_name = self.scorecard.properties.get('name')
            else:
                scorecard_display_name = str(self.scorecard_name)
                
            self.logging.info(f"Looking up scorecard with name: {scorecard_display_name}")
            try:
                # Try different lookup methods in order of preference
                scorecard_obj = None
                
                # First try by key from properties (API-loaded scorecards)
                if hasattr(self.scorecard, 'properties') and isinstance(self.scorecard.properties, dict):
                    scorecard_key = self.scorecard.properties.get('key')
                    if scorecard_key:
                        self.logging.info(f"Using scorecard key from properties: {scorecard_key}")
                        try:
                            scorecard_obj = DashboardScorecard.get_by_key(scorecard_key, self.dashboard_client)
                        except ValueError:
                            self.logging.info(f"Scorecard not found by key: {scorecard_key}")
                
                # If not found by key, try by display name
                if not scorecard_obj and scorecard_display_name:
                    self.logging.info(f"Trying lookup by display name: {scorecard_display_name}")
                    try:
                        scorecard_obj = DashboardScorecard.get_by_name(scorecard_display_name, self.dashboard_client)
                    except ValueError:
                        self.logging.info(f"Scorecard not found by display name: {scorecard_display_name}")
                
                # If still not found, try with the scorecard_name parameter
                if not scorecard_obj:
                    self.logging.info(f"Trying lookup by scorecard_name parameter: {self.scorecard_name}")
                    try:
                        scorecard_obj = DashboardScorecard.get_by_name(self.scorecard_name, self.dashboard_client)
                    except ValueError:
                        self.logging.info(f"Scorecard not found by scorecard_name: {self.scorecard_name}")
                
                # If still not found, try by external ID if available
                if not scorecard_obj and hasattr(self.scorecard, 'properties') and isinstance(self.scorecard.properties, dict):
                    external_id = self.scorecard.properties.get('externalId')
                    if external_id:
                        self.logging.info(f"Trying lookup by external ID: {external_id}")
                        try:
                            scorecard_obj = DashboardScorecard.get_by_id(external_id, self.dashboard_client)
                        except ValueError:
                            self.logging.info(f"Scorecard not found by external ID: {external_id}")
                
                if scorecard_obj:
                    self.logging.info(f"Found scorecard: {scorecard_obj.name} ({scorecard_obj.id})")
                    self.scorecard_id = scorecard_obj.id
                else:
                    self.logging.error("Failed to find scorecard")
                    raise ValueError(f"Could not find scorecard with name: {self.scorecard.name}")
            except Exception as e:
                self.logging.error(f"Error looking up scorecard: {str(e)}")
                raise

        except Exception as e:
            self.logging.error(f"Failed to initialize dashboard client: {str(e)}", exc_info=True)
            self.dashboard_client = None
            self.experiment_id = None
            self.scorecard_id = None

        # Results tracking - separate results by score
        self.results_by_score = {}  # Dictionary to store results for each score
        self.processed_items_by_score = {}  # Track processed items per score
        self.all_results = []  # Keep this for backwards compatibility
        self.processed_items = 0
        self.mismatches = []
        self.total_correct = 0
        self.total_questions = 0

    def __enter__(self):
        self.start_mlflow_run()
        return self

    def __exit__(self, exc_type, exc_value, traceback):
        mlflow.end_run()

    def start_mlflow_run(self):
        logging.getLogger('mlflow').setLevel(logging.WARNING)

        # First, make sure any existing run is ended
        try:
            mlflow.end_run()
        except Exception:
            pass  # Ignore any errors from ending non-existent runs

        mlflow_tracking_uri = os.getenv('MLFLOW_TRACKING_URI')
        if mlflow_tracking_uri:
            logging.info(f"Using MLFlow tracking URL: {mlflow_tracking_uri}")
            mlflow.set_tracking_uri(mlflow_tracking_uri)
        else:
            mlflow.set_tracking_uri(f'file:///{os.path.abspath("./mlruns")}')

        experiment_name = self.scorecard.__class__.name
        if os.getenv('MLFLOW_EXPERIMENT_NAME'):
            experiment_name = experiment_name + " - " + os.getenv('MLFLOW_EXPERIMENT_NAME')
        if self.experiment_label:
            experiment_name = experiment_name + " - " + self.experiment_label
        mlflow.set_experiment(experiment_name)

        # Now start the new run
        try:
            mlflow.start_run()
        except Exception as e:
            print("Error: ", e)
            print("Attempting to end the previous run and start a new one.")
            mlflow.end_run()
            mlflow.start_run()

        # Add notes about the run
        mlflow.set_tag("scorecard", self.scorecard.name)
        mlflow.set_tag("experiment_type", self.__class__.__name__)
        if self.task_id:  # Add task_id as a tag if available
            mlflow.set_tag("task_id", self.task_id)

        self.log_parameters()
    
    def log_parameters(self):
        mlflow.log_param("sampling_method", self.sampling_method)
        mlflow.log_param("number_of_texts_to_sample", self.number_of_texts_to_sample)

    def score_names(self):
        return self.subset_of_score_names if self.subset_of_score_names is not None else self.scorecard.score_names()

    def score_names_to_process(self):
        all_score_names_to_process = self.scorecard.score_names_to_process()
        if self.subset_of_score_names is not None:
            return [score_name for score_name in self.subset_of_score_names if score_name in all_score_names_to_process]
        else:
            return all_score_names_to_process

    def time_execution(func):
        async def async_wrapper(self, *args, **kwargs):
            start_time = time.time()
            result = await func(self, *args, **kwargs)
            end_time = time.time()
            execution_time = end_time - start_time
            time_per_text = execution_time / self.number_of_texts_to_sample if self.number_of_texts_to_sample else 0
            mlflow.log_metric("execution_time", execution_time)
            mlflow.log_metric("time_per_text", time_per_text)
            print(f"{func.__name__} executed in {execution_time:.2f} seconds.")
            logging.info(f"Average time per text: {time_per_text:.2f} seconds.")
            return result

        def sync_wrapper(self, *args, **kwargs):
            start_time = time.time()
            result = func(self, *args, **kwargs)
            end_time = time.time()
            execution_time = end_time - start_time
            time_per_text = execution_time / self.number_of_texts_to_sample if self.number_of_texts_to_sample else 0
            mlflow.log_metric("execution_time", execution_time)
            mlflow.log_metric("time_per_text", time_per_text)
            print(f"{func.__name__} executed in {execution_time:.2f} seconds.")
            logging.info(f"Average time per text: {time_per_text:.2f} seconds.")
            return result

        if asyncio.iscoroutinefunction(func):
            return async_wrapper
        else:
            return sync_wrapper

    @time_execution
    async def run(self):
        """Now this is an async function that just runs _async_run directly"""
        try:
            return await self._async_run()
        finally:
            # Signal metrics tasks to stop gracefully
            self.should_stop = True
            
            if self.metrics_tasks:
                logging.info("Waiting for metrics tasks to complete...")
                try:
                    # Wait for all tasks to complete naturally
                    done, pending = await asyncio.wait(
                        self.metrics_tasks.values(),
                        timeout=30.0,
                        return_when=asyncio.ALL_COMPLETED
                    )
                    
                    if pending:
                        logging.warning(f"{len(pending)} metrics tasks still running after 30s wait")
                        # Instead of canceling, wait a bit longer for final updates
                        try:
                            await asyncio.wait(pending, timeout=5.0)
                        except Exception as e:
                            logging.error(f"Error waiting for pending tasks: {e}")
                    
                    # Check for any exceptions in completed tasks
                    for task in done:
                        try:
                            await task
                        except asyncio.CancelledError:
                            pass  # Ignore cancellation errors
                        except Exception as e:
                            logging.error(f"Error in metrics task: {e}")
                            
                except Exception as e:
                    logging.error(f"Error during metrics task cleanup: {e}")
                
                logging.info("Metrics task cleanup completed")

    @retry(
        stop=stop_after_attempt(3),
        wait=wait_exponential(multiplier=1, min=4, max=10)
    )
    async def log_to_dashboard(self, metrics, status="RUNNING"):
        """Log metrics to the Plexus Dashboard with retry logic"""
        if not self.task_id:
            logging.info("No task_id provided, skipping metrics logging")
            return

        class MethodSafeEncoder(json.JSONEncoder):
            """Custom JSON encoder that safely handles methods and other non-serializable objects."""
            def default(self, obj):
                if inspect.ismethod(obj) or inspect.isfunction(obj) or callable(obj):
                    return f"<method: {obj.__name__ if hasattr(obj, '__name__') else str(obj)}>"
                elif hasattr(obj, 'tolist') and callable(obj.tolist):
                    # Handle numpy arrays and similar objects with tolist method
                    return obj.tolist()
                elif hasattr(obj, '__dict__'):
                    # Handle custom objects by converting to dict when possible
                    try:
                        return {k: v for k, v in obj.__dict__.items() 
                                if not k.startswith('_') and not callable(v)}
                    except (TypeError, AttributeError):
                        return str(obj)
                else:
                    try:
                        return super().default(obj)
                    except (TypeError, OverflowError):
                        return str(obj)

        def safe_json_dumps(obj):
            """Convert object to JSON string using our safe encoder"""
            try:
                return json.dumps(obj, cls=MethodSafeEncoder)
            except (TypeError, OverflowError) as e:
                # If we still have serialization errors, try to identify the problematic paths
                problematic_paths = []
                
                def find_problematic_paths(obj, path=""):
                    """Recursively identify paths to non-serializable objects"""
                    if obj is None or isinstance(obj, (str, int, float, bool)):
                        return []
                    
                    problems = []
                    
                    # Check if this object itself is problematic
                    try:
                        json.dumps(obj)
                    except (TypeError, OverflowError):
                        problems.append(path)
                    
                    # Recursively check components
                    if isinstance(obj, dict):
                        for k, v in obj.items():
                            problems.extend(find_problematic_paths(v, f"{path}.{k}" if path else k))
                    elif isinstance(obj, (list, tuple)):
                        for i, item in enumerate(obj):
                            problems.extend(find_problematic_paths(item, f"{path}[{i}]"))
                    elif hasattr(obj, '__dict__'):
                        try:
                            for k, v in obj.__dict__.items():
                                if not k.startswith('_'):
                                    problems.extend(find_problematic_paths(v, f"{path}.{k}" if path else k))
                        except Exception:
                            # If we can't access __dict__ attributes, mark the whole object
                            problems.append(path)
                    
                    return problems
                
                problematic_paths = find_problematic_paths(obj)
                logging.error(f"JSON serialization error: {e}. Problematic paths: {problematic_paths}")
                
                # Try again with a simpler encoder that just converts everything to strings
                cleaned_obj = {}
                for k, v in obj.items() if isinstance(obj, dict) else []:
                    try:
                        json.dumps({k: v})
                        cleaned_obj[k] = v
                    except (TypeError, OverflowError):
                        cleaned_obj[k] = str(v)
                
                return json.dumps(cleaned_obj)

        # Create a fresh client for each update
        client = PlexusDashboardClient()
        try:
            # Construct the mutation for updateEvaluation
            mutation = self._get_update_mutation()
            
            # Construct the variables
            variables = self._get_update_variables(metrics, status)
            
            # Ensure we have valid JSON before sending
            try:
                # Serialize variables safely and log them for debugging
                serialized_variables = safe_json_dumps(variables)
                clean_variables = json.loads(serialized_variables)
                
                logging.debug(f"Updating evaluation with variables: {json.dumps(clean_variables, indent=2)}")
                
                # Execute the mutation with proper client handling
                # Use asyncio.to_thread for the synchronous execute method
                result = await asyncio.to_thread(client.execute, mutation, clean_variables)
                
                # Log the success
                logging.info(f"Successfully updated evaluation metrics for task {self.task_id}")
                return result
                
            except json.JSONDecodeError as je:
                logging.error(f"JSON serialization error: {je}. Unable to prepare variables for API call.")
                raise
                
        except Exception as e:
            # Log full error details including the mutation and variables
            logging.error(f"Error updating evaluation metrics for task {self.task_id}: {str(e)}")
            if variables:
                logging.error(f"Failed mutation variables: {variables}")
            
            # Re-raise for retry
            raise
            
        finally:
            # Ensure client is properly closed
            if hasattr(client, 'close') and callable(client.close):
                try:
                    await client.close()
                except Exception as e:
                    logging.warning(f"Error closing GraphQL client: {str(e)}")

    def calculate_metrics(self, results):
        # --- BEGIN NEW LOGGING ---
        self.logging.info(f"--- Entering calculate_metrics with {len(results)} results ---")
        if not results:
            self.logging.warning("calculate_metrics received an empty list of results.")
            # Return default/empty metrics to avoid crashing
            return {
                "accuracy": 0,
                "alignment": 0,  # Changed from sensitivity to alignment
                "precision": 0,
                "recall": 0,      # Changed from specificity to recall
                "predicted_distribution": [],
                "actual_distribution": [],
                "confusion_matrices": []
            }
        # --- END NEW LOGGING ---

        # Import metrics classes
        from plexus.analysis.metrics.gwet_ac1 import GwetAC1
        from plexus.analysis.metrics.accuracy import Accuracy
        from plexus.analysis.metrics.precision import Precision
        from plexus.analysis.metrics.recall import Recall
        from plexus.analysis.metrics.metric import Metric

        # Use self.logging instead of logging globally
        self.logging.info(f"\nStarting metrics calculation with {len(results)} results")
        predicted_distributions = {}
        actual_distributions = {}
        confusion_matrices = {}
        
        total_correct = 0
        total_predictions = 0
        
        # For Gwet's AC1 calculation, track all predictions and actuals
        all_predictions = []
        all_actuals = []
        
        # Get the primary score name - if we're evaluating a specific score, use that
        primary_score_name = None
        if self.subset_of_score_names and len(self.subset_of_score_names) == 1:
            primary_score_name = self.subset_of_score_names[0]
        
        # First pass: build distributions and confusion matrices
        logged_results_count = 0
        for result in results:
            logging.info(f"\nProcessing result for form_id: {result['form_id']}")
            
            for score_identifier, score_result in result['results'].items():
                # --- Add logging before skips ---
                self.logging.info(f"  Processing score_identifier: {score_identifier}")
                if hasattr(score_result, 'value'):
                    self.logging.info(f"    Score value: {score_result.value}")
                else:
                    self.logging.warning(f"    Score result object has no 'value' attribute: {score_result}")
                    continue # Skip if value is missing

                # Skip if the score result is an error
                if isinstance(score_result.value, str) and score_result.value.upper() == "ERROR":
                    self.logging.warning(f"  Skipping metrics calculation for error result: {score_identifier}")
                    continue

                # Ensure parameters attribute exists before accessing name
                if not hasattr(score_result, 'parameters') or not hasattr(score_result.parameters, 'name'):
                    self.logging.warning(f"  Skipping metrics calculation for result without valid parameters/name: {score_identifier}")
                    continue
                score_name = score_result.parameters.name
                self.logging.info(f"    Score name resolved to: {score_name}")

                # Skip if this is a dependency score and not our primary score
                if primary_score_name and score_name != primary_score_name:
                    logging.info(f"  Skipping metrics for dependency score: {score_name} (Primary: {primary_score_name})")
                    continue

                # Ensure metadata and human_label exist before accessing
                if not hasattr(score_result, 'metadata') or 'human_label' not in score_result.metadata:
                    self.logging.warning(f"  Skipping metrics calculation for result missing metadata or human_label: {score_identifier}")
                    continue
                # --- End logging ---

                # Standardize and prepare predicted & actual values
                predicted = str(score_result.value).lower().strip()
                actual = str(score_result.metadata['human_label']).lower().strip()
                
                # Standardize empty or NA values
                predicted = 'na' if predicted in ['', 'nan', 'n/a', 'none', 'null'] else predicted
                actual = 'na' if actual in ['', 'nan', 'n/a', 'none', 'null'] else actual
                
                # Collect predictions and actuals for Gwet's AC1 calculation
                all_predictions.append(predicted)
                all_actuals.append(actual)
                
                # Log the first 10 results for visual inspection
                if logged_results_count < 10:
                    self.logging.info(f"  Result {logged_results_count + 1}: Form ID: {result.get('form_id', 'N/A')}, Score: {score_name}, Predicted: '{predicted}', Actual: '{actual}'")
                    logged_results_count += 1

                self.logging.info(f"Score: {score_name}")
                self.logging.info(f"Predicted: '{predicted}'")
                self.logging.info(f"Actual: '{actual}'")
                
                # Determine correctness - check if predicted value exactly matches the actual value
                is_correct = predicted == actual
                self.logging.info(f"Correct: {is_correct}")
                
                # Update score_result metadata to ensure correct value is set
                score_result.metadata['correct'] = is_correct
                
                # Update total correct and predictions
                if is_correct:
                    total_correct += 1
                total_predictions += 1
                
                # Update actual label distribution
                if score_name not in actual_distributions:
                    actual_distributions[score_name] = {}
                if actual not in actual_distributions[score_name]:
                    actual_distributions[score_name][actual] = 0
                actual_distributions[score_name][actual] += 1
                
                # Update predicted distribution
                if score_name not in predicted_distributions:
                    predicted_distributions[score_name] = {}
                if predicted not in predicted_distributions[score_name]:
                    predicted_distributions[score_name][predicted] = 0
                predicted_distributions[score_name][predicted] += 1
                
                # Initialize confusion matrix for this score if needed
                if score_name not in confusion_matrices:
                    confusion_matrices[score_name] = {
                        'matrix': {},
                        'labels': set()
                    }
                
                # Add labels to set
                confusion_matrices[score_name]['labels'].add(actual)
                confusion_matrices[score_name]['labels'].add(predicted)
                
                # Initialize matrix entry if needed
                if actual not in confusion_matrices[score_name]['matrix']:
                    confusion_matrices[score_name]['matrix'][actual] = {}
                if predicted not in confusion_matrices[score_name]['matrix'][actual]:
                    confusion_matrices[score_name]['matrix'][actual][predicted] = 0
                
                # Update confusion matrix
                confusion_matrices[score_name]['matrix'][actual][predicted] += 1

        # Calculate overall accuracy using the Accuracy metric class
        accuracy_value = 0
        if all_predictions and all_actuals and len(all_predictions) == len(all_actuals) and len(all_predictions) > 0:
            try:
                # Add diagnostic logging for Accuracy inputs
                self.logging.info(f"Accuracy calculation inputs:")
                self.logging.info(f"  Predictions ({len(all_predictions)}): {all_predictions[:10]}...")
                self.logging.info(f"  Actuals ({len(all_actuals)}): {all_actuals[:10]}...")
                
                # Create an Accuracy instance and use proper Metric.Input interface
                accuracy_calculator = Accuracy()
                metric_input = Metric.Input(
                    reference=all_actuals,
                    predictions=all_predictions
                )
                result = accuracy_calculator.calculate(metric_input)
                accuracy_value = result.value
                self.logging.info(f"Calculated Accuracy: {accuracy_value}")
                self.logging.info(f"Matches: {result.metadata.get('matches', 0)}/{result.metadata.get('total', 0)}")
            except Exception as e:
                self.logging.error(f"Error calculating Accuracy: {str(e)}")
                self.logging.exception("Stack trace for Accuracy calculation error:")
                # Fall back to manual calculation if the Accuracy class fails
                accuracy_value = total_correct / total_predictions if total_predictions > 0 else 0
                self.logging.info(f"Fallback to manual accuracy calculation: {accuracy_value}")
        else:
            # If lists are empty or unequal, use the original calculation
            accuracy_value = total_correct / total_predictions if total_predictions > 0 else 0
            self.logging.info(f"Used manual accuracy calculation due to empty or unequal lists: {accuracy_value}")
        
        # Calculate Gwet's AC1 for alignment
        gwet_ac1_value = 0
        if all_predictions and all_actuals and len(all_predictions) == len(all_actuals) and len(all_predictions) > 0:
            try:
                # Add diagnostic logging for AC1 inputs
                self.logging.info(f"Gwet's AC1 calculation inputs:")
                self.logging.info(f"  Predictions ({len(all_predictions)}): {all_predictions[:10]}...")
                self.logging.info(f"  Actuals ({len(all_actuals)}): {all_actuals[:10]}...")
                
                # Calculate unique categories for debugging
                unique_categories = set(all_predictions + all_actuals)
                self.logging.info(f"  Unique categories: {unique_categories}")
                
                # Create a GwetAC1 instance and use proper Metric.Input interface
                gwet_calculator = GwetAC1()
                metric_input = Metric.Input(
                    reference=all_actuals,
                    predictions=all_predictions
                )
                result = gwet_calculator.calculate(metric_input)
                gwet_ac1_value = result.value
                self.logging.info(f"Calculated Gwet's AC1: {gwet_ac1_value}")
                
                # Map AC1 from [-1, 1] to [0, 1] for backward compatibility
                # Any negative values are mapped to 0
                gwet_ac1_mapped = max(0, (gwet_ac1_value + 1) / 2)
                self.logging.info(f"Mapped Gwet's AC1 (for backward compatibility): {gwet_ac1_mapped}")
            except Exception as e:
                self.logging.error(f"Error calculating Gwet's AC1: {str(e)}")
                self.logging.exception("Stack trace for AC1 calculation error:")
                gwet_ac1_value = 0
        
        # Calculate precision using the Precision metric class
        precision_value = accuracy_value  # Default fallback is to use accuracy
        
        # First check if we have binary classification data (yes/no) for specialized binary metrics
        binary_confusion_matrix = None
        for score_name, matrix_data in confusion_matrices.items():
            labels = sorted(list(matrix_data['labels']))
            self.logging.info(f"Checking labels for score '{score_name}' for binary metrics: {labels}")
            
            if len(labels) == 2 and 'yes' in labels and 'no' in labels:
                self.logging.info(f"Found binary classification data for score '{score_name}'")
                binary_confusion_matrix = matrix_data
                break
        
        # Calculate precision using the Precision class
        if all_predictions and all_actuals and len(all_predictions) == len(all_actuals) and len(all_predictions) > 0:
            try:
                # Add diagnostic logging for Precision inputs
                self.logging.info(f"Precision calculation inputs:")
                self.logging.info(f"  Predictions ({len(all_predictions)}): {all_predictions[:10]}...")
                self.logging.info(f"  Actuals ({len(all_actuals)}): {all_actuals[:10]}...")
                
                # Create a Precision instance and use proper Metric.Input interface
                precision_calculator = Precision(positive_labels=['yes'])
                metric_input = Metric.Input(
                    reference=all_actuals,
                    predictions=all_predictions
                )
                result = precision_calculator.calculate(metric_input)
                precision_value = result.value
                self.logging.info(f"Calculated Precision: {precision_value}")
                self.logging.info(f"True Positives: {result.metadata.get('true_positives', 0)}")
                self.logging.info(f"False Positives: {result.metadata.get('false_positives', 0)}")
                self.logging.info(f"Total Predicted Positive: {result.metadata.get('total_predicted_positive', 0)}")
            except Exception as e:
                self.logging.error(f"Error calculating Precision: {str(e)}")
                self.logging.exception("Stack trace for Precision calculation error:")
                
                # Fall back to manual calculation if the Precision class fails
                if binary_confusion_matrix:
                    # Manual calculation from confusion matrix
                    tp = binary_confusion_matrix['matrix'].get('yes', {}).get('yes', 0)
                    fp = binary_confusion_matrix['matrix'].get('no', {}).get('yes', 0)
                    precision_value = tp / (tp + fp) if (tp + fp) > 0 else 0
                    self.logging.info(f"Fallback to manual precision calculation from matrix: {precision_value}")
                else:
                    # If no binary confusion matrix, use accuracy as a fallback
                    precision_value = accuracy_value
                    self.logging.info(f"Using accuracy as fallback for precision: {precision_value}")
        elif binary_confusion_matrix:
            # If we have a binary confusion matrix but couldn't use the Precision class
            tp = binary_confusion_matrix['matrix'].get('yes', {}).get('yes', 0)
            fp = binary_confusion_matrix['matrix'].get('no', {}).get('yes', 0)
            precision_value = tp / (tp + fp) if (tp + fp) > 0 else 0
            self.logging.info(f"Calculated precision manually from confusion matrix: {precision_value}")
        else:
            # Default fallback
            self.logging.info(f"Using accuracy as fallback for precision due to insufficient data: {precision_value}")
        
        # Calculate recall using the Recall metric class
        recall_value = accuracy_value  # Default fallback is to use accuracy
        
        # Calculate recall using the Recall class
        if all_predictions and all_actuals and len(all_predictions) == len(all_actuals) and len(all_predictions) > 0:
            try:
                # Add diagnostic logging for Recall inputs
                self.logging.info(f"Recall calculation inputs:")
                self.logging.info(f"  Predictions ({len(all_predictions)}): {all_predictions[:10]}...")
                self.logging.info(f"  Actuals ({len(all_actuals)}): {all_actuals[:10]}...")
                
                # Create a Recall instance and use proper Metric.Input interface
                recall_calculator = Recall(positive_labels=['yes'])
                metric_input = Metric.Input(
                    reference=all_actuals,
                    predictions=all_predictions
                )
                result = recall_calculator.calculate(metric_input)
                recall_value = result.value
                self.logging.info(f"Calculated Recall: {recall_value}")
                self.logging.info(f"True Positives: {result.metadata.get('true_positives', 0)}")
                self.logging.info(f"False Negatives: {result.metadata.get('false_negatives', 0)}")
                self.logging.info(f"Total Actual Positive: {result.metadata.get('total_actual_positive', 0)}")
            except Exception as e:
                self.logging.error(f"Error calculating Recall: {str(e)}")
                self.logging.exception("Stack trace for Recall calculation error:")
                
                # Fall back to manual calculation if the Recall class fails
                if binary_confusion_matrix:
                    # Manual calculation from confusion matrix
                    tp = binary_confusion_matrix['matrix'].get('yes', {}).get('yes', 0)
                    fn = binary_confusion_matrix['matrix'].get('yes', {}).get('no', 0)
                    recall_value = tp / (tp + fn) if (tp + fn) > 0 else 0
                    self.logging.info(f"Fallback to manual recall calculation from matrix: {recall_value}")
                else:
                    # If no binary confusion matrix, use accuracy as a fallback
                    recall_value = accuracy_value
                    self.logging.info(f"Using accuracy as fallback for recall: {recall_value}")
        elif binary_confusion_matrix:
            # If we have a binary confusion matrix but couldn't use the Recall class
            tp = binary_confusion_matrix['matrix'].get('yes', {}).get('yes', 0)
            fn = binary_confusion_matrix['matrix'].get('yes', {}).get('no', 0)
            recall_value = tp / (tp + fn) if (tp + fn) > 0 else 0
            self.logging.info(f"Calculated recall manually from confusion matrix: {recall_value}")
        else:
            # Default fallback
            self.logging.info(f"Using accuracy as fallback for recall due to insufficient data: {recall_value}")
        
        # Alignment is calculated with Gwet's AC1
        alignment = gwet_ac1_value

        # Format the confusion matrix for the primary score (or first score) for the API
        primary_confusion_matrix_dict = None
        # Determine primary score name again for clarity
        primary_score_name_for_cm = None
        if self.subset_of_score_names and len(self.subset_of_score_names) == 1:
            primary_score_name_for_cm = self.subset_of_score_names[0]

        target_score_name = primary_score_name_for_cm
        if target_score_name and target_score_name in confusion_matrices:
            matrix_data = confusion_matrices[target_score_name]
        elif confusion_matrices: # Fallback to the first matrix if primary not found or not set
            first_score_name = next(iter(confusion_matrices))
            matrix_data = confusion_matrices[first_score_name]
            target_score_name = first_score_name # Update target name for logging
        else:
            matrix_data = None # No matrices calculated

        if matrix_data:
            labels = sorted(list(matrix_data['labels']))
            matrix = []
            
            # Initialize the matrix with zeros
            for _ in range(len(labels)):
                matrix.append([0] * len(labels))
            
            # Fill in the matrix values
            for i, actual_label in enumerate(labels):
                for j, predicted_label in enumerate(labels):
                    matrix[i][j] = matrix_data['matrix'].get(actual_label, {}).get(predicted_label, 0)

            primary_confusion_matrix_dict = {
                "matrix": matrix,
                "labels": labels
            }
            self.logging.info(f"\nSelected Confusion Matrix for API (Score: {target_score_name}):")
            self.logging.info(f"Labels: {labels}")
            for i, row in enumerate(matrix):
                self.logging.info(f"{labels[i]}: {row}")
        else:
            # Create a default empty matrix if none were generated
            self.logging.warning("No confusion matrix data generated, creating default structure.")
            primary_confusion_matrix_dict = {
                "matrix": [[0, 0], [0, 0]],
                "labels": ['yes', 'no'] # Default labels
            }

        # Format distributions for API - now including score names in the distribution
        predicted_label_distributions = []
        for score_name, distribution in predicted_distributions.items():
            total_score_predictions = sum(distribution.values())
            for label, count in distribution.items():
                predicted_label_distributions.append({
                    "score": score_name,
                    "label": label,
                    "count": count,
                    "percentage": (count / total_score_predictions * 100) if total_score_predictions > 0 else 0
                })

        actual_label_distributions = []
        for score_name, distribution in actual_distributions.items():
            total_score_actuals = sum(distribution.values())
            for label, count in distribution.items():
                actual_label_distributions.append({
                    "score": score_name,
                    "label": label,
                    "count": count,
                    "percentage": (count / total_score_actuals * 100) if total_score_actuals > 0 else 0
                })

        # Ensure we have at least one entry in each required field
        if not primary_confusion_matrix_dict:
            primary_confusion_matrix_dict = {
                "matrix": [[0, 0], [0, 0]],
                "labels": ['yes', 'no']
            }
        
        if not predicted_label_distributions:
            predicted_label_distributions.append({
                "score": primary_score_name or self.score_names()[0],
                "label": "no_data",
                "count": 0,
                "percentage": 0
            })
            
        if not actual_label_distributions:
            actual_label_distributions.append({
                "score": primary_score_name or self.score_names()[0],
                "label": "no_data",
                "count": 0,
                "percentage": 0
            })

        # --- BEGIN NEW LOGGING ---
        self.logging.info("\n--- Calculated Metrics Summary ---")
        self.logging.info(f"Total predictions processed: {total_predictions}")
        self.logging.info(f"Total correct predictions: {total_correct}")
        self.logging.info(f"Final Accuracy: {accuracy_value}")
        self.logging.info(f"Final Precision: {precision_value}")
        self.logging.info(f"Final Alignment (Gwet's AC1): {alignment}")
        self.logging.info(f"Final Recall: {recall_value}")  # Changed from Specificity to Recall
        # --- END NEW LOGGING ---

        return {
            "accuracy": accuracy_value,
            "precision": precision_value,
            "alignment": alignment,  # Changed from sensitivity to alignment
            "recall": recall_value,        # Changed from specificity to recall
            "confusionMatrix": primary_confusion_matrix_dict, # Use the new single dict
            "predictedClassDistribution": predicted_label_distributions,
            "datasetClassDistribution": actual_label_distributions,
            # "confusion_matrices": formatted_confusion_matrices # Removed old key
        }

    async def _async_run(self):
        # --- BEGIN NEW LOGGING ---
        print("\n\n--- Evaluation _async_run CALLED ---\n\n")
        self.logging.info("--- Evaluation _async_run CALLED ---")
        # --- END NEW LOGGING ---

        # Configure logging
        # logging.basicConfig(level=logging.DEBUG, format='%(asctime)s - %(levelname)s - %(message)s')

        # Determine the correct report folder
        if self.subset_of_score_names and len(self.subset_of_score_names) == 1:
            score_instance = Score.from_name(self.scorecard_name, self.subset_of_score_names[0])
            report_folder_path = score_instance.report_directory_path()
            report_folder_path = report_folder_path.rstrip('/')
        else:
            scorecard_name = self.scorecard.name.replace(' ', '_')
            report_folder_path = f"./reports/{scorecard_name}/combined"

        # Ensure the report folder exists
        os.makedirs(report_folder_path, exist_ok=True)

        logging.info(f"Report folder set to: {report_folder_path}")

        if self.labeled_samples:
            df = pd.DataFrame(self.labeled_samples)
        else:
            df = pd.read_csv(self.labeled_samples_filename)
        
        # Update number_of_texts_to_sample if dataframe is smaller
        self.number_of_texts_to_sample = min(len(df), self.requested_sample_size)
        logging.info(f"Adjusted sample size from {self.requested_sample_size} to {self.number_of_texts_to_sample} based on available data")

        # Calculate original label distribution before sampling
        label_distributions = []
        is_dataset_balanced = True  # Track overall dataset balance
        
        for score_name in self.score_names():
            score_instance = Score.from_name(self.scorecard_name, score_name)
            label_score_name = score_instance.get_label_score_name()
            
            # Try both possible column names for labels
            label_column = label_score_name + '_label'
            if label_column in df.columns:
                labels = df[label_column]
            elif label_score_name in df.columns:
                labels = df[label_score_name]
            else:
                logging.warning(f"No label column found for {score_name}")
                continue
            
            # Clean and standardize labels
            labels = labels.astype(str).str.lower().str.strip()
            labels = labels.replace({'nan': 'na', 'n/a': 'na', '': 'na'})
            
            # Calculate distribution
            value_counts = labels.value_counts()
            
            # Format distribution to match expected format exactly
            distribution = [
                {"label": str(label), "count": int(count)}
                for label, count in value_counts.items()
            ]
            
            # Check if distribution is balanced
            total = sum(d["count"] for d in distribution)
            expected_count = total / len(distribution)
            tolerance = 0.2  # 20% tolerance
            score_is_balanced = all(
                abs(d["count"] - expected_count) <= expected_count * tolerance 
                for d in distribution
            )
            
            # Update overall balance status
            is_dataset_balanced = is_dataset_balanced and score_is_balanced
            
            # Only include the distribution in the format expected by the API
            label_distributions.extend(distribution)

        # Update the experiment with the original distribution
        if self.dashboard_client and self.experiment_id:
            try:
                self.dashboard_client.updateEvaluation(
                    id=self.experiment_id,
                    datasetClassDistribution=json.dumps(label_distributions),
                    isDatasetClassDistributionBalanced=is_dataset_balanced
                )
            except Exception as e:
                logging.error(f"Failed to update dataset distribution: {e}")

        # Ensure we have the necessary columns
        if 'text' not in df.columns:
            raise ValueError("The dataframe must contain a 'text' column")

        if 'content_id' not in df.columns:
            logging.warning("'content_id' column not found. Using index as content_id.")
            df['content_id'] = df.index.astype(str)

        if 'Session ID' not in df.columns:
            logging.warning("'Session ID' column not found. Using content_id as Session ID.")
            df['Session ID'] = df['content_id']

        fine_tuning_ids = set()
        fine_tuning_ids_file = f"tuning/{self.scorecard_name}/{self.subset_of_score_names[0]}/training_ids.txt"
        original_shape = df.shape
        if os.path.exists(fine_tuning_ids_file):
            with open(fine_tuning_ids_file, 'r') as f:
                fine_tuning_ids = set(f.read().splitlines())
            logging.info(f"Loaded {len(fine_tuning_ids)} IDs used in fine-tuning")
            
            # Debug: Check the types and some sample values
            logging.info(f"Sample fine-tuning IDs: {list(fine_tuning_ids)[:5]}")
            logging.info(f"Sample content_ids from DataFrame: {df['content_id'].head().tolist()}")
            logging.info(f"content_id dtype: {df['content_id'].dtype}")
            
            # Convert fine_tuning_ids to the same type as content_id
            fine_tuning_ids = set(df['content_id'].dtype.type(id) for id in fine_tuning_ids)
            
            # Check for any matches
            matching_ids = df['content_id'].isin(fine_tuning_ids)
            logging.info(f"Number of matching IDs: {matching_ids.sum()}")
            
            df = df[~df['content_id'].isin(fine_tuning_ids)]
            logging.info(f"Excluded fine-tuning IDs. Original DataFrame shape: {original_shape}, New DataFrame shape: {df.shape}")
            
            # If still no change, let's check for any partial matches
            if original_shape == df.shape:
                partial_matches = df['content_id'].apply(lambda x: any(str(x) in str(id) for id in fine_tuning_ids))
                logging.info(f"Number of partial matches: {partial_matches.sum()}")
                if partial_matches.sum() > 0:
                    logging.info("Sample partial matches:")
                    for idx, content_id in df[partial_matches]['content_id'].head().items():
                        matching_fine_tuning_ids = [id for id in fine_tuning_ids if str(content_id) in str(id)]
                        logging.info(f"DataFrame ID: {content_id}, Matching fine-tuning IDs: {matching_fine_tuning_ids}")

        if hasattr(self, 'session_ids_to_sample') and self.session_ids_to_sample:
            selected_sample_rows = df[df['Session ID'].isin(self.session_ids_to_sample)]
        elif self.sampling_method == 'random':
            logging.info(f"Random seed: {self.random_seed}")
            logging.info(f"DataFrame shape before sampling: {df.shape}")
            logging.info(f"First few DataFrame indices: {df.index[:5].tolist()}")
            logging.info(f"First few Session IDs: {df['Session ID'].head(5).tolist()}")
            
            try:
                if self.number_of_texts_to_sample > len(df):
                    logging.warning("Requested number of samples is larger than the dataframe size. Using the entire dataframe.")
                    selected_sample_rows = df
                else:
                    selected_sample_rows = df.sample(
                        n=self.number_of_texts_to_sample,
                        random_state=self.random_seed
                    )

                logging.info(f"Sampled DataFrame shape: {selected_sample_rows.shape}")
                logging.info(f"First few sampled indices: {selected_sample_rows.index[:5].tolist()}")
                logging.info(f"First few sampled Session IDs: {selected_sample_rows['Session ID'].head(5).tolist()}")
            except ValueError as e:
                logging.error(f"Sampling error: {e}")
                selected_sample_rows = df
        elif self.sampling_method == 'all':
            selected_sample_rows = df
        elif self.sampling_method == 'sequential':
            logging.info(f"DataFrame shape before sampling: {df.shape}")
            logging.info(f"First few DataFrame indices: {df.index[:5].tolist()}")
            logging.info(f"First few session IDs: {df['Session ID'].head(5).tolist()}")

            logging.info("Using sequential sampling.")
            selected_sample_rows = df.head(self.number_of_texts_to_sample)
            
            logging.info(f"Sampled DataFrame shape: {selected_sample_rows.shape}")
            logging.info(f"First few sampled indices: {selected_sample_rows.index[:5].tolist()}")
            logging.info(f"First few sampled session IDs: {selected_sample_rows['Session ID'].head(5).tolist()}")
        else:
            logging.warning(f"Unknown sampling method '{self.sampling_method}'. Defaulting to random.")
            selected_sample_rows = df.sample(
                n=self.number_of_texts_to_sample,
                random_state=self.random_seed
            )

        # Process all results concurrently for each score
        score_tasks = []
        for score_name in self.score_names():
            task = asyncio.create_task(self.score_all_texts_for_score(selected_sample_rows, score_name))
            score_tasks.append(task)

        # Wait for all score evaluations to complete
        all_results = await asyncio.gather(*score_tasks)
        # Flatten results from all scores and filter out exceptions
        self.all_results = [
            result for score_results in all_results 
            for result in score_results 
            if not isinstance(result, Exception)
        ]

        if not os.path.exists(report_folder_path):
            os.makedirs(report_folder_path)

        logging.info("Logging scorecard results as an artifact in MLFlow.")
        scorecard_results = ScorecardResults(self.all_results)
        timestamp = datetime.now().strftime("%Y%m%d_%H%M%S")
        results_filename = f"scorecard_results_{timestamp}.json"
        scorecard_results.save_to_file(f"{report_folder_path}/{results_filename}")
        mlflow.log_artifact(f"{report_folder_path}/{results_filename}")

        logging.info("Scoring completed.")

        # Count the number correct out of all questions.
        for result in self.all_results:
            logging.info(f"Form ID: {result['form_id']}")
            for question in self.score_names():
                score_result = next((result for result in result['results'].values() if result.parameters.name == question), None)
                score_value = str(score_result.value).lower() if score_result else None
                human_label = str(score_result.metadata['human_label']).lower() if score_result and hasattr(score_result, 'metadata') and 'human_label' in score_result.metadata else None
                logging.info(f"Question: {question}, score Label: {score_value}, Human Label: {human_label}")
                is_match = 1 if score_result and hasattr(score_result, 'metadata') and score_result.metadata.get('correct', False) else 0
                self.total_correct += is_match
                self.total_questions += 1

                if not is_match and len(self.mismatches) < self.max_mismatches_to_report:
                    mismatch_data = {
                        'form_id': result['form_id'],
                        'question': question,
                        'predicted': score_value,
                        'ground_truth': human_label,
                        'explanation': score_result.metadata['explanation'] if score_result and hasattr(score_result, 'metadata') and 'explanation' in score_result.metadata else None,
                        'transcript': score_result.metadata['text'] if score_result and hasattr(score_result, 'metadata') and 'text' in score_result.metadata else None
                    }
                    # Only append if we have either a transcript or an explanation
                    if mismatch_data['transcript'] is not None or mismatch_data['explanation'] is not None:
                        self.mismatches.append(mismatch_data)

        analysis = ScorecardResultsAnalysis(
            scorecard_results=scorecard_results
        )

        def log_accuracy_heatmap():
            try:
                analysis.plot_accuracy_heatmap()
                mlflow.log_artifact(f"{report_folder_path}/accuracy_heatmap.png")
            except Exception as e:
                logging.error(f"Failed to log accuracy heatmap: {e}")

        def log_html_report():
            try:
                timestamp = datetime.now().strftime("%Y%m%d_%H%M%S")
                html_report_content = analysis.generate_html_report(expenses=expenses)
                report_filename = f"scorecard_report_{timestamp}.html"
                with open(f"{report_folder_path}/{report_filename}", "w") as file:
                    file.write(html_report_content)
                mlflow.log_artifact(f"{report_folder_path}/{report_filename}")
            except Exception as e:
                logging.error(f"Failed to log HTML report: {e}")

        def log_incorrect_scores_report():
            try:
                timestamp = datetime.now().strftime("%Y%m%d_%H%M%S")
                html_report_content = analysis.generate_html_report(only_incorrect_scores=True, expenses=expenses)
                report_filename = f"scorecard_report_incorrect_scores_{timestamp}.html"
                with open(f"{report_folder_path}/{report_filename}", "w") as file:
                    file.write(html_report_content)
                mlflow.log_artifact(f"{report_folder_path}/{report_filename}")
            except Exception as e:
                logging.error(f"Failed to log incorrect scores report: {e}")

        def log_no_costs_report():
            try:
                timestamp = datetime.now().strftime("%Y%m%d_%H%M%S")
                html_report_content = analysis.generate_html_report(redact_cost_information=True)
                report_filename = f"scorecard_report_no_costs_{timestamp}.html"
                with open(f"{report_folder_path}/{report_filename}", "w") as file:
                    file.write(html_report_content)
                mlflow.log_artifact(f"{report_folder_path}/{report_filename}")
            except Exception as e:
                logging.error(f"Failed to log no costs report: {e}")

        def log_scorecard_costs():
            try:
                timestamp = datetime.now().strftime("%Y%m%d_%H%M%S")
                analysis.plot_scorecard_costs(results=self.all_results)
                mlflow.log_artifact(f"{report_folder_path}/scorecard_input_output_costs_{timestamp}.png")
                mlflow.log_artifact(f"{report_folder_path}/histogram_of_total_costs_{timestamp}.png")
                mlflow.log_artifact(f"{report_folder_path}/distribution_of_input_costs_{timestamp}.png")
                mlflow.log_artifact(f"{report_folder_path}/total_llm_calls_by_score_{timestamp}.png")
                mlflow.log_artifact(f"{report_folder_path}/distribution_of_input_costs_by_element_type_{timestamp}.png")
            except Exception as e:
                logging.error(f"Failed to log scorecard costs: {e}")

        def log_csv_report():
            try:
                timestamp = datetime.now().strftime("%Y%m%d_%H%M%S")
                report_filename = f"scorecard_report_for_incorrect_results_{timestamp}.csv"
                with open(f"{report_folder_path}/{report_filename}", "w") as file:
                    file.write(analysis.generate_csv_scorecard_report(results=self.all_results))
                mlflow.log_artifact(f"{report_folder_path}/{report_filename}")
            except Exception as e:
                logging.error(f"Failed to log CSV report: {e}")

        def log_question_accuracy_csv():
            try:
                timestamp = datetime.now().strftime("%Y%m%d_%H%M%S")
                report_filename = f"question_accuracy_report_{timestamp}.csv"
                analysis.generate_question_accuracy_csv(output_file=f"{report_folder_path}/{report_filename}")
                mlflow.log_artifact(f"{report_folder_path}/{report_filename}")
            except Exception as e:
                logging.error(f"Failed to log question accuracy CSV: {e}")

        expenses = self.scorecard.get_accumulated_costs()
        expenses['cost_per_text'] = expenses['total_cost'] / len(selected_sample_rows)    

        loop = asyncio.get_running_loop()

        # Run these operations concurrently
        await asyncio.gather(
            asyncio.to_thread(log_html_report),
            asyncio.to_thread(log_incorrect_scores_report),
            asyncio.to_thread(log_no_costs_report),
            asyncio.to_thread(log_csv_report),
            asyncio.to_thread(log_question_accuracy_csv)
        )

        # Run these sequentially to avoid issues with Heatmap generation.
        await asyncio.to_thread(log_accuracy_heatmap)
        await asyncio.to_thread(log_scorecard_costs)

        # Calculate overall accuracy
        overall_accuracy = (self.total_correct / self.total_questions) * 100 if self.total_questions > 0 else 0
        mlflow.log_metric("overall_accuracy", overall_accuracy)

        # Log the results to MLflow
        mlflow.log_metric("number_of_texts", len(selected_sample_rows))
        mlflow.log_metric("number_of_scores", len(self.score_names()))
        mlflow.log_metric("total_cost", expenses['total_cost'])
        mlflow.log_metric("cost_per_text", expenses['cost_per_text'])

        # Generate the Excel report
        self.generate_excel_report(report_folder_path, self.all_results, selected_sample_rows)

        logging.info(f"Expenses: {expenses}")
        logging.info(f"{overall_accuracy:.1f}% accuracy / {len(selected_sample_rows)} samples")
        logging.info(f"cost: ${expenses['cost_per_text']:.6f} per call / ${expenses['total_cost']:.6f} total")

        report = self.generate_report(score_instance, overall_accuracy, expenses, len(selected_sample_rows))
        logging.info(report)

        await asyncio.to_thread(self.generate_and_log_confusion_matrix, self.all_results, report_folder_path)
        
        for question in self.score_names():
            self.create_performance_visualization(self.all_results, question, report_folder_path)

        self.generate_metrics_json(report_folder_path, len(selected_sample_rows), expenses)

    async def score_all_texts_for_score(self, selected_sample_rows, score_name: str, tracker):
        """Score all texts for a specific score with controlled concurrency"""
        if score_name not in self.results_by_score:
            self.results_by_score[score_name] = []
        if score_name not in self.processed_items_by_score:
            self.processed_items_by_score[score_name] = 0

        # Create a semaphore to limit concurrency
        # Default to 20 concurrent operations
        concurrency_limit = getattr(self, 'concurrency_limit', 20)
        semaphore = asyncio.Semaphore(concurrency_limit)
        
        # Use an atomic counter for tracking progress
        processed_counter = 0
        total_rows = len(selected_sample_rows)
        
        # Add counter for ScoreResult creation attempts
        self.scoreresult_creation_attempts = getattr(self, 'scoreresult_creation_attempts', 0)
        self.scoreresult_creation_successes = getattr(self, 'scoreresult_creation_successes', 0)
        self.scoreresult_creation_failures = getattr(self, 'scoreresult_creation_failures', 0)
        
        async def process_text(row, idx):
            async with semaphore:  # This ensures only N concurrent operations
                try:
                    result = await self.score_text(row, score_name)
                    if result:
                        # Use nonlocal to modify the counter from within the nested function
                        nonlocal processed_counter
                        processed_counter += 1
                        
                        # Store result in order received
                        self.results_by_score[score_name].append(result)
                        self.processed_items_by_score[score_name] = processed_counter
                        self.processed_items = sum(self.processed_items_by_score.values())
                        
                        # Update tracker with actual count of processed items
                        tracker.current_stage.status_message = f"Generating predictions ({processed_counter}/{total_rows})"
                        tracker.update(current_items=self.processed_items)
                        
                        # Start metrics task if needed
                        is_final_result = processed_counter == total_rows
                        await self.maybe_start_metrics_task(score_name, is_final_result)
                        
                        return result
                except Exception as e:
                    logging.error(f"Error processing text at index {idx} for {score_name}: {e}")
                    raise

        # Create tasks for all rows but process them with controlled concurrency
        tasks = [
            asyncio.create_task(process_text(row, idx))
            for idx, (_, row) in enumerate(selected_sample_rows.iterrows())
        ]
        
        # Wait for all tasks to complete
        results = []
        for task in asyncio.as_completed(tasks):
            try:
                result = await task
                if result:
                    results.append(result)
            except Exception as e:
                logging.error(f"Error in task for {score_name}: {e}")
        
        return results

    async def maybe_start_metrics_task(self, score_name: str, is_final_result: bool = False):
        """Start a metrics computation task if one isn't running, or if this is the final result"""
        if is_final_result:
            # For final results, always compute metrics
            self.completed_scores.add(score_name)
            if score_name in self.metrics_tasks:
                task = self.metrics_tasks[score_name]
                if not task.done():
                    task.cancel()
            self.metrics_tasks[score_name] = asyncio.create_task(self.continuous_metrics_computation(score_name))
        elif score_name not in self.metrics_tasks or self.metrics_tasks[score_name].done():
            # Start new task if none exists or previous one is done
            self.metrics_tasks[score_name] = asyncio.create_task(self.continuous_metrics_computation(score_name))

    async def continuous_metrics_computation(self, score_name: str):
        """Background task that continuously computes and posts metrics for a specific score"""
        last_processed_count = 0
        try:
            while not self.should_stop:
                # Check if we have any new results for this score
                current_count = len(self.results_by_score.get(score_name, []))
                if current_count > 0 and current_count != last_processed_count:
                    # Combine results from all scores for metrics calculation
                    combined_results = []
                    for score, results in self.results_by_score.items():
                        combined_results.extend(results)
                    
                    metrics = self.calculate_metrics(combined_results)
                    # If this is the final update (score is complete), mark it as completed
                    status = "COMPLETED" if score_name in self.completed_scores else "RUNNING"
                    
                    # For final updates, use synchronous execution
                    if status == "COMPLETED":
                        try:
                            # Create a client instance specifically for this final update
                            final_client = PlexusDashboardClient()
                            update_variables = self._get_update_variables(metrics, status)
                            if self.task_id:  # Ensure taskId is preserved in final update
                                update_variables['input']['taskId'] = self.task_id
                            # Use the new client instance for the synchronous call
                            final_client.execute(
                                self._get_update_mutation(),
                                update_variables
                            )
                            last_processed_count = current_count
                            # Close the client if possible (assuming synchronous close or relying on GC)
                            if hasattr(final_client, 'close') and callable(final_client.close):
                                try:
                                    # If close is async, this needs await asyncio.to_thread(final_client.close)
                                    # Assuming sync close or GC for now.
                                    pass
                                except Exception as close_err:
                                    self.logging.warning(f"Error closing final update client: {close_err}")

                        except Exception as e:
                            self.logging.error(f"Error in final metrics update: {e}")
                    else:
                        # For progress updates, use async with shield
                        try:
                            api_task = asyncio.shield(self.log_to_dashboard(metrics, status=status))
                            await api_task
                            last_processed_count = current_count
                        except asyncio.CancelledError:
                            # If cancelled during progress update, just log and continue
                            self.logging.info("Progress update cancelled")
                        except Exception as e:
                            self.logging.error(f"Error in progress update: {e}")
                
                # Wait a bit before checking again
                await asyncio.sleep(.1)

        except asyncio.CancelledError:
            # Handle final cleanup if needed
            if score_name in self.completed_scores:
                try:
                    # Ensure final metrics are posted synchronously
                    combined_results = []
                    for score, results in self.results_by_score.items():
                        combined_results.extend(results)
                    metrics = self.calculate_metrics(combined_results)
                    update_variables = self._get_update_variables(metrics, "COMPLETED")
                    if self.task_id:  # Ensure taskId is preserved in final cleanup
                        update_variables['input']['taskId'] = self.task_id
                    self.dashboard_client.execute(
                        self._get_update_mutation(),
                        update_variables
                    )
                except Exception as e:
                    self.logging.error(f"Error during final metrics update: {e}")
            self.logging.info(f"Metrics computation for {score_name} cancelled")
        except Exception as e:
            self.logging.error(f"Error in metrics computation for {score_name}: {e}")

    def _get_update_mutation(self):
        """Get the GraphQL mutation for updating metrics"""
        return """
        mutation UpdateEvaluation($input: UpdateEvaluationInput!) {
            updateEvaluation(input: $input) {
                id
                type
                accountId
                status
                createdAt
                updatedAt
                parameters
                metrics
                inferences
                accuracy
                cost
                startedAt
                elapsedSeconds
                estimatedRemainingSeconds
                totalItems
                processedItems
                errorMessage
                errorDetails
                scorecardId
                scoreId
                confusionMatrix
                scoreGoal
                datasetClassDistribution
                isDatasetClassDistributionBalanced
                predictedClassDistribution
                isPredictedClassDistributionBalanced
            }
        }
        """

    def _get_update_variables(self, metrics, status):
        """Get the variables for the update mutation"""
        # --- DETAILED LOGGING START ---
        self.logging.info(f"[_get_update_variables ENTRY] Status: {status}, Metrics keys: {list(metrics.keys())}")
        self.logging.info(f"[_get_update_variables] Raw metrics input: {metrics}")
        # --- DETAILED LOGGING END ---
        elapsed_seconds = int((datetime.now(timezone.utc) - self.started_at).total_seconds())
        
        # Format metrics for API
        metrics_for_api = []
        if metrics.get("accuracy") is not None:
            metrics_for_api.append({"name": "Accuracy", "value": metrics["accuracy"] * 100})
        if metrics.get("precision") is not None:
            metrics_for_api.append({"name": "Precision", "value": metrics["precision"] * 100})
        if metrics.get("alignment") is not None:
            # For alignment (Gwet's AC1), we map from [-1, 1] to [0, 100] for UI display
            # Only map if the value is negative, otherwise use the raw value scaled to percentage
            alignment_value = metrics["alignment"]
            self.logging.info(f"[_get_update_variables] Processing alignment value: {alignment_value}")
            if alignment_value < 0:
                display_value = 0  # Map negative values to 0
            else:
                display_value = alignment_value * 100  # Scale to percentage
            metrics_for_api.append({"name": "Alignment", "value": display_value})
            self.logging.info(f"[_get_update_variables] Added Alignment to metrics_for_api with value: {display_value}")
        if metrics.get("recall") is not None:
            metrics_for_api.append({"name": "Recall", "value": metrics["recall"] * 100})
        
        # Log what metrics we've prepared for API
        self.logging.info(f"[_get_update_variables] Prepared metrics_for_api: {metrics_for_api}")
        
        # Get first score's confusion matrix
        confusion_matrix_data = metrics.get("confusion_matrices", [{}])[0] if metrics.get("confusion_matrices") else {}
        matrix_data = {}
        if confusion_matrix_data:
            matrix_data = {
                "matrix": confusion_matrix_data.get("matrix", {}),
                "labels": list(confusion_matrix_data.get("labels", []))
            }
        
        # Calculate total items based on status
        total_predictions = 0
        if status == "COMPLETED":
            # For final update, use actual total from distribution data
            if metrics.get("predicted_distribution"):
                first_score = next(iter(metrics["predicted_distribution"]), {}).get("score")
                if first_score:
                    total_predictions = sum(item.get("count", 0) for item in metrics["predicted_distribution"] 
                                         if item.get("score") == first_score)
        else:
            # During evaluation, use the initial sample size
            total_predictions = self.number_of_texts_to_sample
        
        # Build update input with only valid fields for UpdateEvaluationInput
        # Only include the fields that are allowed by the schema
        update_input = {
            "id": self.experiment_id,
            "status": status,
            "accuracy": metrics["accuracy"] * 100,
            "processedItems": self.processed_items  # Add processed items count for progress tracking
        }
        
        # Add score ID and version ID if available
        if hasattr(self, 'score_id') and self.score_id:
            # Validate score_id format - should be a UUID with hyphens
            if not (isinstance(self.score_id, str) and '-' in self.score_id):
                self.logging.warning(f"WARNING: Score ID doesn't appear to be in DynamoDB UUID format: {self.score_id}")
                self.logging.warning(f"This will cause issues with Evaluation records. Expected format is UUID with hyphens.")
                self.logging.warning(f"Will not add this Score ID to the evaluation record update.")
            else:
                update_input["scoreId"] = self.score_id
        
        if hasattr(self, 'score_version_id') and self.score_version_id:
            update_input["scoreVersionId"] = self.score_version_id
        
        # Add metrics if valid - ensure we always have all metrics represented
        if metrics_for_api:  # Ensure the list is not empty
            # Double check that we have our alignment metric if it should be there
            has_alignment = any(m["name"] == "Alignment" for m in metrics_for_api)
            if "alignment" in metrics and not has_alignment:
                self.logging.warning(f"[_get_update_variables] Alignment exists in metrics but not in metrics_for_api!")
                # Force add it if not already there
                alignment_value = metrics["alignment"]
                display_value = 0 if alignment_value < 0 else alignment_value * 100
                metrics_for_api.append({"name": "Alignment", "value": display_value})
                self.logging.info(f"[_get_update_variables] Forced added Alignment with value: {display_value}")
            
            # Additional validation to ensure all required metrics are included
            metric_names = [m["name"] for m in metrics_for_api]
            self.logging.info(f"[_get_update_variables] Current metric names in metrics_for_api: {metric_names}")
            
            # Force append any missing metrics with default N/A value (-1 displays as N/A in UI)
            required_metrics = ["Accuracy", "Precision", "Alignment", "Recall"]
            for required_metric in required_metrics:
                if required_metric not in metric_names:
                    self.logging.warning(f"[_get_update_variables] Required metric {required_metric} missing - adding with default value")
                    metrics_for_api.append({"name": required_metric, "value": -1})
            
            # Final check and sort for consistent order
            metrics_for_api.sort(key=lambda x: required_metrics.index(x["name"]) if x["name"] in required_metrics else 999)
            
            update_input["metrics"] = json.dumps(metrics_for_api)
            self.logging.info(f"[_get_update_variables] Final metrics_for_api JSON: {json.dumps(metrics_for_api)}")
        else:
            # Create default metrics list with all required metrics if empty
            default_metrics = [
                {"name": "Accuracy", "value": metrics.get("accuracy", 0) * 100},
                {"name": "Alignment", "value": 0 if metrics.get("alignment", 0) < 0 else metrics.get("alignment", 0) * 100},
                {"name": "Precision", "value": metrics.get("precision", 0) * 100},
                {"name": "Recall", "value": metrics.get("recall", 0) * 100}
            ]
            update_input["metrics"] = json.dumps(default_metrics)
            self.logging.info(f"[_get_update_variables] Using default metrics: {json.dumps(default_metrics)}")
        
        # Add confusion matrix if available in metrics
        confusion_matrix_val = metrics.get("confusionMatrix")
        # --- DETAILED LOGGING START ---
        self.logging.info(f"[_get_update_variables] confusionMatrix value from metrics: {confusion_matrix_val}")
        # --- DETAILED LOGGING END ---
        if confusion_matrix_val:
            try:
                update_input["confusionMatrix"] = json.dumps(confusion_matrix_val)
            except (TypeError, OverflowError) as e:
                logging.error(f"Error serializing confusion matrix: {e}")
                update_input["confusionMatrix"] = json.dumps({"error": "Serialization failed"})
        else:
            update_input["confusionMatrix"] = json.dumps(None)

        # Add class distributions if available
        predicted_dist_val = metrics.get("predictedClassDistribution")
        # --- DETAILED LOGGING START ---
        self.logging.info(f"[_get_update_variables] predictedClassDistribution value from metrics: {predicted_dist_val}")
        # --- DETAILED LOGGING END ---
        if predicted_dist_val:
            try:
                update_input["predictedClassDistribution"] = json.dumps(predicted_dist_val)
            except (TypeError, OverflowError) as e:
                logging.error(f"Error serializing predicted class distribution: {e}")
                update_input["predictedClassDistribution"] = json.dumps([{"error": "Serialization failed"}])
        else:
            update_input["predictedClassDistribution"] = json.dumps([])

        dataset_dist_val = metrics.get("datasetClassDistribution")
        # --- DETAILED LOGGING START ---
        self.logging.info(f"[_get_update_variables] datasetClassDistribution value from metrics: {dataset_dist_val}")
        # --- DETAILED LOGGING END ---
        if dataset_dist_val:
            try:
                update_input["datasetClassDistribution"] = json.dumps(dataset_dist_val)
            except (TypeError, OverflowError) as e:
                logging.error(f"Error serializing dataset class distribution: {e}")
                update_input["datasetClassDistribution"] = json.dumps([{"error": "Serialization failed"}])
        else:
            update_input["datasetClassDistribution"] = json.dumps([])
            
        # Add estimatedRemainingSeconds if appropriate
        if self.processed_items > 0 and total_predictions > self.processed_items and status != "COMPLETED":
            estimate = int(elapsed_seconds * (total_predictions - self.processed_items) / self.processed_items)
            update_input["estimatedRemainingSeconds"] = estimate
        elif status == "COMPLETED":
            update_input["estimatedRemainingSeconds"] = 0
            
        # Log the update fields we're sending to help diagnose issues
        # --- DETAILED LOGGING START ---
        self.logging.info(f"[_get_update_variables PRE-RETURN] Final update_input: {json.dumps(update_input, default=str)}") 
        # --- DETAILED LOGGING END ---
        # logging.info(f"Sending update to evaluation {self.experiment_id} with fields: {json.dumps(update_input, default=str)}") # Comment out previous log

        return {
            "input": update_input
        }

    async def score_all_texts(self, selected_sample_rows):
        """Score all texts concurrently"""
        tasks = []
        for _, row in selected_sample_rows.iterrows():
            task = asyncio.create_task(self.score_text(row))
            tasks.append(task)
        
        results = []
        for task in asyncio.as_completed(tasks):
            try:
                result = await task
                results.append(result)
            except Exception as e:
                logging.error(f"Error scoring text: {e}")
        
        return results

    def generate_csv_scorecard_report(self, *, results):
        report = "session_id,question_name,human_label,result_value,correct_value\n"

        for result in results:
            report += f"{result['session_id']}, {result['question_name']}, {result['human_label']}, {result['result']['value']}, ,\n"
        
        return report

    def generate_excel_report(self, report_folder_path, results, selected_sample_rows):
        records = []
        score_names = self.score_names()
        all_score_names = "_".join(score_names).replace(" ", "_")
        filename_safe_score_names = "".join(c for c in all_score_names if c.isalnum() or c in "_-")
        for result in results:
            for question in score_names:
                score_result = next((r for r in result['results'].values() if r.parameters.name == question), None)
                if score_result:  # We know if it exists, it has metadata since we cleaned up score_text
                    records.append({
                        'report_id': result['session_id'],
                        'form_id': result['form_id'],
                        'question_name': question,
                        'human_label': score_result.metadata['human_label'],
                        'human_explanation': score_result.metadata['human_explanation'],
                        'predicted_answer': score_result.value,
                        'match': score_result.metadata['correct'],
                        'explanation': score_result.metadata.get('explanation'),
                        'original_text': score_result.metadata['text'],
                    })

        df_records = pd.DataFrame(records)
        excel_file_path = f"{report_folder_path}/Evaluation Report for {filename_safe_score_names}.xlsx"
        df_records.to_excel(excel_file_path, index=False)
        mlflow.log_artifact(excel_file_path)

        logging.info(f"Excel report generated at {excel_file_path}")

    def generate_and_log_confusion_matrix(self, results, report_folder_path):
        for question in self.score_names():
            # Sanitize the question name for use in filename
            safe_question = question.replace('/', '_').replace('\\', '_').replace(':', '_')
            safe_question = "".join(c for c in safe_question if c.isalnum() or c in "_- ")
            
            y_true = []
            y_pred = []
            class_names = set()

            for result in results:
                score_result = next((result for result in result['results'].values() if result.parameters.name == question), None)
                if score_result:
                    true_label = score_result.metadata['human_label']
                    pred_label = str(score_result.value).lower()
                    
                    y_true.append(true_label)
                    y_pred.append(pred_label)
                    class_names.update([true_label, pred_label])

            if not class_names:
                logging.warning(f"No labels found for question '{question}'. Skipping confusion matrix generation.")
                continue

            class_names = sorted(list(class_names))
            
            if len(class_names) < 2:
                logging.warning(f"Only one unique label found for question '{question}'. Skipping confusion matrix generation.")
                continue

            cm = confusion_matrix(y_true, y_pred, labels=class_names)

            plt.figure(figsize=(10, 10))
            sns.heatmap(cm, annot=True, fmt='d', cmap='cool', 
                        xticklabels=class_names, yticklabels=class_names, square=True,
                        cbar=False)
            plt.title(f'Confusion Matrix for {question}', fontsize=12)
            plt.xlabel('Predicted', fontsize=10)
            plt.ylabel('True', fontsize=10)
            plt.tick_params(axis='both', which='major', labelsize=16)

            cm_path = f"{report_folder_path}/confusion_matrix_{safe_question}.png"
            plt.savefig(cm_path, bbox_inches='tight', dpi=600)
            plt.close()

            mlflow.log_artifact(cm_path)

    def create_performance_visualization(self, results, question, report_folder_path):
        # Sanitize the question name for use in filename
        safe_question = question.replace('/', '_').replace('\\', '_').replace(':', '_')
        safe_question = "".join(c for c in safe_question if c.isalnum() or c in "_- ")
        
        true_labels = []
        pred_labels = []
        for result in results:
            score_result = next((r for r in result['results'].values() if r.parameters.name == question), None)
            if score_result:
                true_labels.append(score_result.metadata['human_label'])
                pred_labels.append(str(score_result.value).lower())
        
        unique_labels = sorted(set(true_labels + pred_labels))
        
        true_counts = [true_labels.count(label) for label in unique_labels]
        pred_counts = [pred_labels.count(label) for label in unique_labels]
        
        accuracies = []
        for label in unique_labels:
            correct = sum((t == p == label) for t, p in zip(true_labels, pred_labels))
            total = true_labels.count(label)
            accuracies.append(correct / total if total > 0 else 0)
        
        fig, (ax1, ax2) = plt.subplots(2, 1, figsize=(10, 10), sharex=True)
        
        x = np.arange(len(unique_labels))
        width = 0.35
        
        ax1.bar(x - width/2, true_counts, width, label='Ground Truth', color=(0.012, 0.635, 0.996))
        ax1.bar(x + width/2, pred_counts, width, label='Predicted', color=(0.815, 0.2, 0.51))
        ax1.set_ylabel('Count', fontsize=10)
        ax1.set_title(f'Label Distribution for {question}', fontsize=12)
        ax1.legend(fontsize=10)
        ax1.tick_params(axis='both', which='major', labelsize=8)
        
        incorrect = [1 - acc for acc in accuracies]
        ax2.bar(x, incorrect, width*2, bottom=accuracies, color='#d33', label='Incorrect')
        ax2.bar(x, accuracies, width*2, color='#393', label='Correct')
        ax2.set_ylabel('Accuracy (%)', fontsize=10)
        ax2.set_ylim(0, 1)
        ax2.set_yticklabels([f'{int(x*100)}%' for x in ax2.get_yticks()], fontsize=8)
        ax2.set_xlabel('Labels (Based on Ground Truth)', fontsize=10)
        ax2.set_title(f'Accuracy by Label for {question}', fontsize=12)
        ax2.legend(fontsize=10)
        ax2.tick_params(axis='both', which='major', labelsize=8)
        
        plt.xticks(x, unique_labels, rotation=45, ha='right', fontsize=16)
        plt.tight_layout()
        
        # Use the sanitized question name in the file path
        plt.savefig(f"{report_folder_path}/performance_{safe_question}.png", bbox_inches='tight', dpi=600)
        plt.close()
        
        mlflow.log_artifact(f"{report_folder_path}/performance_{safe_question}.png")
        
    def generate_metrics_json(self, report_folder_path, sample_size, expenses):
        overall_accuracy = None if self.total_questions == 0 else (self.total_correct / self.total_questions) * 100
        
        if sample_size < 120:
            accuracy_format = "{:.0f}"
        elif sample_size < 10000:
            accuracy_format = "{:.1f}"
        else:
            accuracy_format = "{:.2f}"
        
        metrics = {
            "overall_accuracy": accuracy_format.format(overall_accuracy) if overall_accuracy is not None else 0,
            "number_correct": self.total_correct,
            "total_questions": self.total_questions,
            "number_of_samples": sample_size,
            "cost_per_call": f"{expenses['cost_per_text']:.7f}".rstrip('0').rstrip('.'),
            "total_cost": f"{expenses['total_cost']:.7f}".rstrip('0').rstrip('.')
        }

        timestamp = datetime.now().strftime("%Y%m%d_%H%M%S")
        metrics_filename = f"metrics_{timestamp}.json"
        metrics_file_path = f"{report_folder_path}/{metrics_filename}"
        with open(metrics_file_path, 'w') as f:
            json.dump(metrics, f, indent=2)

        mlflow.log_artifact(metrics_file_path)
        logging.info(f"Metrics JSON file generated at {metrics_file_path}")

        for key, value in metrics.items():
            if key in ["overall_accuracy", "cost_per_call", "total_cost"]:
                mlflow.log_metric(key, float(value))
            else:
                mlflow.log_metric(key, value)

    def generate_report(self, score_instance, overall_accuracy, expenses, sample_size):
        score_config = score_instance.parameters

        report = f"""
Evaluation Report:
------------------

Prompts:
{yaml.dump(score_config.graph, default_flow_style=False)}

Mismatches (up to {self.max_mismatches_to_report}):
"""
        for mismatch in self.mismatches:
            report += f"""
Form ID:      {mismatch['form_id']}
Question:     {mismatch['question']}

Predicted:    {mismatch['predicted']}
Ground Truth: {mismatch['ground_truth']}
QA Reasoning for Ground Truth: {mismatch['human_explanation']}

Explanation:
{mismatch['explanation']}

Transcript:
{mismatch['transcript']}

---
"""
        report += f"""

Overall Accuracy: {overall_accuracy:.1f}% ({self.total_correct} / {self.total_questions})
Sample Size:      {sample_size}
Cost per call:    ${expenses['cost_per_text']:.6f}
Total cost:       ${expenses['total_cost']:.6f}
"""            

        return report

    async def score_text(self, row, score_name: str = None):
        """Score text with retry logic for handling timeouts and request exceptions"""
        max_attempts = 5
        base_delay = 4
        max_delay = 10
        
        for attempt in range(max_attempts):
            try:
                text = row['text']
                content_id = row.get('content_id', '')
                session_id = row.get('Session ID', content_id)
                columns = row.get('columns', {})
                form_id = columns.get('form_id', '')
                metadata_string = columns.get('metadata', {})
                
                # Initialize human_labels dictionary
                human_labels = {}
                
                if isinstance(metadata_string, dict):
                    metadata = metadata_string
                else:
                    try:
                        metadata = json.loads(metadata_string)
                    except json.JSONDecodeError:
                        logging.warning(f"Failed to parse metadata as JSON. Using empty dict. Metadata: {metadata_string}")
                        metadata = {}

                logging.info(f"Processing text for content_id: {content_id}, session_id: {session_id}, form_id: {form_id}")

                # If score_name is provided, only process that score
                score_names_to_process = [score_name] if score_name else self.score_names_to_process()
                
                # Check if we need to generate visualization for any LangGraphScores
                if hasattr(self, 'visualize') and self.visualize:
                    for score_to_process in score_names_to_process:
                        # Find score config in the scores list
                        score_config = next(
                            (score for score in self.scorecard.properties['scores'] 
                             if score.get('name') == score_to_process),
                            {}
                        )
                        if score_config.get('class') == 'LangGraphScore':
                            score_instance = Score.from_name(self.scorecard_name, score_to_process)
                            if isinstance(score_instance, LangGraphScore):
                                await score_instance.async_setup()  # Ensure the graph is built
                                timestamp = datetime.now().strftime("%Y%m%d_%H%M%S")
                                output_path = os.path.join('tmp', f'graph_{score_to_process}_{timestamp}.png')
                                score_instance.generate_graph_visualization(output_path)
                                logging.info(f"Generated graph visualization at {output_path}")
                
                scorecard_results = await self.scorecard.score_entire_text(
                    text=text,
                    metadata=metadata,
                    subset_of_score_names=score_names_to_process
                )

                # Create a new dictionary for filtered results
                filtered_results = {}

                result = {
                    'content_id': content_id,
                    'session_id': session_id,
                    'form_id': form_id,
                    'results': filtered_results,  # Use the filtered results dictionary
                    'human_labels': human_labels
                }

                # Track if we've processed any scores for this text
                has_processed_scores = False

                # Get the primary score name if we're evaluating a specific score
                primary_score_name = score_name if score_name else (
                    self.subset_of_score_names[0] if self.subset_of_score_names and len(self.subset_of_score_names) == 1 
                    else None
                )

                for score_identifier in scorecard_results.keys():
                    try:
                        score_result = scorecard_results[score_identifier]
                        
                        # --- Refactor: Get score config directly from loaded scorecard --- 
                        score_config = None
                        current_score_name = getattr(score_result.parameters, 'name', score_identifier)
                        for config in self.scorecard.scores:
                            if config.get('name') == current_score_name or config.get('id') == score_identifier:
                                score_config = config
                                break
                        
                        if not score_config:
                            logging.warning(f"Could not find configuration for score '{current_score_name}' in self.scorecard.scores. Skipping.")
                            continue
                            
                        # Determine label score name from config or default to current score name
                        label_score_name = score_config.get('label_score_name', current_score_name)
                        score_name = current_score_name # Use the name from the result parameters
                        # --- End Refactor ---

                        # Skip if this is a dependency score and not our primary score
                        if primary_score_name and score_name != primary_score_name:
                            logging.info(f"Skipping result creation for dependency score: {score_name}")
                            continue

                        # First check for override
                        human_label = None
                        if form_id in self.override_data and score_name in self.override_data[form_id]:
                            human_label = self.override_data[form_id][score_name]
                            logging.info(f"Using override for form {form_id}, score {score_name}: {human_label}")
                        else:
                            # Fall back to row data if no override exists
                            label_column = label_score_name + '_label'
                            if label_column in row.index:
                                human_label = row[label_column]
                            elif label_score_name in row.index:
                                human_label = row[label_score_name]
                            else:
                                logging.warning(f"Neither '{score_identifier}' nor '{label_score_name}' found in the row. Available columns: {row.index.tolist()}")
                                continue

                        human_label = str(human_label).lower().rstrip('.!?')
                        if human_label == 'nan':
                            human_label = ''
                        if human_label == 'n/a':
                            human_label = 'na'

                        human_explanation = columns.get(f"{label_score_name} comment", 'None')

                        score_result_value = ' '.join(str(score_result.value).lower().strip().split())

                        if form_id in self.override_data:
                            for override_question_name, correct_value in self.override_data[form_id].items():
                                if str(override_question_name) in human_labels:
                                    logging.info(f"OVERRIDING human label for question '{override_question_name}' in form '{form_id}' from '{human_labels[str(override_question_name)]}' to '{correct_value}'")
                                    human_labels[str(override_question_name)] = correct_value

                        score_result.metadata['human_label'] = human_label
                        score_result.metadata['human_explanation'] = human_explanation
                        score_result.metadata['correct'] = score_result_value.strip() == human_label.strip()
                        score_result.metadata['text'] = text

                        # Add to filtered results only if we get here (i.e., all conditions are met)
                        filtered_results[score_identifier] = score_result
                        has_processed_scores = True

                        # Create ScoreResult in a non-blocking way only for the primary score
                        if getattr(self, 'dry_run', False):
                            self.logging.info(f"[DRY RUN] Skipping ScoreResult creation for {score_name}")
                        elif self.dashboard_client and self.experiment_id:
                            try:
                                self.scoreresult_creation_attempts = getattr(self, 'scoreresult_creation_attempts', 0) + 1
                                self.logging.info(f"Attempting to create ScoreResult for {score_name} with content_id: {content_id} (attempt #{self.scoreresult_creation_attempts})")
                                await self._create_score_result(
                                    score_result=score_result,
                                    content_id=content_id,
                                    result=result
                                )
                                self.scoreresult_creation_successes = getattr(self, 'scoreresult_creation_successes', 0) + 1
                                self.logging.info(f"Successfully created ScoreResult for {score_name} (success #{self.scoreresult_creation_successes})")
                            except Exception as score_result_error:
                                self.scoreresult_creation_failures = getattr(self, 'scoreresult_creation_failures', 0) + 1
                                self.logging.error(f"Failed to create ScoreResult for {score_name}: {str(score_result_error)} (failure #{self.scoreresult_creation_failures})")
                                self.logging.error(f"ScoreResult creation error details:", exc_info=True)
                                # Don't re-raise - continue with evaluation but log the failure
                        else:
                            if not self.dashboard_client:
                                self.logging.warning(f"Skipping ScoreResult creation - no dashboard_client available")
                            if not self.experiment_id:
                                self.logging.warning(f"Skipping ScoreResult creation - no experiment_id available")

                    except Exception as e:
                        logging.exception(f"Error processing {score_identifier}: {e}")
                        # Ensure parameters uses the correct scorecard name string
                        score_result = Score.Result(
                            value="ERROR", 
                            error=str(e),
                            parameters=Score.Parameters(
                                name=score_identifier,
                                scorecard=self.scorecard_name # Use string name here too
                            )
                        )
                        # Add the error result to filtered_results so it's logged/counted
                        filtered_results[score_identifier] = score_result

                # Remove the result accumulation from here since it's now handled in _run_evaluation / score_all_texts_for_score
                # We still need to track overall progress if only one score is being evaluated
                if has_processed_scores and score_name: # Check if we are processing a specific score
                    self.processed_items_by_score[score_name] = self.processed_items_by_score.get(score_name, 0) + 1
                    self.processed_items = sum(self.processed_items_by_score.values())

                return result # Return the processed result dict

            except (Timeout, RequestException) as e:
                if attempt == max_attempts - 1:  # Last attempt
                    logging.error(f"Max attempts reached for content_id {row.get('content_id')}. Error: {e}")
                    # Return an error result instead of raising
                    return {
                        'content_id': row.get('content_id', ''),
                        'session_id': row.get('Session ID', row.get('content_id', '')),
                        'form_id': row.get('columns', {}).get('form_id', ''),
                        'results': {
                             score_name or 'processing_error': Score.Result(
                                 value="Error",
                                 error=f"Timeout/RequestException after {max_attempts} attempts: {e}",
                                 parameters=Score.Parameters(name=score_name or 'processing_error', scorecard=self.scorecard_name)
                            )
                        },
                        'human_labels': {}
                    }
                
                # Calculate exponential backoff delay
                delay = min(base_delay * (2 ** attempt), max_delay)
                logging.info(f"Attempt {attempt + 1} failed for content_id {row.get('content_id')} with error: {e}. Retrying in {delay} seconds...")
                await asyncio.sleep(delay)

            except Exception as e: # Catch any other unexpected errors during scoring
                logging.error(f"Unexpected error scoring content_id {row.get('content_id')} on attempt {attempt + 1}: {e}", exc_info=True)
                if attempt == max_attempts - 1:
                    # Return an error result on the last attempt
                    return {
                        'content_id': row.get('content_id', ''),
                        'session_id': row.get('Session ID', row.get('content_id', '')),
                        'form_id': row.get('columns', {}).get('form_id', ''),
                        'results': {
                            score_name or 'processing_error': Score.Result(
                                value="Error",
                                error=f"Unexpected error after {max_attempts} attempts: {e}",
                                parameters=Score.Parameters(name=score_name or 'processing_error', scorecard=self.scorecard_name)
                           )
                        },
                        'human_labels': {}
                    }
                # Wait before retrying for unexpected errors too
                delay = min(base_delay * (2 ** attempt), max_delay)
                logging.info(f"Retrying in {delay} seconds...")
                await asyncio.sleep(delay)
        
        # If loop completes without returning (e.g., all attempts failed but didn't hit max_attempts check correctly)
        logging.error(f"Scoring loop completed for content_id {row.get('content_id')} without returning a result or error after {max_attempts} attempts.")
        return {
            'content_id': row.get('content_id', ''),
            'session_id': row.get('Session ID', row.get('content_id', '')),
            'form_id': row.get('columns', {}).get('form_id', ''),
            'results': {
                score_name or 'processing_error': Score.Result(
                    value="Error",
                    error=f"Scoring failed after {max_attempts} attempts.",
                    parameters=Score.Parameters(name=score_name or 'processing_error', scorecard=self.scorecard_name)
                )
            },
            'human_labels': {}
        }

    async def _create_score_result(self, *, score_result, content_id, result):
        """Create a score result in the dashboard."""
        try:
            # Log the raw inputs
            self.logging.info("=== Creating ScoreResult in Dashboard ===")
            self.logging.info(f"score_result value: {score_result.value}")
            self.logging.info(f"score_result metadata keys: {list(score_result.metadata.keys()) if score_result.metadata else 'None'}")
            self.logging.info(f"content_id: {content_id}")
            self.logging.info(f"result form_id: {result.get('form_id', 'N/A')}")

            # Validate required attributes are available
            self.logging.info(f"Validating required attributes...")
            self.logging.info(f"  experiment_id: {getattr(self, 'experiment_id', 'NOT SET')}")
            self.logging.info(f"  account_id: {getattr(self, 'account_id', 'NOT SET')}")
            self.logging.info(f"  scorecard_id: {getattr(self, 'scorecard_id', 'NOT SET')}")
            
            if not hasattr(self, 'experiment_id') or not self.experiment_id:
                raise ValueError("experiment_id is not set")
            if not hasattr(self, 'account_id') or not self.account_id:
                raise ValueError("account_id is not set")
            if not hasattr(self, 'scorecard_id') or not self.scorecard_id:
                raise ValueError("scorecard_id is not set")

            # Ensure we have a valid string value
            value = str(score_result.value) if score_result.value is not None else "N/A"
            
            # Ensure we have valid metadata
            metadata_dict = {
                'item_id': result.get('form_id', ''),
                'results': {
                    score_result.parameters.name: {
                        'value': value,
                        'confidence': None,
                        'explanation': score_result.metadata.get('explanation', ''),
                        'metadata': {
                            'human_label': score_result.metadata.get('human_label', ''),
                            'correct': score_result.metadata.get('correct', False),
                            'human_explanation': score_result.metadata.get('human_explanation', ''),
                            'text': score_result.metadata.get('text', '')
                        }
                    }
                }
            }
            
            # First, create or upsert the Item record and get the database ID
            # We'll use the content_id as the externalId but need the database ID for the ScoreResult
            item_database_id = await self._create_or_upsert_item(content_id=content_id, score_result=score_result, result=result)
            
            # Create data dictionary with all required fields
            data = {
                'evaluationId': self.experiment_id,
                'itemId': item_database_id or content_id,  # Use database ID if available, fallback to content_id
                'accountId': self.account_id,
                'scorecardId': self.scorecard_id,
<<<<<<< HEAD
=======
                'scoreId': self.score_id,
                'value': value,
                'metadata': json.dumps(metadata_dict),  # Ensure metadata is a JSON string
                'code': '200',  # HTTP response code for successful evaluation
                'type': 'evaluation'  # Mark this as an evaluation score result
>>>>>>> 4fb52ec5
            }
            
            # Add score_id if available and has valid format
            if hasattr(self, 'score_id') and self.score_id:
                # Validate score_id format - should be a UUID with hyphens
                if not (isinstance(self.score_id, str) and '-' in self.score_id):
                    self.logging.warning(f"WARNING: Score ID doesn't appear to be in DynamoDB UUID format: {self.score_id}")
                    self.logging.warning(f"Will not add this Score ID to the ScoreResult record.")
                else:
                    data['scoreId'] = self.score_id
                    
            data['value'] = value
            data['metadata'] = json.dumps(metadata_dict)  # Ensure metadata is a JSON string

            # Add trace data if available
            logging.info("Checking for trace data to add to score result...")            
            if score_result.metadata and 'trace' in score_result.metadata:
                logging.info(f"trace content: {score_result.metadata['trace']}")
                data['trace'] = json.dumps(score_result.metadata['trace'])
                logging.info("Added metadata trace to trace data")
            else:
                logging.info("No trace data found to add")

            # Log the data being sent
            self.logging.info("Preparing to create score result with data:")
            for key, value in data.items():
                self.logging.info(f"{key}: {truncate_dict_strings_inner(value)}")

            # Validate all required fields are present and not None
            required_fields = ['evaluationId', 'itemId', 'accountId', 'scorecardId', 'value', 'metadata', 'code']
            missing_fields = [field for field in required_fields if not data.get(field)]
            if missing_fields:
                self.logging.error(f"Missing required fields: {', '.join(missing_fields)}")
                self.logging.error(f"Current data: {data}")
                raise ValueError(f"Missing required fields: {', '.join(missing_fields)}")

            mutation = """
            mutation CreateScoreResult($input: CreateScoreResultInput!) {
                createScoreResult(input: $input) {
                    id
                    evaluationId
                    itemId
                    accountId
                    scorecardId
                    value
                    metadata
                    trace
                    code
                    type
                }
            }
            """
            
            variables = {
                "input": data
            }
            
            # Log the exact mutation and variables being sent
            self.logging.info("=== Sending CreateScoreResult GraphQL Mutation ===")
            self.logging.info("Mutation data being sent:")
            for key, value in data.items():
                if key == 'metadata':
                    self.logging.info(f"  {key}: {truncate_dict_strings_inner(value)}")
                else:
                    self.logging.info(f"  {key}: {value}")
            
            # Execute the API call in a non-blocking way
            self.logging.info("Executing GraphQL mutation...")
            response = await asyncio.to_thread(self.dashboard_client.execute, mutation, variables)
            self.logging.info(f"GraphQL response received: {type(response)}")
            
            # Check for GraphQL errors in the response
            if 'errors' in response:
                error_messages = [error.get('message', 'Unknown error') for error in response.get('errors', [])]
                error_str = '; '.join(error_messages)
                self.logging.error(f"GraphQL errors creating score result: {error_str}")
                self.logging.error(f"Full error response: {response['errors']}")
                # Log each error with more details
                for i, error in enumerate(response.get('errors', [])):
                    self.logging.error(f"  Error {i+1}:")
                    self.logging.error(f"    Message: {error.get('message', 'No message')}")
                    self.logging.error(f"    Path: {error.get('path', 'No path')}")
                    self.logging.error(f"    Extensions: {error.get('extensions', 'No extensions')}")
                raise Exception(f"Failed to create score result: {error_str}")
            
            if not response.get('createScoreResult'):
                self.logging.error(f"No data returned from createScoreResult mutation.")
                self.logging.error(f"Full response keys: {list(response.keys()) if isinstance(response, dict) else 'Not a dict'}")
                self.logging.error(f"Full response: {truncate_dict_strings_inner(response)}")
                raise Exception("Failed to create score result - no data returned")
            
            # Log the successful response
            created_result = response.get('createScoreResult')
            self.logging.info("=== Successfully Created ScoreResult ===")
            self.logging.info(f"ScoreResult ID: {created_result.get('id', 'N/A')}")
            self.logging.info(f"Evaluation ID: {created_result.get('evaluationId', 'N/A')}")
            self.logging.info(f"Item ID: {created_result.get('itemId', 'N/A')}")
            self.logging.info(f"Value: {created_result.get('value', 'N/A')}")
            
        except Exception as e:
            self.logging.error(f"=== ScoreResult Creation Failed ===")
            self.logging.error(f"Error: {str(e)}")
            self.logging.error(f"Error type: {type(e).__name__}")
            self.logging.error(f"Full error details:", exc_info=True)
            raise

    async def _create_or_upsert_item(self, *, content_id, score_result, result):
        """Create or update an Item record for the given content_id.
        
        Returns:
            str: The database ID of the Item record, or None if creation failed
        """
        try:
            self.logging.info(f"=== Creating/Upserting Item Record ===")
            self.logging.info(f"Content ID: {content_id}")
            self.logging.info(f"Account ID: {self.account_id}")
            
            # First, check if an item with this externalId already exists for this account
            query = """
            query GetItemByAccountAndExternalId($accountId: String!, $externalId: String!) {
                listItems(filter: {accountId: {eq: $accountId}, externalId: {eq: $externalId}}, limit: 1) {
                    items {
                        id
                    }
                }
            }
            """
            
            variables = {
                "accountId": self.account_id,
                "externalId": content_id
            }
            
            self.logging.info(f"Checking if item exists with externalId: {content_id}")
            response = await asyncio.to_thread(self.dashboard_client.execute, query, variables)
            
            existing_items = response.get('listItems', {}).get('items', [])
            
            if existing_items:
                # Item exists, we'll update it
                item_id = existing_items[0]['id']
                self.logging.info(f"Found existing item with id: {item_id}, will update")
                
                # Update the item with latest information
                mutation = """
                mutation UpdateItem($input: UpdateItemInput!) {
                    updateItem(input: $input) {
                        id
                        externalId
                    }
                }
                """
                
                # Extract description from metadata if available
                description = ""
                if score_result.metadata and 'text' in score_result.metadata:
                    # Truncate long text for description
                    description = score_result.metadata['text'][:200] + "..." if len(score_result.metadata['text']) > 200 else score_result.metadata['text']
                
                update_variables = {
                    "input": {
                        "id": item_id,
                        "updatedAt": datetime.now(timezone.utc).isoformat().replace('+00:00', 'Z'),
                        "description": description,
                        "evaluationId": self.experiment_id
                    }
                }
                
                await asyncio.to_thread(self.dashboard_client.execute, mutation, update_variables)
                self.logging.info(f"Successfully updated item: {item_id}")
                return item_id
                
            else:
                # Item doesn't exist, create a new one
                self.logging.info(f"No existing item found with externalId: {content_id}, creating new item")
                
                mutation = """
                mutation CreateItem($input: CreateItemInput!) {
                    createItem(input: $input) {
                        id
                        externalId
                    }
                }
                """
                
                # Extract description from metadata if available
                description = ""
                if score_result.metadata and 'text' in score_result.metadata:
                    # Truncate long text for description
                    description = score_result.metadata['text'][:200] + "..." if len(score_result.metadata['text']) > 200 else score_result.metadata['text']
                
                # Get score name if available
                score_name = score_result.parameters.name if hasattr(score_result, 'parameters') and hasattr(score_result.parameters, 'name') else ""
                
                # Determine if this is an evaluation item
                is_evaluation = self.experiment_id is not None
                
                create_variables = {
                    "input": {
                        "externalId": content_id,
                        "description": description,
                        "accountId": self.account_id,
                        "evaluationId": self.experiment_id,
                        "isEvaluation": is_evaluation,
                        "createdByType": "evaluation"
                    }
                }
                
                # Remove None values
                create_variables["input"] = {k: v for k, v in create_variables["input"].items() if v is not None}
                
                create_response = await asyncio.to_thread(self.dashboard_client.execute, mutation, create_variables)
                created_item = create_response.get('createItem', {})
                new_item_id = created_item.get('id')
                self.logging.info(f"Successfully created new item with externalId: {content_id}, ID: {new_item_id}")
                return new_item_id
                
        except Exception as e:
            self.logging.error(f"=== Item Creation/Update Failed ===")
            self.logging.error(f"Error: {str(e)}")
            self.logging.error(f"Error type: {type(e).__name__}")
            self.logging.error("Full error details:", exc_info=True)
            # We'll continue with score result creation even if item creation fails
            self.logging.warning("Continuing with ScoreResult creation despite Item creation failure")
            return None  # Return None if item creation fails

    async def cleanup(self):
        """Clean up all resources"""
        try:
            # Stop the metrics computation task
            self.should_stop = True
            if hasattr(self, 'metrics_tasks') and self.metrics_tasks:
                self.logging.info("Cleaning up metrics tasks...")
                for task in self.metrics_tasks.values():
                    if not task.done():
                        task.cancel()
                        try:
                            await task
                        except asyncio.CancelledError:
                            pass  # Expected during cleanup
                        except Exception as e:
                            self.logging.error(f"Error cleaning up metrics task: {e}")
            
            # Clean up scorecard
            if hasattr(self, 'scorecard'):
                if isinstance(self.scorecard, LangGraphScore):
                    await self.scorecard.cleanup()
                elif hasattr(self.scorecard, 'cleanup'):
                    await self.scorecard.cleanup()
            
            # Wait for any remaining tasks
            tasks = [task for task in asyncio.all_tasks() 
                    if task != asyncio.current_task()]
            if tasks:
                for task in tasks:
                    if not task.done():
                        task.cancel()
                try:
                    await asyncio.wait(tasks, timeout=2.0)
                except (asyncio.CancelledError, asyncio.TimeoutError):
                    pass

        except Exception as e:
            self.logging.error(f"Error during {self.__class__.__name__} cleanup: {e}")
            self.logging.debug("Cleanup error details:", exc_info=True)

    async def __aenter__(self):
        return self

    async def __aexit__(self, exc_type, exc_val, exc_tb):
        await self.cleanup()

    def __enter__(self):
        return self

    def __exit__(self, exc_type, exc_val, exc_tb):
        loop = asyncio.get_event_loop()
        loop.run_until_complete(self.__aexit__(exc_type, exc_val, exc_tb))

class ConsistencyEvaluation(Evaluation):
    def __init__(self, *, number_of_times_to_sample_each_text, **kwargs):
        super().__init__(**kwargs)
        self.number_of_times_to_sample_each_text = number_of_times_to_sample_each_text
    
    def log_parameters(self):
        super().log_parameters()
        mlflow.log_param("number_of_times_to_sample_each_text", self.number_of_times_to_sample_each_text)

class AccuracyEvaluation(Evaluation):
    def __init__(self, *, override_folder: str, labeled_samples: list = None, labeled_samples_filename: str = None, score_id: str = None, score_version_id: str = None, visualize: bool = False, task_id: str = None, evaluation_id: str = None, account_id: str = None, scorecard_id: str = None, **kwargs):
        # Store scorecard_id before calling super().__init__
        self.scorecard_id = scorecard_id
        super().__init__(**kwargs)
        self.override_folder = override_folder
        self.labeled_samples = labeled_samples
        self.labeled_samples_filename = labeled_samples_filename
        self.score_id = score_id
        
        # Validate score_id format - should be a UUID with hyphens
        if self.score_id and not (isinstance(self.score_id, str) and '-' in self.score_id):
            self.logging.warning(f"WARNING: Score ID doesn't appear to be in DynamoDB UUID format: {self.score_id}")
            self.logging.warning(f"This may cause issues with Evaluation records. Expected format is UUID with hyphens.")
        
        self.score_version_id = score_version_id  # Store score version ID
        self.visualize = visualize
        self.task_id = task_id  # Store task ID
        self.evaluation_id = evaluation_id  # Store evaluation ID
        self.account_id = account_id  # Store account ID
        # Don't overwrite scorecard_id here since it's already set
        self.results_queue = Queue()
        self.metrics_tasks = {}  # Dictionary to track metrics tasks per score
        self.should_stop = False
        self.completed_scores = set()  # Track which scores have completed all their results
        self.override_data = {}  # Initialize empty override data dictionary
        self.logger = logging.getLogger('plexus/evaluation')  # Add dedicated logger
        
        # Load override data from CSV files
        self._load_override_data_from_csv()

    def _load_override_data_from_csv(self):
        """Load override data from CSV files using the scorecard's configuration."""
        try:
            # Look for scores that have column mappings defined in their data configuration
            for score_config in self.scorecard.scores:
                score_name = score_config.get('name')
                if not score_name:
                    continue
                
                # Check if this score has data configuration with column mappings
                data_config = score_config.get('data', {})
                if not data_config:
                    continue
                
                # Look for searches with column mappings
                searches = data_config.get('searches', [])
                for search in searches:
                    item_list_filename = search.get('item_list_filename')
                    column_mappings = search.get('column_mappings', [])
                    
                    if not item_list_filename or not column_mappings:
                        continue
                    
                    try:
                        # Load the CSV file
                        df = pd.read_csv(item_list_filename)
                        
                        # Find form_id column
                        form_id_col = None
                        for col in df.columns:
                            if col.lower() in ['form_id', 'f_id']:
                                form_id_col = col
                                break
                        
                        if form_id_col is None:
                            self.logging.warning(f"No form_id column found in {item_list_filename}")
                            continue
                        
                        # Process each column mapping
                        for mapping in column_mappings:
                            dataframe_column = mapping.get('dataframe_column')
                            csv_column = mapping.get('csv_column')
                            
                            if not dataframe_column or not csv_column:
                                continue
                            
                            # Check if the dataframe_column matches our score name
                            if dataframe_column == score_name:
                                # Find the CSV column (case-insensitive)
                                actual_csv_col = None
                                for col in df.columns:
                                    if col.lower() == csv_column.lower():
                                        actual_csv_col = col
                                        break
                                
                                if actual_csv_col:
                                    # Load the override data
                                    for _, row in df.iterrows():
                                        form_id = row[form_id_col]
                                        if pd.isna(form_id):
                                            continue
                                        
                                        form_id = int(form_id)
                                        answer_value = row[actual_csv_col]
                                        
                                        if pd.notna(answer_value):
                                            if form_id not in self.override_data:
                                                self.override_data[form_id] = {}
                                            self.override_data[form_id][score_name] = str(answer_value).strip().lower()
                                    
                                    self.logging.info(f"Loaded override data for score '{score_name}' from {item_list_filename}: {len([r for r in df.iterrows() if pd.notna(r[1][form_id_col])])} records")
                                else:
                                    self.logging.warning(f"CSV column '{csv_column}' not found in {item_list_filename}")
                    
                    except Exception as e:
                        self.logging.warning(f"Failed to load override data from {item_list_filename}: {e}")
            
            if self.override_data:
                total_overrides = sum(len(scores) for scores in self.override_data.values())
                self.logging.info(f"Loaded {total_overrides} override entries for {len(self.override_data)} form IDs")
            else:
                self.logging.info("No override data loaded from CSV files")
                
        except Exception as e:
            self.logging.warning(f"Failed to load override data: {e}")

    async def run(self, tracker, progress_callback=None, dry_run=False):
        # --- BEGIN NEW LOGGING ---
        print("\n\n--- AccuracyEvaluation run CALLED ---\n\n")
        self.logging.info("--- AccuracyEvaluation run CALLED ---")
        # --- END NEW LOGGING ---

        """Modified run method to accept tracker argument"""
        self.progress_callback = progress_callback
        self.dry_run = dry_run  # Store dry_run flag for use in ScoreResult creation
        
        # Store the evaluation ID from the parent process
        self.experiment_id = self.evaluation_id
        
        # Only require evaluation_id if not in dry_run mode
        if not self.experiment_id and not dry_run:
            self.logging.error("No evaluation_id provided to AccuracyEvaluation")
            raise ValueError("No evaluation_id provided to AccuracyEvaluation")
        elif not self.experiment_id and dry_run:
            self.logging.info("[DRY RUN] Using mock evaluation ID")
            self.experiment_id = "mock-evaluation-id-for-dry-run"
        
        # Initialize started_at for elapsed time calculations
        self.started_at = datetime.now(timezone.utc)
        
        self.logging.info(f"Using evaluation record with ID: {self.experiment_id}")
        
        # Update the evaluation record with scorecard and score IDs
        if self.dashboard_client and not dry_run:
            update_data = {}
            if self.scorecard_id:
                update_data['scorecardId'] = self.scorecard_id
            
            if self.score_id:
                # Validate score_id format - should be a UUID with hyphens
                if not (isinstance(self.score_id, str) and '-' in self.score_id):
                    self.logging.warning(f"WARNING: Score ID doesn't appear to be in DynamoDB UUID format: {self.score_id}")
                    self.logging.warning(f"This will cause issues with Evaluation records. Expected format is UUID with hyphens.")
                    self.logging.warning(f"Will not add this Score ID to the evaluation record update.")
                else:
                    update_data['scoreId'] = self.score_id
            
            if hasattr(self, 'score_version_id') and self.score_version_id:
                update_data['scoreVersionId'] = self.score_version_id
            
            if update_data:
                try:
                    self.logging.info(f"Updating evaluation record {self.experiment_id} with: {update_data}")
                    mutation = """mutation UpdateEvaluation($input: UpdateEvaluationInput!) {
                        updateEvaluation(input: $input) {
                            id
                            scorecardId
                            scoreId
                            scoreVersionId
                        }
                    }"""
                    self.dashboard_client.execute(mutation, {
                        'input': {
                            'id': self.experiment_id,
                            **update_data
                        }
                    })
                    self.logging.info("Successfully updated evaluation record with scorecard and score IDs")
                except Exception as e:
                    self.logging.error(f"Failed to update evaluation record with IDs: {str(e)}")
                    # Continue execution even if update fails
        elif dry_run:
            self.logging.info(f"[DRY RUN] Would update evaluation record with scorecard ID: {self.scorecard_id} and score ID: {self.score_id}")

        try:
            # --- BEGIN NEW LOGGING ---
            self.logging.info("--- Calling _run_evaluation from AccuracyEvaluation.run ---")
            # --- END NEW LOGGING ---
            returned_metrics = await self._run_evaluation(tracker)
            # --- BEGIN NEW LOGGING ---
            self.logging.info(f"--- _run_evaluation returned: {returned_metrics} ---")
            # --- END NEW LOGGING ---
            return returned_metrics
        except Exception as e:
            self.logging.error(f"Error during AccuracyEvaluation.run: {e}", exc_info=True)
            raise e # Re-raise after logging
        finally:
            # --- BEGIN NEW LOGGING ---
            self.logging.info("--- Exiting AccuracyEvaluation.run (finally block) ---") 
            # --- END NEW LOGGING ---
            self.should_stop = True

    async def _run_evaluation(self, tracker):
        try:
            # Load the labeled samples
            import pandas as pd
            if self.labeled_samples:
                df = pd.DataFrame(self.labeled_samples)
            else:
                df = pd.read_csv(self.labeled_samples_filename)

            # Adjust the sample size if necessary
            self.number_of_texts_to_sample = min(len(df), self.requested_sample_size)
            self.logging.info(f"Adjusted sample size from {self.requested_sample_size} to {self.number_of_texts_to_sample} based on available data")

            # Sample rows based on the sampling method
            if self.sampling_method == 'random':
                selected_sample_rows = df.sample(n=self.number_of_texts_to_sample, random_state=self.random_seed)
            elif self.sampling_method == 'sequential':
                selected_sample_rows = df.head(self.number_of_texts_to_sample)
            else:
                selected_sample_rows = df

            # Update tracker status without advancing stage
            tracker.current_stage.status_message = "Generating predictions..."
            tracker.update(current_items=0)

            # Process all scores concurrently
            score_tasks = []
            for score_name in self.score_names():
                task = asyncio.create_task(self.score_all_texts_for_score(selected_sample_rows, score_name, tracker))
                score_tasks.append(task)

            all_results = await asyncio.gather(*score_tasks)
            self.all_results = [result for score_results in all_results for result in score_results if not isinstance(result, Exception)]

            # --- BEGIN NEW LOGGING ---
            self.logging.info(f"--- Calling calculate_metrics from _run_evaluation with {len(self.all_results)} results ---")
            # --- END NEW LOGGING ---
            
            # Reset counters and mismatches
            self.total_correct = 0
            self.total_questions = 0
            self.mismatches = []
            
            # Count the number correct out of all questions and collect mismatches
            for result in self.all_results:
                for question in self.score_names():
                    score_result = next((r for r in result['results'].values() if r.parameters.name == question), None)
                    score_value = str(score_result.value).lower() if score_result else None
                    human_label = str(score_result.metadata['human_label']).lower() if score_result and hasattr(score_result, 'metadata') and 'human_label' in score_result.metadata else None
                    
                    is_match = 1 if score_result and hasattr(score_result, 'metadata') and score_result.metadata.get('correct', False) else 0
                    self.total_correct += is_match
                    self.total_questions += 1

                    if not is_match and len(self.mismatches) < self.max_mismatches_to_report:
                        mismatch_data = {
                            'form_id': result['form_id'],
                            'question': question,
                            'predicted': score_value,
                            'ground_truth': human_label,
                            'explanation': score_result.metadata['explanation'] if score_result and hasattr(score_result, 'metadata') and 'explanation' in score_result.metadata else None,
                            'transcript': score_result.metadata['text'] if score_result and hasattr(score_result, 'metadata') and 'text' in score_result.metadata else None,
                            'human_explanation': score_result.metadata['human_explanation'] if score_result and hasattr(score_result, 'metadata') and 'human_explanation' in score_result.metadata else None
                        }
                        # Only append if we have either a transcript or an explanation
                        if mismatch_data['transcript'] is not None or mismatch_data['explanation'] is not None:
                            self.mismatches.append(mismatch_data)

            # Calculate metrics from the results
            metrics = self.calculate_metrics(self.all_results)

            # --- BEGIN NEW LOGGING ---
            self.logging.info(f"--- calculate_metrics from _run_evaluation returned: {metrics} ---")
            # --- END NEW LOGGING ---
            
            # Log ScoreResult creation statistics
            attempts = getattr(self, 'scoreresult_creation_attempts', 0)
            successes = getattr(self, 'scoreresult_creation_successes', 0)
            failures = getattr(self, 'scoreresult_creation_failures', 0)
            self.logging.info(f"=== ScoreResult Creation Summary ===")
            self.logging.info(f"Total ScoreResult creation attempts: {attempts}")
            self.logging.info(f"Successful ScoreResult creations: {successes}")
            self.logging.info(f"Failed ScoreResult creations: {failures}")
            if attempts > 0:
                success_rate = (successes / attempts) * 100
                self.logging.info(f"ScoreResult creation success rate: {success_rate:.1f}%")
            else:
                self.logging.warning("No ScoreResult creation attempts were made!")

            if hasattr(self, 'progress_callback') and self.progress_callback:
                self.progress_callback(self.number_of_texts_to_sample)
            
            # Generate and print evaluation report
            if self.all_results:
                expenses = self.scorecard.get_accumulated_costs()
                expenses['cost_per_text'] = expenses['total_cost'] / self.number_of_texts_to_sample
                
                # Get the primary score name if we're evaluating a specific score
                primary_score_name = None
                if self.subset_of_score_names and len(self.subset_of_score_names) == 1:
                    primary_score_name = self.subset_of_score_names[0]
                else:
                    primary_score_name = self.score_names()[0]
                
                # Try to get score instance for report generation, but skip if not found in registry
                # (This can happen with API-loaded scorecards that aren't registered)
                try:
                    score_instance = Score.from_name(self.scorecard_name, primary_score_name)
                    
                    # Calculate overall_accuracy from the counters we just updated
                    overall_accuracy = (self.total_correct / self.total_questions * 100) if self.total_questions > 0 else 0
                    
                    report = self.generate_report(score_instance, overall_accuracy, expenses, self.number_of_texts_to_sample)
                    print("\n" + report + "\n")
                except ValueError as e:
                    if "not found" in str(e):
                        self.logging.info(f"Skipping report generation - scorecard not found in registry: {e}")
                        # Calculate overall_accuracy anyway for logging
                        overall_accuracy = (self.total_correct / self.total_questions * 100) if self.total_questions > 0 else 0
                        self.logging.info(f"Overall accuracy: {overall_accuracy}%")
                    else:
                        raise

            return metrics
        except Exception as e:
            self.logging.error(f"Error in _run_evaluation: {e}", exc_info=True)
            raise e
        finally:
            pass
<|MERGE_RESOLUTION|>--- conflicted
+++ resolved
@@ -2202,14 +2202,6 @@
                 'itemId': item_database_id or content_id,  # Use database ID if available, fallback to content_id
                 'accountId': self.account_id,
                 'scorecardId': self.scorecard_id,
-<<<<<<< HEAD
-=======
-                'scoreId': self.score_id,
-                'value': value,
-                'metadata': json.dumps(metadata_dict),  # Ensure metadata is a JSON string
-                'code': '200',  # HTTP response code for successful evaluation
-                'type': 'evaluation'  # Mark this as an evaluation score result
->>>>>>> 4fb52ec5
             }
             
             # Add score_id if available and has valid format
@@ -2223,6 +2215,8 @@
                     
             data['value'] = value
             data['metadata'] = json.dumps(metadata_dict)  # Ensure metadata is a JSON string
+            data['code'] = '200'  # HTTP response code for successful evaluation
+            data['type'] = 'evaluation'  # Mark this as an evaluation score result
 
             # Add trace data if available
             logging.info("Checking for trace data to add to score result...")            
