import os
import math
import yaml
import json
import copy
import base64
import pandas as pd
import requests
import random
import time
import traceback
from datetime import datetime, timezone
import string
import pprint
import asyncio
from decimal import Decimal
from abc import ABC, abstractmethod
from concurrent.futures import ThreadPoolExecutor, as_completed
from tenacity import retry, wait_fixed, stop_after_attempt, before_log, retry_if_exception_type, AsyncRetrying, wait_exponential
from requests.exceptions import Timeout, RequestException
import mlflow
from concurrent.futures import ThreadPoolExecutor
from asyncio import Queue
import importlib
import logging
import re
import uuid

import seaborn as sns
import matplotlib.pyplot as plt
import numpy as np
import pandas as pd
from matplotlib.colors import ListedColormap
from collections import Counter

from graphviz import Digraph
from jinja2 import Template

from plexus.scores.CompositeScore import CompositeScore
from plexus.scores.Score import Score
from .Scorecard import Scorecard
from .ScorecardResults import ScorecardResults
from .ScorecardResultsAnalysis import ScorecardResultsAnalysis
from plexus.cli.CommandProgress import CommandProgress

from sklearn.metrics import confusion_matrix

from plexus.dashboard.api.client import PlexusDashboardClient
from plexus.dashboard.api.models.account import Account
from plexus.dashboard.api.models.evaluation import Evaluation as DashboardEvaluation
from plexus.dashboard.api.models.scorecard import Scorecard as DashboardScorecard
from plexus.dashboard.api.models.score import Score as DashboardScore
from plexus.dashboard.api.models.score_result import ScoreResult
from plexus.dashboard.api.models.task import Task

from plexus.scores.LangGraphScore import LangGraphScore, BatchProcessingPause
from plexus.utils.dict_utils import truncate_dict_strings_inner
from plexus.CustomLogging import logging, setup_logging, set_log_group

from plexus.cli.task_progress_tracker import StageConfig, TaskProgressTracker

from plexus.analysis.metrics import GwetAC1
from plexus.analysis.metrics.metric import Metric
from plexus.analysis.metrics.accuracy import Accuracy
from plexus.analysis.metrics.precision import Precision
from plexus.analysis.metrics.recall import Recall

# Set up logging for evaluations
set_log_group('plexus/evaluation')
setup_logging()

class Evaluation:
    """
    Base class for evaluating Scorecard performance through accuracy testing and consistency checking.

    Evaluation is used to measure how well a Scorecard performs against labeled data or to check
    consistency of results. It integrates with MLFlow for tracking experiments and the Plexus
    dashboard for monitoring. The class supports:

    - Accuracy testing against labeled data
    - Consistency checking through repeated scoring
    - Automatic metrics calculation and visualization
    - Cost tracking and reporting
    - Integration with MLFlow experiments
    - Real-time progress tracking in the dashboard

    There are two main subclasses:
    1. AccuracyEvaluation: Tests scorecard results against labeled data
    2. ConsistencyEvaluation: Checks if scores are consistent when run multiple times

    Common usage patterns:
    1. Running an accuracy evaluation:
        evaluation = AccuracyEvaluation(
            scorecard_name="qa",
            scorecard=scorecard,
            labeled_samples_filename="labeled_data.csv"
        )
        await evaluation.run()

    2. Running a consistency check:
        evaluation = ConsistencyEvaluation(
            scorecard_name="qa",
            scorecard=scorecard,
            number_of_texts_to_sample=100,
            number_of_times_to_sample_each_text=3
        )
        await evaluation.run()

    3. Using with MLFlow tracking:
        with evaluation:  # Automatically starts/ends MLFlow run
            await evaluation.run()

    4. Monitoring in dashboard:
        evaluation = AccuracyEvaluation(
            scorecard_name="qa",
            scorecard=scorecard,
            account_key="my-account",
            score_id="score-123"
        )
        await evaluation.run()  # Progress visible in dashboard

    The Evaluation class is commonly used during model development to measure performance
    and during production to monitor for accuracy drift.
    """

    def __init__(self, *,
        scorecard_name: str,
        scorecard: Scorecard,
        labeled_samples_filename: str = None,
        labeled_samples: list = None,
        number_of_texts_to_sample = 100,
        sampling_method = 'random',
        random_seed = None,
        session_ids_to_sample = None,
        subset_of_score_names = None,
        experiment_label = None,
        max_mismatches_to_report=5,
        account_key: str = 'call-criteria',
        score_id: str = None,
        visualize: bool = False,
        task_id: str = None,
    ):
        # Immediately store task_id so that it is available for evaluation record creation
        self.task_id = task_id
        
        # Set up logging for evaluations
        self.logging = logging.getLogger('plexus/evaluation')
        self.logging.info("Starting Evaluation initialization...")

        # Initialize basic parameters
        self.scorecard_name = scorecard_name
        self.scorecard = scorecard
        self.labeled_samples_filename = labeled_samples_filename
        self.labeled_samples = labeled_samples
        self.requested_sample_size = number_of_texts_to_sample
        self.number_of_texts_to_sample = number_of_texts_to_sample
        self.sampling_method = sampling_method
        self.random_seed = random_seed
        self.score_id = score_id
        self.account_key = account_key  # Store the account key
        self.visualize = visualize
        self.task_id = task_id  # Ensure task_id is stored
        
        # Parse lists, if available.
        self.session_ids_to_sample = session_ids_to_sample
        self.subset_of_score_names = subset_of_score_names

        self.experiment_label = experiment_label
        self.max_mismatches_to_report = max_mismatches_to_report

        # Initialize dashboard client
        try:
            self.logging.info("Initializing Plexus Dashboard client...")
            self.dashboard_client = PlexusDashboardClient.for_account(account_key)
            
            self.logging.info(f"Looking up account with key: {account_key}")
            account = Account.list_by_key(key=account_key, client=self.dashboard_client)
            if not account:
                raise ValueError(f"No account found with key: {account_key}")
            self.logging.info(f"Found account: {account.name} ({account.id})")
            
            self.account_id = account.id
            
            # Initialize scorecard_id as None
            self.scorecard_id = None
            
            self.logging.info(f"Looking up scorecard with name: {self.scorecard.name}")
            try:
                if hasattr(self.scorecard, 'key'):
                    self.logging.info(f"Using scorecard key: {self.scorecard.key}")
                    scorecard_obj = DashboardScorecard.get_by_key(self.scorecard.key, self.dashboard_client)
                elif hasattr(self.scorecard, 'id'):
                    self.logging.info(f"Using scorecard ID: {self.scorecard.id}")
                    scorecard_obj = DashboardScorecard.get_by_id(self.scorecard.id, self.dashboard_client)
                else:
                    self.logging.info(f"Looking up scorecard by name: {self.scorecard_name}")
                    scorecard_obj = DashboardScorecard.get_by_name(self.scorecard_name, self.dashboard_client)
                
                if scorecard_obj:
                    self.logging.info(f"Found scorecard: {scorecard_obj.name} ({scorecard_obj.id})")
                    self.scorecard_id = scorecard_obj.id
                else:
                    self.logging.error("Failed to find scorecard")
                    raise ValueError(f"Could not find scorecard with name: {self.scorecard.name}")
            except Exception as e:
                self.logging.error(f"Error looking up scorecard: {str(e)}")
                raise

        except Exception as e:
            self.logging.error(f"Failed to initialize dashboard client: {str(e)}", exc_info=True)
            self.dashboard_client = None
            self.experiment_id = None
            self.scorecard_id = None

        # Results tracking - separate results by score
        self.results_by_score = {}  # Dictionary to store results for each score
        self.processed_items_by_score = {}  # Track processed items per score
        self.all_results = []  # Keep this for backwards compatibility
        self.processed_items = 0
        self.mismatches = []
        self.total_correct = 0
        self.total_questions = 0

    def __enter__(self):
        self.start_mlflow_run()
        return self

    def __exit__(self, exc_type, exc_value, traceback):
        mlflow.end_run()

    def start_mlflow_run(self):
        logging.getLogger('mlflow').setLevel(logging.WARNING)

        # First, make sure any existing run is ended
        try:
            mlflow.end_run()
        except Exception:
            pass  # Ignore any errors from ending non-existent runs

        mlflow_tracking_uri = os.getenv('MLFLOW_TRACKING_URI')
        if mlflow_tracking_uri:
            logging.info(f"Using MLFlow tracking URL: {mlflow_tracking_uri}")
            mlflow.set_tracking_uri(mlflow_tracking_uri)
        else:
            mlflow.set_tracking_uri(f'file:///{os.path.abspath("./mlruns")}')

        experiment_name = self.scorecard.__class__.name
        if os.getenv('MLFLOW_EXPERIMENT_NAME'):
            experiment_name = experiment_name + " - " + os.getenv('MLFLOW_EXPERIMENT_NAME')
        if self.experiment_label:
            experiment_name = experiment_name + " - " + self.experiment_label
        mlflow.set_experiment(experiment_name)

        # Now start the new run
        try:
            mlflow.start_run()
        except Exception as e:
            print("Error: ", e)
            print("Attempting to end the previous run and start a new one.")
            mlflow.end_run()
            mlflow.start_run()

        # Add notes about the run
        mlflow.set_tag("scorecard", self.scorecard.name)
        mlflow.set_tag("experiment_type", self.__class__.__name__)
        if self.task_id:  # Add task_id as a tag if available
            mlflow.set_tag("task_id", self.task_id)

        self.log_parameters()
    
    def log_parameters(self):
        mlflow.log_param("sampling_method", self.sampling_method)
        mlflow.log_param("number_of_texts_to_sample", self.number_of_texts_to_sample)

    def score_names(self):
        return self.subset_of_score_names if self.subset_of_score_names is not None else self.scorecard.score_names()

    def score_names_to_process(self):
        all_score_names_to_process = self.scorecard.score_names_to_process()
        if self.subset_of_score_names is not None:
            return [score_name for score_name in self.subset_of_score_names if score_name in all_score_names_to_process]
        else:
            return all_score_names_to_process

    def time_execution(func):
        async def async_wrapper(self, *args, **kwargs):
            start_time = time.time()
            result = await func(self, *args, **kwargs)
            end_time = time.time()
            execution_time = end_time - start_time
            time_per_text = execution_time / self.number_of_texts_to_sample if self.number_of_texts_to_sample else 0
            mlflow.log_metric("execution_time", execution_time)
            mlflow.log_metric("time_per_text", time_per_text)
            print(f"{func.__name__} executed in {execution_time:.2f} seconds.")
            logging.info(f"Average time per text: {time_per_text:.2f} seconds.")
            return result

        def sync_wrapper(self, *args, **kwargs):
            start_time = time.time()
            result = func(self, *args, **kwargs)
            end_time = time.time()
            execution_time = end_time - start_time
            time_per_text = execution_time / self.number_of_texts_to_sample if self.number_of_texts_to_sample else 0
            mlflow.log_metric("execution_time", execution_time)
            mlflow.log_metric("time_per_text", time_per_text)
            print(f"{func.__name__} executed in {execution_time:.2f} seconds.")
            logging.info(f"Average time per text: {time_per_text:.2f} seconds.")
            return result

        if asyncio.iscoroutinefunction(func):
            return async_wrapper
        else:
            return sync_wrapper

    @time_execution
    async def run(self):
        """Now this is an async function that just runs _async_run directly"""
        try:
            return await self._async_run()
        finally:
            # Signal metrics tasks to stop gracefully
            self.should_stop = True
            
            if self.metrics_tasks:
                logging.info("Waiting for metrics tasks to complete...")
                try:
                    # Wait for all tasks to complete naturally
                    done, pending = await asyncio.wait(
                        self.metrics_tasks.values(),
                        timeout=30.0,
                        return_when=asyncio.ALL_COMPLETED
                    )
                    
                    if pending:
                        logging.warning(f"{len(pending)} metrics tasks still running after 30s wait")
                        # Instead of canceling, wait a bit longer for final updates
                        try:
                            await asyncio.wait(pending, timeout=5.0)
                        except Exception as e:
                            logging.error(f"Error waiting for pending tasks: {e}")
                    
                    # Check for any exceptions in completed tasks
                    for task in done:
                        try:
                            await task
                        except asyncio.CancelledError:
                            pass  # Ignore cancellation errors
                        except Exception as e:
                            logging.error(f"Error in metrics task: {e}")
                            
                except Exception as e:
                    logging.error(f"Error during metrics task cleanup: {e}")
                
                logging.info("Metrics task cleanup completed")

    @retry(
        stop=stop_after_attempt(3),
        wait=wait_exponential(multiplier=1, min=4, max=10)
    )
    async def log_to_dashboard(self, metrics, status="RUNNING"):
        """Log metrics to the Plexus Dashboard with retry logic"""
        if not self.task_id:
            logging.info("No task_id provided, skipping metrics logging")
            return

        class MethodSafeEncoder(json.JSONEncoder):
            """Custom JSON encoder that safely handles methods and other non-serializable objects."""
            def default(self, obj):
                if inspect.ismethod(obj) or inspect.isfunction(obj) or callable(obj):
                    return f"<method: {obj.__name__ if hasattr(obj, '__name__') else str(obj)}>"
                elif hasattr(obj, 'tolist') and callable(obj.tolist):
                    # Handle numpy arrays and similar objects with tolist method
                    return obj.tolist()
                elif hasattr(obj, '__dict__'):
                    # Handle custom objects by converting to dict when possible
                    try:
                        return {k: v for k, v in obj.__dict__.items() 
                                if not k.startswith('_') and not callable(v)}
                    except (TypeError, AttributeError):
                        return str(obj)
                else:
                    try:
                        return super().default(obj)
                    except (TypeError, OverflowError):
                        return str(obj)

        def safe_json_dumps(obj):
            """Convert object to JSON string using our safe encoder"""
            try:
                return json.dumps(obj, cls=MethodSafeEncoder)
            except (TypeError, OverflowError) as e:
                # If we still have serialization errors, try to identify the problematic paths
                problematic_paths = []
                
                def find_problematic_paths(obj, path=""):
                    """Recursively identify paths to non-serializable objects"""
                    if obj is None or isinstance(obj, (str, int, float, bool)):
                        return []
                    
                    problems = []
                    
                    # Check if this object itself is problematic
                    try:
                        json.dumps(obj)
                    except (TypeError, OverflowError):
                        problems.append(path)
                    
                    # Recursively check components
                    if isinstance(obj, dict):
                        for k, v in obj.items():
                            problems.extend(find_problematic_paths(v, f"{path}.{k}" if path else k))
                    elif isinstance(obj, (list, tuple)):
                        for i, item in enumerate(obj):
                            problems.extend(find_problematic_paths(item, f"{path}[{i}]"))
                    elif hasattr(obj, '__dict__'):
                        try:
                            for k, v in obj.__dict__.items():
                                if not k.startswith('_'):
                                    problems.extend(find_problematic_paths(v, f"{path}.{k}" if path else k))
                        except Exception:
                            # If we can't access __dict__ attributes, mark the whole object
                            problems.append(path)
                    
                    return problems
                
                problematic_paths = find_problematic_paths(obj)
                logging.error(f"JSON serialization error: {e}. Problematic paths: {problematic_paths}")
                
                # Try again with a simpler encoder that just converts everything to strings
                cleaned_obj = {}
                for k, v in obj.items() if isinstance(obj, dict) else []:
                    try:
                        json.dumps({k: v})
                        cleaned_obj[k] = v
                    except (TypeError, OverflowError):
                        cleaned_obj[k] = str(v)
                
                return json.dumps(cleaned_obj)

        # Create a fresh client for each update
        client = PlexusDashboardClient()
        try:
            # Construct the mutation for updateEvaluation
            mutation = self._get_update_mutation()
            
            # Construct the variables
            variables = self._get_update_variables(metrics, status)
            
            # Ensure we have valid JSON before sending
            try:
                # Serialize variables safely and log them for debugging
                serialized_variables = safe_json_dumps(variables)
                clean_variables = json.loads(serialized_variables)
                
                logging.debug(f"Updating evaluation with variables: {json.dumps(clean_variables, indent=2)}")
                
                # Execute the mutation with proper client handling
                # Use asyncio.to_thread for the synchronous execute method
                result = await asyncio.to_thread(client.execute, mutation, clean_variables)
                
                # Log the success
                logging.info(f"Successfully updated evaluation metrics for task {self.task_id}")
                return result
                
            except json.JSONDecodeError as je:
                logging.error(f"JSON serialization error: {je}. Unable to prepare variables for API call.")
                raise
                
        except Exception as e:
            # Log full error details including the mutation and variables
            logging.error(f"Error updating evaluation metrics for task {self.task_id}: {str(e)}")
            if variables:
                logging.error(f"Failed mutation variables: {variables}")
            
            # Re-raise for retry
            raise
            
        finally:
            # Ensure client is properly closed
            if hasattr(client, 'close') and callable(client.close):
                try:
                    await client.close()
                except Exception as e:
                    logging.warning(f"Error closing GraphQL client: {str(e)}")

    def calculate_metrics(self, results):
        # --- BEGIN NEW LOGGING ---
        self.logging.info(f"--- Entering calculate_metrics with {len(results)} results ---")
        if not results:
            self.logging.warning("calculate_metrics received an empty list of results.")
            # Return default/empty metrics to avoid crashing
            return {
                "accuracy": 0,
                "alignment": 0,  # Changed from sensitivity to alignment
                "precision": 0,
                "recall": 0,      # Changed from specificity to recall
                "predicted_distribution": [],
                "actual_distribution": [],
                "confusion_matrices": []
            }
        # --- END NEW LOGGING ---

        # Import metrics classes
        from plexus.analysis.metrics.gwet_ac1 import GwetAC1
        from plexus.analysis.metrics.accuracy import Accuracy
        from plexus.analysis.metrics.precision import Precision
        from plexus.analysis.metrics.recall import Recall
        from plexus.analysis.metrics.metric import Metric

        # Use self.logging instead of logging globally
        self.logging.info(f"\nStarting metrics calculation with {len(results)} results")
        predicted_distributions = {}
        actual_distributions = {}
        confusion_matrices = {}
        
        total_correct = 0
        total_predictions = 0
        
        # For Gwet's AC1 calculation, track all predictions and actuals
        all_predictions = []
        all_actuals = []
        
        # Get the primary score name - if we're evaluating a specific score, use that
        primary_score_name = None
        if self.subset_of_score_names and len(self.subset_of_score_names) == 1:
            primary_score_name = self.subset_of_score_names[0]
        
        # First pass: build distributions and confusion matrices
        logged_results_count = 0
        for result in results:
            logging.info(f"\nProcessing result for form_id: {result['form_id']}")
            
            for score_identifier, score_result in result['results'].items():
                # --- Add logging before skips ---
                self.logging.info(f"  Processing score_identifier: {score_identifier}")
                if hasattr(score_result, 'value'):
                    self.logging.info(f"    Score value: {score_result.value}")
                else:
                    self.logging.warning(f"    Score result object has no 'value' attribute: {score_result}")
                    continue # Skip if value is missing

                # Skip if the score result is an error
<<<<<<< HEAD
                if isinstance(score_result.value, str) and score_result.value == "Error":
                    self.logging.warning(f"  Skipping metrics calculation for error result: {score_identifier}")
=======
                if isinstance(score_result.value, str) and score_result.value.upper() == "ERROR":
>>>>>>> 9854f3aa
                    continue

                # Ensure parameters attribute exists before accessing name
                if not hasattr(score_result, 'parameters') or not hasattr(score_result.parameters, 'name'):
                    self.logging.warning(f"  Skipping metrics calculation for result without valid parameters/name: {score_identifier}")
                    continue
                score_name = score_result.parameters.name
                self.logging.info(f"    Score name resolved to: {score_name}")

                # Skip if this is a dependency score and not our primary score
                if primary_score_name and score_name != primary_score_name:
                    logging.info(f"  Skipping metrics for dependency score: {score_name} (Primary: {primary_score_name})")
                    continue

                # Ensure metadata and human_label exist before accessing
                if not hasattr(score_result, 'metadata') or 'human_label' not in score_result.metadata:
                    self.logging.warning(f"  Skipping metrics calculation for result missing metadata or human_label: {score_identifier}")
                    continue
                # --- End logging ---

                # Standardize and prepare predicted & actual values
                predicted = str(score_result.value).lower().strip()
                actual = str(score_result.metadata['human_label']).lower().strip()
                
                # Standardize empty or NA values
                predicted = 'na' if predicted in ['', 'nan', 'n/a', 'none', 'null'] else predicted
                actual = 'na' if actual in ['', 'nan', 'n/a', 'none', 'null'] else actual
                
                # Collect predictions and actuals for Gwet's AC1 calculation
                all_predictions.append(predicted)
                all_actuals.append(actual)
                
                # Log the first 10 results for visual inspection
                if logged_results_count < 10:
                    self.logging.info(f"  Result {logged_results_count + 1}: Form ID: {result.get('form_id', 'N/A')}, Score: {score_name}, Predicted: '{predicted}', Actual: '{actual}'")
                    logged_results_count += 1

                self.logging.info(f"Score: {score_name}")
                self.logging.info(f"Predicted: '{predicted}'")
                self.logging.info(f"Actual: '{actual}'")
                
                # Determine correctness - check if predicted value exactly matches the actual value
                is_correct = predicted == actual
                self.logging.info(f"Correct: {is_correct}")
                
                # Update score_result metadata to ensure correct value is set
                score_result.metadata['correct'] = is_correct
                
                # Update total correct and predictions
                if is_correct:
                    total_correct += 1
                total_predictions += 1
                
                # Update actual label distribution
                if score_name not in actual_distributions:
                    actual_distributions[score_name] = {}
                if actual not in actual_distributions[score_name]:
                    actual_distributions[score_name][actual] = 0
                actual_distributions[score_name][actual] += 1
                
                # Update predicted distribution
                if score_name not in predicted_distributions:
                    predicted_distributions[score_name] = {}
                if predicted not in predicted_distributions[score_name]:
                    predicted_distributions[score_name][predicted] = 0
                predicted_distributions[score_name][predicted] += 1
                
                # Initialize confusion matrix for this score if needed
                if score_name not in confusion_matrices:
                    confusion_matrices[score_name] = {
                        'matrix': {},
                        'labels': set()
                    }
                
                # Add labels to set
                confusion_matrices[score_name]['labels'].add(actual)
                confusion_matrices[score_name]['labels'].add(predicted)
                
                # Initialize matrix entry if needed
                if actual not in confusion_matrices[score_name]['matrix']:
                    confusion_matrices[score_name]['matrix'][actual] = {}
                if predicted not in confusion_matrices[score_name]['matrix'][actual]:
                    confusion_matrices[score_name]['matrix'][actual][predicted] = 0
                
                # Update confusion matrix
                confusion_matrices[score_name]['matrix'][actual][predicted] += 1

        # Calculate overall accuracy using the Accuracy metric class
        accuracy_value = 0
        if all_predictions and all_actuals and len(all_predictions) == len(all_actuals) and len(all_predictions) > 0:
            try:
                # Add diagnostic logging for Accuracy inputs
                self.logging.info(f"Accuracy calculation inputs:")
                self.logging.info(f"  Predictions ({len(all_predictions)}): {all_predictions[:10]}...")
                self.logging.info(f"  Actuals ({len(all_actuals)}): {all_actuals[:10]}...")
                
                # Create an Accuracy instance and use proper Metric.Input interface
                accuracy_calculator = Accuracy()
                metric_input = Metric.Input(
                    reference=all_actuals,
                    predictions=all_predictions
                )
                result = accuracy_calculator.calculate(metric_input)
                accuracy_value = result.value
                self.logging.info(f"Calculated Accuracy: {accuracy_value}")
                self.logging.info(f"Matches: {result.metadata.get('matches', 0)}/{result.metadata.get('total', 0)}")
            except Exception as e:
                self.logging.error(f"Error calculating Accuracy: {str(e)}")
                self.logging.exception("Stack trace for Accuracy calculation error:")
                # Fall back to manual calculation if the Accuracy class fails
                accuracy_value = total_correct / total_predictions if total_predictions > 0 else 0
                self.logging.info(f"Fallback to manual accuracy calculation: {accuracy_value}")
        else:
            # If lists are empty or unequal, use the original calculation
            accuracy_value = total_correct / total_predictions if total_predictions > 0 else 0
            self.logging.info(f"Used manual accuracy calculation due to empty or unequal lists: {accuracy_value}")
        
        # Calculate Gwet's AC1 for alignment
        gwet_ac1_value = 0
        if all_predictions and all_actuals and len(all_predictions) == len(all_actuals) and len(all_predictions) > 0:
            try:
                # Add diagnostic logging for AC1 inputs
                self.logging.info(f"Gwet's AC1 calculation inputs:")
                self.logging.info(f"  Predictions ({len(all_predictions)}): {all_predictions[:10]}...")
                self.logging.info(f"  Actuals ({len(all_actuals)}): {all_actuals[:10]}...")
                
                # Calculate unique categories for debugging
                unique_categories = set(all_predictions + all_actuals)
                self.logging.info(f"  Unique categories: {unique_categories}")
                
                # Create a GwetAC1 instance and use proper Metric.Input interface
                gwet_calculator = GwetAC1()
                metric_input = Metric.Input(
                    reference=all_actuals,
                    predictions=all_predictions
                )
                result = gwet_calculator.calculate(metric_input)
                gwet_ac1_value = result.value
                self.logging.info(f"Calculated Gwet's AC1: {gwet_ac1_value}")
                
                # Map AC1 from [-1, 1] to [0, 1] for backward compatibility
                # Any negative values are mapped to 0
                gwet_ac1_mapped = max(0, (gwet_ac1_value + 1) / 2)
                self.logging.info(f"Mapped Gwet's AC1 (for backward compatibility): {gwet_ac1_mapped}")
            except Exception as e:
                self.logging.error(f"Error calculating Gwet's AC1: {str(e)}")
                self.logging.exception("Stack trace for AC1 calculation error:")
                gwet_ac1_value = 0
        
        # Calculate precision using the Precision metric class
        precision_value = accuracy_value  # Default fallback is to use accuracy
        
        # First check if we have binary classification data (yes/no) for specialized binary metrics
        binary_confusion_matrix = None
        for score_name, matrix_data in confusion_matrices.items():
            labels = sorted(list(matrix_data['labels']))
            self.logging.info(f"Checking labels for score '{score_name}' for binary metrics: {labels}")
            
            if len(labels) == 2 and 'yes' in labels and 'no' in labels:
                self.logging.info(f"Found binary classification data for score '{score_name}'")
                binary_confusion_matrix = matrix_data
                break
        
        # Calculate precision using the Precision class
        if all_predictions and all_actuals and len(all_predictions) == len(all_actuals) and len(all_predictions) > 0:
            try:
                # Add diagnostic logging for Precision inputs
                self.logging.info(f"Precision calculation inputs:")
                self.logging.info(f"  Predictions ({len(all_predictions)}): {all_predictions[:10]}...")
                self.logging.info(f"  Actuals ({len(all_actuals)}): {all_actuals[:10]}...")
                
                # Create a Precision instance and use proper Metric.Input interface
                precision_calculator = Precision(positive_labels=['yes'])
                metric_input = Metric.Input(
                    reference=all_actuals,
                    predictions=all_predictions
                )
                result = precision_calculator.calculate(metric_input)
                precision_value = result.value
                self.logging.info(f"Calculated Precision: {precision_value}")
                self.logging.info(f"True Positives: {result.metadata.get('true_positives', 0)}")
                self.logging.info(f"False Positives: {result.metadata.get('false_positives', 0)}")
                self.logging.info(f"Total Predicted Positive: {result.metadata.get('total_predicted_positive', 0)}")
            except Exception as e:
                self.logging.error(f"Error calculating Precision: {str(e)}")
                self.logging.exception("Stack trace for Precision calculation error:")
                
                # Fall back to manual calculation if the Precision class fails
                if binary_confusion_matrix:
                    # Manual calculation from confusion matrix
                    tp = binary_confusion_matrix['matrix'].get('yes', {}).get('yes', 0)
                    fp = binary_confusion_matrix['matrix'].get('no', {}).get('yes', 0)
                    precision_value = tp / (tp + fp) if (tp + fp) > 0 else 0
                    self.logging.info(f"Fallback to manual precision calculation from matrix: {precision_value}")
                else:
                    # If no binary confusion matrix, use accuracy as a fallback
                    precision_value = accuracy_value
                    self.logging.info(f"Using accuracy as fallback for precision: {precision_value}")
        elif binary_confusion_matrix:
            # If we have a binary confusion matrix but couldn't use the Precision class
            tp = binary_confusion_matrix['matrix'].get('yes', {}).get('yes', 0)
            fp = binary_confusion_matrix['matrix'].get('no', {}).get('yes', 0)
            precision_value = tp / (tp + fp) if (tp + fp) > 0 else 0
            self.logging.info(f"Calculated precision manually from confusion matrix: {precision_value}")
        else:
            # Default fallback
            self.logging.info(f"Using accuracy as fallback for precision due to insufficient data: {precision_value}")
        
        # Calculate recall using the Recall metric class
        recall_value = accuracy_value  # Default fallback is to use accuracy
        
        # Calculate recall using the Recall class
        if all_predictions and all_actuals and len(all_predictions) == len(all_actuals) and len(all_predictions) > 0:
            try:
                # Add diagnostic logging for Recall inputs
                self.logging.info(f"Recall calculation inputs:")
                self.logging.info(f"  Predictions ({len(all_predictions)}): {all_predictions[:10]}...")
                self.logging.info(f"  Actuals ({len(all_actuals)}): {all_actuals[:10]}...")
                
                # Create a Recall instance and use proper Metric.Input interface
                recall_calculator = Recall(positive_labels=['yes'])
                metric_input = Metric.Input(
                    reference=all_actuals,
                    predictions=all_predictions
                )
                result = recall_calculator.calculate(metric_input)
                recall_value = result.value
                self.logging.info(f"Calculated Recall: {recall_value}")
                self.logging.info(f"True Positives: {result.metadata.get('true_positives', 0)}")
                self.logging.info(f"False Negatives: {result.metadata.get('false_negatives', 0)}")
                self.logging.info(f"Total Actual Positive: {result.metadata.get('total_actual_positive', 0)}")
            except Exception as e:
                self.logging.error(f"Error calculating Recall: {str(e)}")
                self.logging.exception("Stack trace for Recall calculation error:")
                
                # Fall back to manual calculation if the Recall class fails
                if binary_confusion_matrix:
                    # Manual calculation from confusion matrix
                    tp = binary_confusion_matrix['matrix'].get('yes', {}).get('yes', 0)
                    fn = binary_confusion_matrix['matrix'].get('yes', {}).get('no', 0)
                    recall_value = tp / (tp + fn) if (tp + fn) > 0 else 0
                    self.logging.info(f"Fallback to manual recall calculation from matrix: {recall_value}")
                else:
                    # If no binary confusion matrix, use accuracy as a fallback
                    recall_value = accuracy_value
                    self.logging.info(f"Using accuracy as fallback for recall: {recall_value}")
        elif binary_confusion_matrix:
            # If we have a binary confusion matrix but couldn't use the Recall class
            tp = binary_confusion_matrix['matrix'].get('yes', {}).get('yes', 0)
            fn = binary_confusion_matrix['matrix'].get('yes', {}).get('no', 0)
            recall_value = tp / (tp + fn) if (tp + fn) > 0 else 0
            self.logging.info(f"Calculated recall manually from confusion matrix: {recall_value}")
        else:
            # Default fallback
            self.logging.info(f"Using accuracy as fallback for recall due to insufficient data: {recall_value}")
        
        # Alignment is calculated with Gwet's AC1
        alignment = gwet_ac1_value

        # Format the confusion matrix for the primary score (or first score) for the API
        primary_confusion_matrix_dict = None
        # Determine primary score name again for clarity
        primary_score_name_for_cm = None
        if self.subset_of_score_names and len(self.subset_of_score_names) == 1:
            primary_score_name_for_cm = self.subset_of_score_names[0]

        target_score_name = primary_score_name_for_cm
        if target_score_name and target_score_name in confusion_matrices:
            matrix_data = confusion_matrices[target_score_name]
        elif confusion_matrices: # Fallback to the first matrix if primary not found or not set
            first_score_name = next(iter(confusion_matrices))
            matrix_data = confusion_matrices[first_score_name]
            target_score_name = first_score_name # Update target name for logging
        else:
            matrix_data = None # No matrices calculated

        if matrix_data:
            labels = sorted(list(matrix_data['labels']))
            matrix = []
            
            # Initialize the matrix with zeros
            for _ in range(len(labels)):
                matrix.append([0] * len(labels))
            
            # Fill in the matrix values
            for i, actual_label in enumerate(labels):
                for j, predicted_label in enumerate(labels):
                    matrix[i][j] = matrix_data['matrix'].get(actual_label, {}).get(predicted_label, 0)

            primary_confusion_matrix_dict = {
                "matrix": matrix,
                "labels": labels
            }
            self.logging.info(f"\nSelected Confusion Matrix for API (Score: {target_score_name}):")
            self.logging.info(f"Labels: {labels}")
            for i, row in enumerate(matrix):
                self.logging.info(f"{labels[i]}: {row}")
        else:
            # Create a default empty matrix if none were generated
            self.logging.warning("No confusion matrix data generated, creating default structure.")
            primary_confusion_matrix_dict = {
                "matrix": [[0, 0], [0, 0]],
                "labels": ['yes', 'no'] # Default labels
            }

        # Format distributions for API - now including score names in the distribution
        predicted_label_distributions = []
        for score_name, distribution in predicted_distributions.items():
            total_score_predictions = sum(distribution.values())
            for label, count in distribution.items():
                predicted_label_distributions.append({
                    "score": score_name,
                    "label": label,
                    "count": count,
                    "percentage": (count / total_score_predictions * 100) if total_score_predictions > 0 else 0
                })

        actual_label_distributions = []
        for score_name, distribution in actual_distributions.items():
            total_score_actuals = sum(distribution.values())
            for label, count in distribution.items():
                actual_label_distributions.append({
                    "score": score_name,
                    "label": label,
                    "count": count,
                    "percentage": (count / total_score_actuals * 100) if total_score_actuals > 0 else 0
                })

        # Ensure we have at least one entry in each required field
        if not primary_confusion_matrix_dict:
            primary_confusion_matrix_dict = {
                "matrix": [[0, 0], [0, 0]],
                "labels": ['yes', 'no']
            }
        
        if not predicted_label_distributions:
            predicted_label_distributions.append({
                "score": primary_score_name or self.score_names()[0],
                "label": "no_data",
                "count": 0,
                "percentage": 0
            })
            
        if not actual_label_distributions:
            actual_label_distributions.append({
                "score": primary_score_name or self.score_names()[0],
                "label": "no_data",
                "count": 0,
                "percentage": 0
            })

        # --- BEGIN NEW LOGGING ---
        self.logging.info("\n--- Calculated Metrics Summary ---")
        self.logging.info(f"Total predictions processed: {total_predictions}")
        self.logging.info(f"Total correct predictions: {total_correct}")
        self.logging.info(f"Final Accuracy: {accuracy_value}")
        self.logging.info(f"Final Precision: {precision_value}")
        self.logging.info(f"Final Alignment (Gwet's AC1): {alignment}")
        self.logging.info(f"Final Recall: {recall_value}")  # Changed from Specificity to Recall
        # --- END NEW LOGGING ---

        return {
            "accuracy": accuracy_value,
            "precision": precision_value,
            "alignment": alignment,  # Changed from sensitivity to alignment
            "recall": recall_value,        # Changed from specificity to recall
            "confusionMatrix": primary_confusion_matrix_dict, # Use the new single dict
            "predictedClassDistribution": predicted_label_distributions,
            "datasetClassDistribution": actual_label_distributions,
            # "confusion_matrices": formatted_confusion_matrices # Removed old key
        }

    async def _async_run(self):
        # --- BEGIN NEW LOGGING ---
        print("\n\n--- Evaluation _async_run CALLED ---\n\n")
        self.logging.info("--- Evaluation _async_run CALLED ---")
        # --- END NEW LOGGING ---

        # Configure logging
        # logging.basicConfig(level=logging.DEBUG, format='%(asctime)s - %(levelname)s - %(message)s')

        # Determine the correct report folder
        if self.subset_of_score_names and len(self.subset_of_score_names) == 1:
            score_instance = Score.from_name(self.scorecard_name, self.subset_of_score_names[0])
            report_folder_path = score_instance.report_directory_path()
            report_folder_path = report_folder_path.rstrip('/')
        else:
            scorecard_name = self.scorecard.name.replace(' ', '_')
            report_folder_path = f"./reports/{scorecard_name}/combined"

        # Ensure the report folder exists
        os.makedirs(report_folder_path, exist_ok=True)

        logging.info(f"Report folder set to: {report_folder_path}")

        if self.labeled_samples:
            df = pd.DataFrame(self.labeled_samples)
        else:
            df = pd.read_csv(self.labeled_samples_filename)
        
        # Update number_of_texts_to_sample if dataframe is smaller
        self.number_of_texts_to_sample = min(len(df), self.requested_sample_size)
        logging.info(f"Adjusted sample size from {self.requested_sample_size} to {self.number_of_texts_to_sample} based on available data")

        # Calculate original label distribution before sampling
        label_distributions = []
        is_dataset_balanced = True  # Track overall dataset balance
        
        for score_name in self.score_names():
            score_instance = Score.from_name(self.scorecard_name, score_name)
            label_score_name = score_instance.get_label_score_name()
            
            # Try both possible column names for labels
            label_column = label_score_name + '_label'
            if label_column in df.columns:
                labels = df[label_column]
            elif label_score_name in df.columns:
                labels = df[label_score_name]
            else:
                logging.warning(f"No label column found for {score_name}")
                continue
            
            # Clean and standardize labels
            labels = labels.astype(str).str.lower().str.strip()
            labels = labels.replace({'nan': 'na', 'n/a': 'na', '': 'na'})
            
            # Calculate distribution
            value_counts = labels.value_counts()
            
            # Format distribution to match expected format exactly
            distribution = [
                {"label": str(label), "count": int(count)}
                for label, count in value_counts.items()
            ]
            
            # Check if distribution is balanced
            total = sum(d["count"] for d in distribution)
            expected_count = total / len(distribution)
            tolerance = 0.2  # 20% tolerance
            score_is_balanced = all(
                abs(d["count"] - expected_count) <= expected_count * tolerance 
                for d in distribution
            )
            
            # Update overall balance status
            is_dataset_balanced = is_dataset_balanced and score_is_balanced
            
            # Only include the distribution in the format expected by the API
            label_distributions.extend(distribution)

        # Update the experiment with the original distribution
        if self.dashboard_client and self.experiment_id:
            try:
                self.dashboard_client.updateEvaluation(
                    id=self.experiment_id,
                    datasetClassDistribution=json.dumps(label_distributions),
                    isDatasetClassDistributionBalanced=is_dataset_balanced
                )
            except Exception as e:
                logging.error(f"Failed to update dataset distribution: {e}")

        # Ensure we have the necessary columns
        if 'text' not in df.columns:
            raise ValueError("The dataframe must contain a 'text' column")

        if 'content_id' not in df.columns:
            logging.warning("'content_id' column not found. Using index as content_id.")
            df['content_id'] = df.index.astype(str)

        if 'Session ID' not in df.columns:
            logging.warning("'Session ID' column not found. Using content_id as Session ID.")
            df['Session ID'] = df['content_id']

        fine_tuning_ids = set()
        fine_tuning_ids_file = f"tuning/{self.scorecard_name}/{self.subset_of_score_names[0]}/training_ids.txt"
        original_shape = df.shape
        if os.path.exists(fine_tuning_ids_file):
            with open(fine_tuning_ids_file, 'r') as f:
                fine_tuning_ids = set(f.read().splitlines())
            logging.info(f"Loaded {len(fine_tuning_ids)} IDs used in fine-tuning")
            
            # Debug: Check the types and some sample values
            logging.info(f"Sample fine-tuning IDs: {list(fine_tuning_ids)[:5]}")
            logging.info(f"Sample content_ids from DataFrame: {df['content_id'].head().tolist()}")
            logging.info(f"content_id dtype: {df['content_id'].dtype}")
            
            # Convert fine_tuning_ids to the same type as content_id
            fine_tuning_ids = set(df['content_id'].dtype.type(id) for id in fine_tuning_ids)
            
            # Check for any matches
            matching_ids = df['content_id'].isin(fine_tuning_ids)
            logging.info(f"Number of matching IDs: {matching_ids.sum()}")
            
            df = df[~df['content_id'].isin(fine_tuning_ids)]
            logging.info(f"Excluded fine-tuning IDs. Original DataFrame shape: {original_shape}, New DataFrame shape: {df.shape}")
            
            # If still no change, let's check for any partial matches
            if original_shape == df.shape:
                partial_matches = df['content_id'].apply(lambda x: any(str(x) in str(id) for id in fine_tuning_ids))
                logging.info(f"Number of partial matches: {partial_matches.sum()}")
                if partial_matches.sum() > 0:
                    logging.info("Sample partial matches:")
                    for idx, content_id in df[partial_matches]['content_id'].head().items():
                        matching_fine_tuning_ids = [id for id in fine_tuning_ids if str(content_id) in str(id)]
                        logging.info(f"DataFrame ID: {content_id}, Matching fine-tuning IDs: {matching_fine_tuning_ids}")

        if hasattr(self, 'session_ids_to_sample') and self.session_ids_to_sample:
            selected_sample_rows = df[df['Session ID'].isin(self.session_ids_to_sample)]
        elif self.sampling_method == 'random':
            logging.info(f"Random seed: {self.random_seed}")
            logging.info(f"DataFrame shape before sampling: {df.shape}")
            logging.info(f"First few DataFrame indices: {df.index[:5].tolist()}")
            logging.info(f"First few Session IDs: {df['Session ID'].head(5).tolist()}")
            
            try:
                if self.number_of_texts_to_sample > len(df):
                    logging.warning("Requested number of samples is larger than the dataframe size. Using the entire dataframe.")
                    selected_sample_rows = df
                else:
                    selected_sample_rows = df.sample(
                        n=self.number_of_texts_to_sample,
                        random_state=self.random_seed
                    )

                logging.info(f"Sampled DataFrame shape: {selected_sample_rows.shape}")
                logging.info(f"First few sampled indices: {selected_sample_rows.index[:5].tolist()}")
                logging.info(f"First few sampled Session IDs: {selected_sample_rows['Session ID'].head(5).tolist()}")
            except ValueError as e:
                logging.error(f"Sampling error: {e}")
                selected_sample_rows = df
        elif self.sampling_method == 'all':
            selected_sample_rows = df
        elif self.sampling_method == 'sequential':
            logging.info(f"DataFrame shape before sampling: {df.shape}")
            logging.info(f"First few DataFrame indices: {df.index[:5].tolist()}")
            logging.info(f"First few session IDs: {df['Session ID'].head(5).tolist()}")

            logging.info("Using sequential sampling.")
            selected_sample_rows = df.head(self.number_of_texts_to_sample)
            
            logging.info(f"Sampled DataFrame shape: {selected_sample_rows.shape}")
            logging.info(f"First few sampled indices: {selected_sample_rows.index[:5].tolist()}")
            logging.info(f"First few sampled session IDs: {selected_sample_rows['Session ID'].head(5).tolist()}")
        else:
            logging.warning(f"Unknown sampling method '{self.sampling_method}'. Defaulting to random.")
            selected_sample_rows = df.sample(
                n=self.number_of_texts_to_sample,
                random_state=self.random_seed
            )

        # Process all results concurrently for each score
        score_tasks = []
        for score_name in self.score_names():
            task = asyncio.create_task(self.score_all_texts_for_score(selected_sample_rows, score_name))
            score_tasks.append(task)

        # Wait for all score evaluations to complete
        all_results = await asyncio.gather(*score_tasks)
        # Flatten results from all scores and filter out exceptions
        self.all_results = [
            result for score_results in all_results 
            for result in score_results 
            if not isinstance(result, Exception)
        ]

        if not os.path.exists(report_folder_path):
            os.makedirs(report_folder_path)

        logging.info("Logging scorecard results as an artifact in MLFlow.")
        scorecard_results = ScorecardResults(self.all_results)
        timestamp = datetime.now().strftime("%Y%m%d_%H%M%S")
        results_filename = f"scorecard_results_{timestamp}.json"
        scorecard_results.save_to_file(f"{report_folder_path}/{results_filename}")
        mlflow.log_artifact(f"{report_folder_path}/{results_filename}")

        logging.info("Scoring completed.")

        # Count the number correct out of all questions.
        for result in self.all_results:
            logging.info(f"Form ID: {result['form_id']}")
            for question in self.score_names():
                score_result = next((result for result in result['results'].values() if result.parameters.name == question), None)
                score_value = str(score_result.value).lower() if score_result else None
                human_label = str(score_result.metadata['human_label']).lower() if score_result and hasattr(score_result, 'metadata') and 'human_label' in score_result.metadata else None
                logging.info(f"Question: {question}, score Label: {score_value}, Human Label: {human_label}")
                is_match = 1 if score_result and hasattr(score_result, 'metadata') and score_result.metadata.get('correct', False) else 0
                self.total_correct += is_match
                self.total_questions += 1

                if not is_match and len(self.mismatches) < self.max_mismatches_to_report:
                    mismatch_data = {
                        'form_id': result['form_id'],
                        'question': question,
                        'predicted': score_value,
                        'ground_truth': human_label,
                        'explanation': score_result.metadata['explanation'] if score_result and hasattr(score_result, 'metadata') and 'explanation' in score_result.metadata else None,
                        'transcript': score_result.metadata['text'] if score_result and hasattr(score_result, 'metadata') and 'text' in score_result.metadata else None
                    }
                    # Only append if we have either a transcript or an explanation
                    if mismatch_data['transcript'] is not None or mismatch_data['explanation'] is not None:
                        self.mismatches.append(mismatch_data)

        analysis = ScorecardResultsAnalysis(
            scorecard_results=scorecard_results
        )

        def log_accuracy_heatmap():
            try:
                analysis.plot_accuracy_heatmap()
                mlflow.log_artifact(f"{report_folder_path}/accuracy_heatmap.png")
            except Exception as e:
                logging.error(f"Failed to log accuracy heatmap: {e}")

        def log_html_report():
            try:
                timestamp = datetime.now().strftime("%Y%m%d_%H%M%S")
                html_report_content = analysis.generate_html_report(expenses=expenses)
                report_filename = f"scorecard_report_{timestamp}.html"
                with open(f"{report_folder_path}/{report_filename}", "w") as file:
                    file.write(html_report_content)
                mlflow.log_artifact(f"{report_folder_path}/{report_filename}")
            except Exception as e:
                logging.error(f"Failed to log HTML report: {e}")

        def log_incorrect_scores_report():
            try:
                timestamp = datetime.now().strftime("%Y%m%d_%H%M%S")
                html_report_content = analysis.generate_html_report(only_incorrect_scores=True, expenses=expenses)
                report_filename = f"scorecard_report_incorrect_scores_{timestamp}.html"
                with open(f"{report_folder_path}/{report_filename}", "w") as file:
                    file.write(html_report_content)
                mlflow.log_artifact(f"{report_folder_path}/{report_filename}")
            except Exception as e:
                logging.error(f"Failed to log incorrect scores report: {e}")

        def log_no_costs_report():
            try:
                timestamp = datetime.now().strftime("%Y%m%d_%H%M%S")
                html_report_content = analysis.generate_html_report(redact_cost_information=True)
                report_filename = f"scorecard_report_no_costs_{timestamp}.html"
                with open(f"{report_folder_path}/{report_filename}", "w") as file:
                    file.write(html_report_content)
                mlflow.log_artifact(f"{report_folder_path}/{report_filename}")
            except Exception as e:
                logging.error(f"Failed to log no costs report: {e}")

        def log_scorecard_costs():
            try:
                timestamp = datetime.now().strftime("%Y%m%d_%H%M%S")
                analysis.plot_scorecard_costs(results=self.all_results)
                mlflow.log_artifact(f"{report_folder_path}/scorecard_input_output_costs_{timestamp}.png")
                mlflow.log_artifact(f"{report_folder_path}/histogram_of_total_costs_{timestamp}.png")
                mlflow.log_artifact(f"{report_folder_path}/distribution_of_input_costs_{timestamp}.png")
                mlflow.log_artifact(f"{report_folder_path}/total_llm_calls_by_score_{timestamp}.png")
                mlflow.log_artifact(f"{report_folder_path}/distribution_of_input_costs_by_element_type_{timestamp}.png")
            except Exception as e:
                logging.error(f"Failed to log scorecard costs: {e}")

        def log_csv_report():
            try:
                timestamp = datetime.now().strftime("%Y%m%d_%H%M%S")
                report_filename = f"scorecard_report_for_incorrect_results_{timestamp}.csv"
                with open(f"{report_folder_path}/{report_filename}", "w") as file:
                    file.write(analysis.generate_csv_scorecard_report(results=self.all_results))
                mlflow.log_artifact(f"{report_folder_path}/{report_filename}")
            except Exception as e:
                logging.error(f"Failed to log CSV report: {e}")

        def log_question_accuracy_csv():
            try:
                timestamp = datetime.now().strftime("%Y%m%d_%H%M%S")
                report_filename = f"question_accuracy_report_{timestamp}.csv"
                analysis.generate_question_accuracy_csv(output_file=f"{report_folder_path}/{report_filename}")
                mlflow.log_artifact(f"{report_folder_path}/{report_filename}")
            except Exception as e:
                logging.error(f"Failed to log question accuracy CSV: {e}")

        expenses = self.scorecard.get_accumulated_costs()
        expenses['cost_per_text'] = expenses['total_cost'] / len(selected_sample_rows)    

        loop = asyncio.get_running_loop()

        # Run these operations concurrently
        await asyncio.gather(
            asyncio.to_thread(log_html_report),
            asyncio.to_thread(log_incorrect_scores_report),
            asyncio.to_thread(log_no_costs_report),
            asyncio.to_thread(log_csv_report),
            asyncio.to_thread(log_question_accuracy_csv)
        )

        # Run these sequentially to avoid issues with Heatmap generation.
        await asyncio.to_thread(log_accuracy_heatmap)
        await asyncio.to_thread(log_scorecard_costs)

        # Calculate overall accuracy
        overall_accuracy = (self.total_correct / self.total_questions) * 100 if self.total_questions > 0 else 0
        mlflow.log_metric("overall_accuracy", overall_accuracy)

        # Log the results to MLflow
        mlflow.log_metric("number_of_texts", len(selected_sample_rows))
        mlflow.log_metric("number_of_scores", len(self.score_names()))
        mlflow.log_metric("total_cost", expenses['total_cost'])
        mlflow.log_metric("cost_per_text", expenses['cost_per_text'])

        # Generate the Excel report
        self.generate_excel_report(report_folder_path, self.all_results, selected_sample_rows)

        logging.info(f"Expenses: {expenses}")
        logging.info(f"{overall_accuracy:.1f}% accuracy / {len(selected_sample_rows)} samples")
        logging.info(f"cost: ${expenses['cost_per_text']:.6f} per call / ${expenses['total_cost']:.6f} total")

        report = self.generate_report(score_instance, overall_accuracy, expenses, len(selected_sample_rows))
        logging.info(report)

        await asyncio.to_thread(self.generate_and_log_confusion_matrix, self.all_results, report_folder_path)
        
        for question in self.score_names():
            self.create_performance_visualization(self.all_results, question, report_folder_path)

        self.generate_metrics_json(report_folder_path, len(selected_sample_rows), expenses)

    async def score_all_texts_for_score(self, selected_sample_rows, score_name: str, tracker):
        """Score all texts for a specific score with controlled concurrency"""
        if score_name not in self.results_by_score:
            self.results_by_score[score_name] = []
        if score_name not in self.processed_items_by_score:
            self.processed_items_by_score[score_name] = 0

        # Create a semaphore to limit concurrency
        # Default to 20 concurrent operations
        concurrency_limit = getattr(self, 'concurrency_limit', 20)
        semaphore = asyncio.Semaphore(concurrency_limit)
        
        # Use an atomic counter for tracking progress
        processed_counter = 0
        total_rows = len(selected_sample_rows)
        
        async def process_text(row, idx):
            async with semaphore:  # This ensures only N concurrent operations
                try:
                    result = await self.score_text(row, score_name)
                    if result:
                        # Use nonlocal to modify the counter from within the nested function
                        nonlocal processed_counter
                        processed_counter += 1
                        
                        # Store result in order received
                        self.results_by_score[score_name].append(result)
                        self.processed_items_by_score[score_name] = processed_counter
                        self.processed_items = sum(self.processed_items_by_score.values())
                        
                        # Update tracker with actual count of processed items
                        tracker.current_stage.status_message = f"Generating predictions ({processed_counter}/{total_rows})"
                        tracker.update(current_items=self.processed_items)
                        
                        # Start metrics task if needed
                        is_final_result = processed_counter == total_rows
                        await self.maybe_start_metrics_task(score_name, is_final_result)
                        
                        return result
                except Exception as e:
                    logging.error(f"Error processing text at index {idx} for {score_name}: {e}")
                    raise

        # Create tasks for all rows but process them with controlled concurrency
        tasks = [
            asyncio.create_task(process_text(row, idx))
            for idx, (_, row) in enumerate(selected_sample_rows.iterrows())
        ]
        
        # Wait for all tasks to complete
        results = []
        for task in asyncio.as_completed(tasks):
            try:
                result = await task
                if result:
                    results.append(result)
            except Exception as e:
                logging.error(f"Error in task for {score_name}: {e}")
        
        return results

    async def maybe_start_metrics_task(self, score_name: str, is_final_result: bool = False):
        """Start a metrics computation task if one isn't running, or if this is the final result"""
        if is_final_result:
            # For final results, always compute metrics
            self.completed_scores.add(score_name)
            if score_name in self.metrics_tasks:
                task = self.metrics_tasks[score_name]
                if not task.done():
                    task.cancel()
            self.metrics_tasks[score_name] = asyncio.create_task(self.continuous_metrics_computation(score_name))
        elif score_name not in self.metrics_tasks or self.metrics_tasks[score_name].done():
            # Start new task if none exists or previous one is done
            self.metrics_tasks[score_name] = asyncio.create_task(self.continuous_metrics_computation(score_name))

    async def continuous_metrics_computation(self, score_name: str):
        """Background task that continuously computes and posts metrics for a specific score"""
        last_processed_count = 0
        try:
            while not self.should_stop:
                # Check if we have any new results for this score
                current_count = len(self.results_by_score.get(score_name, []))
                if current_count > 0 and current_count != last_processed_count:
                    # Combine results from all scores for metrics calculation
                    combined_results = []
                    for score, results in self.results_by_score.items():
                        combined_results.extend(results)
                    
                    metrics = self.calculate_metrics(combined_results)
                    # If this is the final update (score is complete), mark it as completed
                    status = "COMPLETED" if score_name in self.completed_scores else "RUNNING"
                    
                    # For final updates, use synchronous execution
                    if status == "COMPLETED":
                        try:
                            # Create a client instance specifically for this final update
                            final_client = PlexusDashboardClient()
                            update_variables = self._get_update_variables(metrics, status)
                            if self.task_id:  # Ensure taskId is preserved in final update
                                update_variables['input']['taskId'] = self.task_id
                            # Use the new client instance for the synchronous call
                            final_client.execute(
                                self._get_update_mutation(),
                                update_variables
                            )
                            last_processed_count = current_count
                            # Close the client if possible (assuming synchronous close or relying on GC)
                            if hasattr(final_client, 'close') and callable(final_client.close):
                                try:
                                    # If close is async, this needs await asyncio.to_thread(final_client.close)
                                    # Assuming sync close or GC for now.
                                    pass
                                except Exception as close_err:
                                    self.logging.warning(f"Error closing final update client: {close_err}")

                        except Exception as e:
                            self.logging.error(f"Error in final metrics update: {e}")
                    else:
                        # For progress updates, use async with shield
                        try:
                            api_task = asyncio.shield(self.log_to_dashboard(metrics, status=status))
                            await api_task
                            last_processed_count = current_count
                        except asyncio.CancelledError:
                            # If cancelled during progress update, just log and continue
                            self.logging.info("Progress update cancelled")
                        except Exception as e:
                            self.logging.error(f"Error in progress update: {e}")
                
                # Wait a bit before checking again
                await asyncio.sleep(.1)

        except asyncio.CancelledError:
            # Handle final cleanup if needed
            if score_name in self.completed_scores:
                try:
                    # Ensure final metrics are posted synchronously
                    combined_results = []
                    for score, results in self.results_by_score.items():
                        combined_results.extend(results)
                    metrics = self.calculate_metrics(combined_results)
                    update_variables = self._get_update_variables(metrics, "COMPLETED")
                    if self.task_id:  # Ensure taskId is preserved in final cleanup
                        update_variables['input']['taskId'] = self.task_id
                    self.dashboard_client.execute(
                        self._get_update_mutation(),
                        update_variables
                    )
                except Exception as e:
                    self.logging.error(f"Error during final metrics update: {e}")
            self.logging.info(f"Metrics computation for {score_name} cancelled")
        except Exception as e:
            self.logging.error(f"Error in metrics computation for {score_name}: {e}")

    def _get_update_mutation(self):
        """Get the GraphQL mutation for updating metrics"""
        return """
        mutation UpdateEvaluation($input: UpdateEvaluationInput!) {
            updateEvaluation(input: $input) {
                id
                type
                accountId
                status
                createdAt
                updatedAt
                parameters
                metrics
                inferences
                accuracy
                cost
                startedAt
                elapsedSeconds
                estimatedRemainingSeconds
                totalItems
                processedItems
                errorMessage
                errorDetails
                scorecardId
                scoreId
                confusionMatrix
                scoreGoal
                datasetClassDistribution
                isDatasetClassDistributionBalanced
                predictedClassDistribution
                isPredictedClassDistributionBalanced
            }
        }
        """

    def _get_update_variables(self, metrics, status):
        """Get the variables for the update mutation"""
        # --- DETAILED LOGGING START ---
        self.logging.info(f"[_get_update_variables ENTRY] Status: {status}, Metrics keys: {list(metrics.keys())}")
        self.logging.info(f"[_get_update_variables] Raw metrics input: {metrics}")
        # --- DETAILED LOGGING END ---
        elapsed_seconds = int((datetime.now(timezone.utc) - self.started_at).total_seconds())
        
        # Format metrics for API
        metrics_for_api = []
        if metrics.get("accuracy") is not None:
            metrics_for_api.append({"name": "Accuracy", "value": metrics["accuracy"] * 100})
        if metrics.get("precision") is not None:
            metrics_for_api.append({"name": "Precision", "value": metrics["precision"] * 100})
        if metrics.get("alignment") is not None:
            # For alignment (Gwet's AC1), we map from [-1, 1] to [0, 100] for UI display
            # Only map if the value is negative, otherwise use the raw value scaled to percentage
            alignment_value = metrics["alignment"]
            self.logging.info(f"[_get_update_variables] Processing alignment value: {alignment_value}")
            if alignment_value < 0:
                display_value = 0  # Map negative values to 0
            else:
                display_value = alignment_value * 100  # Scale to percentage
            metrics_for_api.append({"name": "Alignment", "value": display_value})
            self.logging.info(f"[_get_update_variables] Added Alignment to metrics_for_api with value: {display_value}")
        if metrics.get("recall") is not None:
            metrics_for_api.append({"name": "Recall", "value": metrics["recall"] * 100})
        
        # Log what metrics we've prepared for API
        self.logging.info(f"[_get_update_variables] Prepared metrics_for_api: {metrics_for_api}")
        
        # Get first score's confusion matrix
        confusion_matrix_data = metrics.get("confusion_matrices", [{}])[0] if metrics.get("confusion_matrices") else {}
        matrix_data = {}
        if confusion_matrix_data:
            matrix_data = {
                "matrix": confusion_matrix_data.get("matrix", {}),
                "labels": list(confusion_matrix_data.get("labels", []))
            }
        
        # Calculate total items based on status
        total_predictions = 0
        if status == "COMPLETED":
            # For final update, use actual total from distribution data
            if metrics.get("predicted_distribution"):
                first_score = next(iter(metrics["predicted_distribution"]), {}).get("score")
                if first_score:
                    total_predictions = sum(item.get("count", 0) for item in metrics["predicted_distribution"] 
                                         if item.get("score") == first_score)
        else:
            # During evaluation, use the initial sample size
            total_predictions = self.number_of_texts_to_sample
        
        # Build update input with only valid fields for UpdateEvaluationInput
        # Only include the fields that are allowed by the schema
        update_input = {
            "id": self.experiment_id,
            "status": status,
            "accuracy": metrics["accuracy"] * 100,
            "processedItems": self.processed_items  # Add processed items count for progress tracking
        }
        
        # Add score ID and version ID if available
        if hasattr(self, 'score_id') and self.score_id:
            # Validate score_id format - should be a UUID with hyphens
            if not (isinstance(self.score_id, str) and '-' in self.score_id):
                self.logging.warning(f"WARNING: Score ID doesn't appear to be in DynamoDB UUID format: {self.score_id}")
                self.logging.warning(f"This will cause issues with Evaluation records. Expected format is UUID with hyphens.")
                self.logging.warning(f"Will not add this Score ID to the evaluation record update.")
            else:
                update_input["scoreId"] = self.score_id
        
        if hasattr(self, 'score_version_id') and self.score_version_id:
            update_input["scoreVersionId"] = self.score_version_id
        
        # Add metrics if valid - ensure we always have all metrics represented
        if metrics_for_api:  # Ensure the list is not empty
            # Double check that we have our alignment metric if it should be there
            has_alignment = any(m["name"] == "Alignment" for m in metrics_for_api)
            if "alignment" in metrics and not has_alignment:
                self.logging.warning(f"[_get_update_variables] Alignment exists in metrics but not in metrics_for_api!")
                # Force add it if not already there
                alignment_value = metrics["alignment"]
                display_value = 0 if alignment_value < 0 else alignment_value * 100
                metrics_for_api.append({"name": "Alignment", "value": display_value})
                self.logging.info(f"[_get_update_variables] Forced added Alignment with value: {display_value}")
            
            # Additional validation to ensure all required metrics are included
            metric_names = [m["name"] for m in metrics_for_api]
            self.logging.info(f"[_get_update_variables] Current metric names in metrics_for_api: {metric_names}")
            
            # Force append any missing metrics with default N/A value (-1 displays as N/A in UI)
            required_metrics = ["Accuracy", "Precision", "Alignment", "Recall"]
            for required_metric in required_metrics:
                if required_metric not in metric_names:
                    self.logging.warning(f"[_get_update_variables] Required metric {required_metric} missing - adding with default value")
                    metrics_for_api.append({"name": required_metric, "value": -1})
            
            # Final check and sort for consistent order
            metrics_for_api.sort(key=lambda x: required_metrics.index(x["name"]) if x["name"] in required_metrics else 999)
            
            update_input["metrics"] = json.dumps(metrics_for_api)
            self.logging.info(f"[_get_update_variables] Final metrics_for_api JSON: {json.dumps(metrics_for_api)}")
        else:
            # Create default metrics list with all required metrics if empty
            default_metrics = [
                {"name": "Accuracy", "value": metrics.get("accuracy", 0) * 100},
                {"name": "Alignment", "value": 0 if metrics.get("alignment", 0) < 0 else metrics.get("alignment", 0) * 100},
                {"name": "Precision", "value": metrics.get("precision", 0) * 100},
                {"name": "Recall", "value": metrics.get("recall", 0) * 100}
            ]
            update_input["metrics"] = json.dumps(default_metrics)
            self.logging.info(f"[_get_update_variables] Using default metrics: {json.dumps(default_metrics)}")
        
        # Add confusion matrix if available in metrics
        confusion_matrix_val = metrics.get("confusionMatrix")
        # --- DETAILED LOGGING START ---
        self.logging.info(f"[_get_update_variables] confusionMatrix value from metrics: {confusion_matrix_val}")
        # --- DETAILED LOGGING END ---
        if confusion_matrix_val:
            try:
                update_input["confusionMatrix"] = json.dumps(confusion_matrix_val)
            except (TypeError, OverflowError) as e:
                logging.error(f"Error serializing confusion matrix: {e}")
                update_input["confusionMatrix"] = json.dumps({"error": "Serialization failed"})
        else:
            update_input["confusionMatrix"] = json.dumps(None)

        # Add class distributions if available
        predicted_dist_val = metrics.get("predictedClassDistribution")
        # --- DETAILED LOGGING START ---
        self.logging.info(f"[_get_update_variables] predictedClassDistribution value from metrics: {predicted_dist_val}")
        # --- DETAILED LOGGING END ---
        if predicted_dist_val:
            try:
                update_input["predictedClassDistribution"] = json.dumps(predicted_dist_val)
            except (TypeError, OverflowError) as e:
                logging.error(f"Error serializing predicted class distribution: {e}")
                update_input["predictedClassDistribution"] = json.dumps([{"error": "Serialization failed"}])
        else:
            update_input["predictedClassDistribution"] = json.dumps([])

        dataset_dist_val = metrics.get("datasetClassDistribution")
        # --- DETAILED LOGGING START ---
        self.logging.info(f"[_get_update_variables] datasetClassDistribution value from metrics: {dataset_dist_val}")
        # --- DETAILED LOGGING END ---
        if dataset_dist_val:
            try:
                update_input["datasetClassDistribution"] = json.dumps(dataset_dist_val)
            except (TypeError, OverflowError) as e:
                logging.error(f"Error serializing dataset class distribution: {e}")
                update_input["datasetClassDistribution"] = json.dumps([{"error": "Serialization failed"}])
        else:
            update_input["datasetClassDistribution"] = json.dumps([])
            
        # Add estimatedRemainingSeconds if appropriate
        if self.processed_items > 0 and total_predictions > self.processed_items and status != "COMPLETED":
            estimate = int(elapsed_seconds * (total_predictions - self.processed_items) / self.processed_items)
            update_input["estimatedRemainingSeconds"] = estimate
        elif status == "COMPLETED":
            update_input["estimatedRemainingSeconds"] = 0
            
        # Log the update fields we're sending to help diagnose issues
        # --- DETAILED LOGGING START ---
        self.logging.info(f"[_get_update_variables PRE-RETURN] Final update_input: {json.dumps(update_input, default=str)}") 
        # --- DETAILED LOGGING END ---
        # logging.info(f"Sending update to evaluation {self.experiment_id} with fields: {json.dumps(update_input, default=str)}") # Comment out previous log

        return {
            "input": update_input
        }

    async def score_all_texts(self, selected_sample_rows):
        """Score all texts concurrently"""
        tasks = []
        for _, row in selected_sample_rows.iterrows():
            task = asyncio.create_task(self.score_text(row))
            tasks.append(task)
        
        results = []
        for task in asyncio.as_completed(tasks):
            try:
                result = await task
                results.append(result)
            except Exception as e:
                logging.error(f"Error scoring text: {e}")
        
        return results

    def generate_csv_scorecard_report(self, *, results):
        report = "session_id,question_name,human_label,result_value,correct_value\n"

        for result in results:
            report += f"{result['session_id']}, {result['question_name']}, {result['human_label']}, {result['result']['value']}, ,\n"
        
        return report

    def generate_excel_report(self, report_folder_path, results, selected_sample_rows):
        records = []
        score_names = self.score_names()
        all_score_names = "_".join(score_names).replace(" ", "_")
        filename_safe_score_names = "".join(c for c in all_score_names if c.isalnum() or c in "_-")
        for result in results:
            for question in score_names:
                score_result = next((r for r in result['results'].values() if r.parameters.name == question), None)
                if score_result:  # We know if it exists, it has metadata since we cleaned up score_text
                    records.append({
                        'report_id': result['session_id'],
                        'form_id': result['form_id'],
                        'question_name': question,
                        'human_label': score_result.metadata['human_label'],
                        'human_explanation': score_result.metadata['human_explanation'],
                        'predicted_answer': score_result.value,
                        'match': score_result.metadata['correct'],
                        'explanation': score_result.metadata.get('explanation'),
                        'original_text': score_result.metadata['text'],
                    })

        df_records = pd.DataFrame(records)
        excel_file_path = f"{report_folder_path}/Evaluation Report for {filename_safe_score_names}.xlsx"
        df_records.to_excel(excel_file_path, index=False)
        mlflow.log_artifact(excel_file_path)

        logging.info(f"Excel report generated at {excel_file_path}")

    def generate_and_log_confusion_matrix(self, results, report_folder_path):
        for question in self.score_names():
            # Sanitize the question name for use in filename
            safe_question = question.replace('/', '_').replace('\\', '_').replace(':', '_')
            safe_question = "".join(c for c in safe_question if c.isalnum() or c in "_- ")
            
            y_true = []
            y_pred = []
            class_names = set()

            for result in results:
                score_result = next((result for result in result['results'].values() if result.parameters.name == question), None)
                if score_result:
                    true_label = score_result.metadata['human_label']
                    pred_label = str(score_result.value).lower()
                    
                    y_true.append(true_label)
                    y_pred.append(pred_label)
                    class_names.update([true_label, pred_label])

            if not class_names:
                logging.warning(f"No labels found for question '{question}'. Skipping confusion matrix generation.")
                continue

            class_names = sorted(list(class_names))
            
            if len(class_names) < 2:
                logging.warning(f"Only one unique label found for question '{question}'. Skipping confusion matrix generation.")
                continue

            cm = confusion_matrix(y_true, y_pred, labels=class_names)

            plt.figure(figsize=(10, 10))
            sns.heatmap(cm, annot=True, fmt='d', cmap='cool', 
                        xticklabels=class_names, yticklabels=class_names, square=True,
                        cbar=False)
            plt.title(f'Confusion Matrix for {question}', fontsize=12)
            plt.xlabel('Predicted', fontsize=10)
            plt.ylabel('True', fontsize=10)
            plt.tick_params(axis='both', which='major', labelsize=16)

            cm_path = f"{report_folder_path}/confusion_matrix_{safe_question}.png"
            plt.savefig(cm_path, bbox_inches='tight', dpi=600)
            plt.close()

            mlflow.log_artifact(cm_path)

    def create_performance_visualization(self, results, question, report_folder_path):
        # Sanitize the question name for use in filename
        safe_question = question.replace('/', '_').replace('\\', '_').replace(':', '_')
        safe_question = "".join(c for c in safe_question if c.isalnum() or c in "_- ")
        
        true_labels = []
        pred_labels = []
        for result in results:
            score_result = next((r for r in result['results'].values() if r.parameters.name == question), None)
            if score_result:
                true_labels.append(score_result.metadata['human_label'])
                pred_labels.append(str(score_result.value).lower())
        
        unique_labels = sorted(set(true_labels + pred_labels))
        
        true_counts = [true_labels.count(label) for label in unique_labels]
        pred_counts = [pred_labels.count(label) for label in unique_labels]
        
        accuracies = []
        for label in unique_labels:
            correct = sum((t == p == label) for t, p in zip(true_labels, pred_labels))
            total = true_labels.count(label)
            accuracies.append(correct / total if total > 0 else 0)
        
        fig, (ax1, ax2) = plt.subplots(2, 1, figsize=(10, 10), sharex=True)
        
        x = np.arange(len(unique_labels))
        width = 0.35
        
        ax1.bar(x - width/2, true_counts, width, label='Ground Truth', color=(0.012, 0.635, 0.996))
        ax1.bar(x + width/2, pred_counts, width, label='Predicted', color=(0.815, 0.2, 0.51))
        ax1.set_ylabel('Count', fontsize=10)
        ax1.set_title(f'Label Distribution for {question}', fontsize=12)
        ax1.legend(fontsize=10)
        ax1.tick_params(axis='both', which='major', labelsize=8)
        
        incorrect = [1 - acc for acc in accuracies]
        ax2.bar(x, incorrect, width*2, bottom=accuracies, color='#d33', label='Incorrect')
        ax2.bar(x, accuracies, width*2, color='#393', label='Correct')
        ax2.set_ylabel('Accuracy (%)', fontsize=10)
        ax2.set_ylim(0, 1)
        ax2.set_yticklabels([f'{int(x*100)}%' for x in ax2.get_yticks()], fontsize=8)
        ax2.set_xlabel('Labels (Based on Ground Truth)', fontsize=10)
        ax2.set_title(f'Accuracy by Label for {question}', fontsize=12)
        ax2.legend(fontsize=10)
        ax2.tick_params(axis='both', which='major', labelsize=8)
        
        plt.xticks(x, unique_labels, rotation=45, ha='right', fontsize=16)
        plt.tight_layout()
        
        # Use the sanitized question name in the file path
        plt.savefig(f"{report_folder_path}/performance_{safe_question}.png", bbox_inches='tight', dpi=600)
        plt.close()
        
        mlflow.log_artifact(f"{report_folder_path}/performance_{safe_question}.png")
        
    def generate_metrics_json(self, report_folder_path, sample_size, expenses):
        overall_accuracy = None if self.total_questions == 0 else (self.total_correct / self.total_questions) * 100
        
        if sample_size < 120:
            accuracy_format = "{:.0f}"
        elif sample_size < 10000:
            accuracy_format = "{:.1f}"
        else:
            accuracy_format = "{:.2f}"
        
        metrics = {
            "overall_accuracy": accuracy_format.format(overall_accuracy) if overall_accuracy is not None else 0,
            "number_correct": self.total_correct,
            "total_questions": self.total_questions,
            "number_of_samples": sample_size,
            "cost_per_call": f"{expenses['cost_per_text']:.7f}".rstrip('0').rstrip('.'),
            "total_cost": f"{expenses['total_cost']:.7f}".rstrip('0').rstrip('.')
        }

        timestamp = datetime.now().strftime("%Y%m%d_%H%M%S")
        metrics_filename = f"metrics_{timestamp}.json"
        metrics_file_path = f"{report_folder_path}/{metrics_filename}"
        with open(metrics_file_path, 'w') as f:
            json.dump(metrics, f, indent=2)

        mlflow.log_artifact(metrics_file_path)
        logging.info(f"Metrics JSON file generated at {metrics_file_path}")

        for key, value in metrics.items():
            if key in ["overall_accuracy", "cost_per_call", "total_cost"]:
                mlflow.log_metric(key, float(value))
            else:
                mlflow.log_metric(key, value)

    def generate_report(self, score_instance, overall_accuracy, expenses, sample_size):
        score_config = score_instance.parameters

        report = f"""
Evaluation Report:
------------------

Prompts:
{yaml.dump(score_config.graph, default_flow_style=False)}

Mismatches (up to {self.max_mismatches_to_report}):
"""
        for mismatch in self.mismatches:
            report += f"""
Form ID:      {mismatch['form_id']}
Question:     {mismatch['question']}

Predicted:    {mismatch['predicted']}
Ground Truth: {mismatch['ground_truth']}
QA Reasoning for Ground Truth: {mismatch['human_explanation']}

Explanation:
{mismatch['explanation']}

Transcript:
{mismatch['transcript']}

---
"""
        report += f"""

Overall Accuracy: {overall_accuracy:.1f}% ({self.total_correct} / {self.total_questions})
Sample Size:      {sample_size}
Cost per call:    ${expenses['cost_per_text']:.6f}
Total cost:       ${expenses['total_cost']:.6f}
"""            

        return report

    async def score_text(self, row, score_name: str = None):
        """Score text with retry logic for handling timeouts and request exceptions"""
        max_attempts = 5
        base_delay = 4
        max_delay = 10
        
        for attempt in range(max_attempts):
            try:
                text = row['text']
                content_id = row.get('content_id', '')
                session_id = row.get('Session ID', content_id)
                columns = row.get('columns', {})
                form_id = columns.get('form_id', '')
                metadata_string = columns.get('metadata', {})
                
                # Initialize human_labels dictionary
                human_labels = {}
                
                if isinstance(metadata_string, dict):
                    metadata = metadata_string
                else:
                    try:
                        metadata = json.loads(metadata_string)
                    except json.JSONDecodeError:
                        logging.warning(f"Failed to parse metadata as JSON. Using empty dict. Metadata: {metadata_string}")
                        metadata = {}

                logging.info(f"Processing text for content_id: {content_id}, session_id: {session_id}, form_id: {form_id}")

                # If score_name is provided, only process that score
                score_names_to_process = [score_name] if score_name else self.score_names_to_process()
                
                # Check if we need to generate visualization for any LangGraphScores
                if hasattr(self, 'visualize') and self.visualize:
                    for score_to_process in score_names_to_process:
                        # Find score config in the scores list
                        score_config = next(
                            (score for score in self.scorecard.properties['scores'] 
                             if score.get('name') == score_to_process),
                            {}
                        )
                        if score_config.get('class') == 'LangGraphScore':
                            score_instance = Score.from_name(self.scorecard_name, score_to_process)
                            if isinstance(score_instance, LangGraphScore):
                                await score_instance.async_setup()  # Ensure the graph is built
                                timestamp = datetime.now().strftime("%Y%m%d_%H%M%S")
                                output_path = os.path.join('tmp', f'graph_{score_to_process}_{timestamp}.png')
                                score_instance.generate_graph_visualization(output_path)
                                logging.info(f"Generated graph visualization at {output_path}")
                
                scorecard_results = await self.scorecard.score_entire_text(
                    text=text,
                    metadata=metadata,
                    subset_of_score_names=score_names_to_process
                )

                # Create a new dictionary for filtered results
                filtered_results = {}

                result = {
                    'content_id': content_id,
                    'session_id': session_id,
                    'form_id': form_id,
                    'results': filtered_results,  # Use the filtered results dictionary
                    'human_labels': human_labels
                }

                # Track if we've processed any scores for this text
                has_processed_scores = False

                # Get the primary score name if we're evaluating a specific score
                primary_score_name = score_name if score_name else (
                    self.subset_of_score_names[0] if self.subset_of_score_names and len(self.subset_of_score_names) == 1 
                    else None
                )

                for score_identifier in scorecard_results.keys():
                    try:
                        score_result = scorecard_results[score_identifier]
                        
                        # --- Refactor: Get score config directly from loaded scorecard --- 
                        score_config = None
                        current_score_name = getattr(score_result.parameters, 'name', score_identifier)
                        for config in self.scorecard.scores:
                            if config.get('name') == current_score_name or config.get('id') == score_identifier:
                                score_config = config
                                break
                        
                        if not score_config:
                            logging.warning(f"Could not find configuration for score '{current_score_name}' in self.scorecard.scores. Skipping.")
                            continue
                            
                        # Determine label score name from config or default to current score name
                        label_score_name = score_config.get('label_score_name', current_score_name)
                        score_name = current_score_name # Use the name from the result parameters
                        # --- End Refactor ---

                        # Skip if this is a dependency score and not our primary score
                        if primary_score_name and score_name != primary_score_name:
                            logging.info(f"Skipping result creation for dependency score: {score_name}")
                            continue

                        # First check for override
                        human_label = None
                        if form_id in self.override_data and score_name in self.override_data[form_id]:
                            human_label = self.override_data[form_id][score_name]
                            logging.info(f"Using override for form {form_id}, score {score_name}: {human_label}")
                        else:
                            # Fall back to row data if no override exists
                            label_column = label_score_name + '_label'
                            if label_column in row.index:
                                human_label = row[label_column]
                            elif label_score_name in row.index:
                                human_label = row[label_score_name]
                            else:
                                logging.warning(f"Neither '{score_identifier}' nor '{label_score_name}' found in the row. Available columns: {row.index.tolist()}")
                                continue

                        human_label = str(human_label).lower().rstrip('.!?')
                        if human_label == 'nan':
                            human_label = ''
                        if human_label == 'n/a':
                            human_label = 'na'

                        human_explanation = columns.get(f"{label_score_name} comment", 'None')

                        score_result_value = ' '.join(str(score_result.value).lower().strip().split())

                        if form_id in self.override_data:
                            for override_question_name, correct_value in self.override_data[form_id].items():
                                if str(override_question_name) in human_labels:
                                    logging.info(f"OVERRIDING human label for question '{override_question_name}' in form '{form_id}' from '{human_labels[str(override_question_name)]}' to '{correct_value}'")
                                    human_labels[str(override_question_name)] = correct_value

                        score_result.metadata['human_label'] = human_label
                        score_result.metadata['human_explanation'] = human_explanation
                        score_result.metadata['correct'] = score_result_value.strip() == human_label.strip()
                        score_result.metadata['text'] = text

                        # Add to filtered results only if we get here (i.e., all conditions are met)
                        filtered_results[score_identifier] = score_result
                        has_processed_scores = True

                        # Create ScoreResult in a non-blocking way only for the primary score
                        if self.dashboard_client and self.experiment_id:
                            await self._create_score_result(
                                score_result=score_result,
                                content_id=content_id,
                                result=result
                            )

                    except Exception as e:
                        logging.exception(f"Error processing {score_identifier}: {e}")
                        # Ensure parameters uses the correct scorecard name string
                        score_result = Score.Result(
                            value="ERROR", 
                            error=str(e),
                            parameters=Score.Parameters(
                                name=score_identifier,
                                scorecard=self.scorecard_name # Use string name here too
                            )
                        )
                        # Add the error result to filtered_results so it's logged/counted
                        filtered_results[score_identifier] = score_result

                # Remove the result accumulation from here since it's now handled in _run_evaluation / score_all_texts_for_score
                # We still need to track overall progress if only one score is being evaluated
                if has_processed_scores and score_name: # Check if we are processing a specific score
                    self.processed_items_by_score[score_name] = self.processed_items_by_score.get(score_name, 0) + 1
                    self.processed_items = sum(self.processed_items_by_score.values())

                return result # Return the processed result dict

            except (Timeout, RequestException) as e:
                if attempt == max_attempts - 1:  # Last attempt
                    logging.error(f"Max attempts reached for content_id {row.get('content_id')}. Error: {e}")
                    # Return an error result instead of raising
                    return {
                        'content_id': row.get('content_id', ''),
                        'session_id': row.get('Session ID', row.get('content_id', '')),
                        'form_id': row.get('columns', {}).get('form_id', ''),
                        'results': {
                             score_name or 'processing_error': Score.Result(
                                 value="Error",
                                 error=f"Timeout/RequestException after {max_attempts} attempts: {e}",
                                 parameters=Score.Parameters(name=score_name or 'processing_error', scorecard=self.scorecard_name)
                            )
                        },
                        'human_labels': {}
                    }
                
                # Calculate exponential backoff delay
                delay = min(base_delay * (2 ** attempt), max_delay)
                logging.info(f"Attempt {attempt + 1} failed for content_id {row.get('content_id')} with error: {e}. Retrying in {delay} seconds...")
                await asyncio.sleep(delay)

            except Exception as e: # Catch any other unexpected errors during scoring
                logging.error(f"Unexpected error scoring content_id {row.get('content_id')} on attempt {attempt + 1}: {e}", exc_info=True)
                if attempt == max_attempts - 1:
                    # Return an error result on the last attempt
                    return {
                        'content_id': row.get('content_id', ''),
                        'session_id': row.get('Session ID', row.get('content_id', '')),
                        'form_id': row.get('columns', {}).get('form_id', ''),
                        'results': {
                            score_name or 'processing_error': Score.Result(
                                value="Error",
                                error=f"Unexpected error after {max_attempts} attempts: {e}",
                                parameters=Score.Parameters(name=score_name or 'processing_error', scorecard=self.scorecard_name)
                           )
                        },
                        'human_labels': {}
                    }
                # Wait before retrying for unexpected errors too
                delay = min(base_delay * (2 ** attempt), max_delay)
                logging.info(f"Retrying in {delay} seconds...")
                await asyncio.sleep(delay)
        
        # If loop completes without returning (e.g., all attempts failed but didn't hit max_attempts check correctly)
        logging.error(f"Scoring loop completed for content_id {row.get('content_id')} without returning a result or error after {max_attempts} attempts.")
        return {
            'content_id': row.get('content_id', ''),
            'session_id': row.get('Session ID', row.get('content_id', '')),
            'form_id': row.get('columns', {}).get('form_id', ''),
            'results': {
                score_name or 'processing_error': Score.Result(
                    value="Error",
                    error=f"Scoring failed after {max_attempts} attempts.",
                    parameters=Score.Parameters(name=score_name or 'processing_error', scorecard=self.scorecard_name)
                )
            },
            'human_labels': {}
        }

    async def _create_score_result(self, *, score_result, content_id, result):
        """Create a score result in the dashboard."""
        try:
            # Log the raw inputs
            logging.info("Creating score result with raw inputs:")
            logging.info(f"score_result value: {score_result.value}")
            logging.info(f"score_result metadata: {truncate_dict_strings_inner(score_result.metadata)}")
            logging.info(f"content_id: {content_id}")
            logging.info(f"result dict: {truncate_dict_strings_inner(result)}")

            # Validate required attributes are available
            if not hasattr(self, 'experiment_id') or not self.experiment_id:
                raise ValueError("experiment_id is not set")
            if not hasattr(self, 'account_id') or not self.account_id:
                raise ValueError("account_id is not set")
            if not hasattr(self, 'scorecard_id') or not self.scorecard_id:
                raise ValueError("scorecard_id is not set")

            # Ensure we have a valid string value
            value = str(score_result.value) if score_result.value is not None else "N/A"
            
            # Ensure we have valid metadata
            metadata_dict = {
                'item_id': result.get('form_id', ''),
                'results': {
                    score_result.parameters.name: {
                        'value': value,
                        'confidence': None,
                        'explanation': score_result.metadata.get('explanation', ''),
                        'metadata': {
                            'human_label': score_result.metadata.get('human_label', ''),
                            'correct': score_result.metadata.get('correct', False),
                            'human_explanation': score_result.metadata.get('human_explanation', ''),
                            'text': score_result.metadata.get('text', '')
                        }
                    }
                }
            }
            
            # First, create or upsert the Item record
            # We'll use the content_id as the externalId
            await self._create_or_upsert_item(content_id=content_id, score_result=score_result, result=result)
            
            # Create data dictionary with all required fields
            data = {
                'evaluationId': self.experiment_id,
                'itemId': content_id,  # Use content_id as the itemId
                'accountId': self.account_id,
                'scorecardId': self.scorecard_id,
            }
            
            # Add score_id if available and has valid format
            if hasattr(self, 'score_id') and self.score_id:
                # Validate score_id format - should be a UUID with hyphens
                if not (isinstance(self.score_id, str) and '-' in self.score_id):
                    self.logging.warning(f"WARNING: Score ID doesn't appear to be in DynamoDB UUID format: {self.score_id}")
                    self.logging.warning(f"Will not add this Score ID to the ScoreResult record.")
                else:
                    data['scoreId'] = self.score_id
                    
            data['value'] = value
            data['metadata'] = json.dumps(metadata_dict)  # Ensure metadata is a JSON string

            # Add trace data if available
            logging.info("Checking for trace data to add to score result...")            
            if score_result.metadata and 'trace' in score_result.metadata:
                logging.info(f"trace content: {score_result.metadata['trace']}")
                data['trace'] = json.dumps(score_result.metadata['trace'])
                logging.info("Added metadata trace to trace data")
            else:
                logging.info("No trace data found to add")

            # Log the data being sent
            self.logging.info("Preparing to create score result with data:")
            for key, value in data.items():
                self.logging.info(f"{key}: {truncate_dict_strings_inner(value)}")

            # Validate all required fields are present and not None
            required_fields = ['evaluationId', 'itemId', 'accountId', 'scorecardId', 'value', 'metadata']
            missing_fields = [field for field in required_fields if not data.get(field)]
            if missing_fields:
                self.logging.error(f"Missing required fields: {', '.join(missing_fields)}")
                self.logging.error(f"Current data: {data}")
                raise ValueError(f"Missing required fields: {', '.join(missing_fields)}")

            mutation = """
            mutation CreateScoreResult($input: CreateScoreResultInput!) {
                createScoreResult(input: $input) {
                    id
                    evaluationId
                    itemId
                    accountId
                    scorecardId
                    value
                    metadata
                    trace
                }
            }
            """
            
            variables = {
                "input": data
            }
            
            # Log the exact mutation and variables being sent
            logging.info("Sending GraphQL mutation:")
            logging.info(f"Mutation: {mutation}")
            logging.info("Variables:")
            for key, value in data.items():
                logging.info(f"{key}: {value}")
            
            # Execute the API call in a non-blocking way
            response = await asyncio.to_thread(self.dashboard_client.execute, mutation, variables)
            
            # Check for GraphQL errors in the response
            if 'errors' in response:
                error_messages = [error.get('message', 'Unknown error') for error in response.get('errors', [])]
                error_str = '; '.join(error_messages)
                logging.error(f"GraphQL errors creating score result: {error_str}")
                logging.error(f"Full error response: {response['errors']}")
                raise Exception(f"Failed to create score result: {error_str}")
            
            if not response.get('createScoreResult'):
                logging.error(f"No data returned from createScoreResult mutation. Full response: {response}")
                raise Exception("Failed to create score result - no data returned")
            
            # Log the successful response
            logging.debug("Successfully created score result:")
            logging.debug(f"Response: {truncate_dict_strings_inner(response)}")
            
        except Exception as e:
            logging.error(f"Error creating score result: {e}")
            logging.error(f"Error details:", exc_info=True)
            raise

    async def _create_or_upsert_item(self, *, content_id, score_result, result):
        """Create or update an Item record for the given content_id."""
        try:
            # First, check if an item with this externalId already exists for this account
            query = """
            query GetItemByAccountAndExternalId($accountId: String!, $externalId: String!) {
                listItems(filter: {accountId: {eq: $accountId}, externalId: {eq: $externalId}}, limit: 1) {
                    items {
                        id
                    }
                }
            }
            """
            
            variables = {
                "accountId": self.account_id,
                "externalId": content_id
            }
            
            logging.info(f"Checking if item exists with externalId: {content_id}")
            response = await asyncio.to_thread(self.dashboard_client.execute, query, variables)
            
            existing_items = response.get('listItems', {}).get('items', [])
            
            if existing_items:
                # Item exists, we'll update it
                item_id = existing_items[0]['id']
                logging.info(f"Found existing item with id: {item_id}, will update")
                
                # Update the item with latest information
                mutation = """
                mutation UpdateItem($input: UpdateItemInput!) {
                    updateItem(input: $input) {
                        id
                        externalId
                    }
                }
                """
                
                # Extract description from metadata if available
                description = ""
                if score_result.metadata and 'text' in score_result.metadata:
                    # Truncate long text for description
                    description = score_result.metadata['text'][:200] + "..." if len(score_result.metadata['text']) > 200 else score_result.metadata['text']
                
                update_variables = {
                    "input": {
                        "id": item_id,
                        "updatedAt": datetime.now(timezone.utc).isoformat().replace('+00:00', 'Z'),
                        "description": description,
                        "evaluationId": self.experiment_id
                    }
                }
                
                await asyncio.to_thread(self.dashboard_client.execute, mutation, update_variables)
                logging.info(f"Successfully updated item: {item_id}")
                
            else:
                # Item doesn't exist, create a new one
                logging.info(f"No existing item found with externalId: {content_id}, creating new item")
                
                mutation = """
                mutation CreateItem($input: CreateItemInput!) {
                    createItem(input: $input) {
                        id
                        externalId
                    }
                }
                """
                
                # Extract description from metadata if available
                description = ""
                if score_result.metadata and 'text' in score_result.metadata:
                    # Truncate long text for description
                    description = score_result.metadata['text'][:200] + "..." if len(score_result.metadata['text']) > 200 else score_result.metadata['text']
                
                # Get score name if available
                score_name = score_result.parameters.name if hasattr(score_result, 'parameters') and hasattr(score_result.parameters, 'name') else ""
                
                # Determine if this is an evaluation item
                is_evaluation = self.experiment_id is not None
                
                create_variables = {
                    "input": {
                        "externalId": content_id,
                        "description": description,
                        "accountId": self.account_id,
                        "evaluationId": self.experiment_id,
                        "isEvaluation": is_evaluation
                    }
                }
                
                # Remove None values
                create_variables["input"] = {k: v for k, v in create_variables["input"].items() if v is not None}
                
                await asyncio.to_thread(self.dashboard_client.execute, mutation, create_variables)
                logging.info(f"Successfully created new item with externalId: {content_id}")
                
        except Exception as e:
            logging.error(f"Error creating/upserting item: {e}")
            logging.error("Error details:", exc_info=True)
            # We'll continue with score result creation even if item creation fails

    async def cleanup(self):
        """Clean up all resources"""
        try:
            # Stop the metrics computation task
            self.should_stop = True
            if hasattr(self, 'metrics_tasks') and self.metrics_tasks:
                self.logging.info("Cleaning up metrics tasks...")
                for task in self.metrics_tasks.values():
                    if not task.done():
                        task.cancel()
                        try:
                            await task
                        except asyncio.CancelledError:
                            pass  # Expected during cleanup
                        except Exception as e:
                            self.logging.error(f"Error cleaning up metrics task: {e}")
            
            # Clean up scorecard
            if hasattr(self, 'scorecard'):
                if isinstance(self.scorecard, LangGraphScore):
                    await self.scorecard.cleanup()
                elif hasattr(self.scorecard, 'cleanup'):
                    await self.scorecard.cleanup()
            
            # Wait for any remaining tasks
            tasks = [task for task in asyncio.all_tasks() 
                    if task != asyncio.current_task()]
            if tasks:
                for task in tasks:
                    if not task.done():
                        task.cancel()
                try:
                    await asyncio.wait(tasks, timeout=2.0)
                except (asyncio.CancelledError, asyncio.TimeoutError):
                    pass

        except Exception as e:
            self.logging.error(f"Error during {self.__class__.__name__} cleanup: {e}")
            self.logging.debug("Cleanup error details:", exc_info=True)

    async def __aenter__(self):
        return self

    async def __aexit__(self, exc_type, exc_val, exc_tb):
        await self.cleanup()

    def __enter__(self):
        return self

    def __exit__(self, exc_type, exc_val, exc_tb):
        loop = asyncio.get_event_loop()
        loop.run_until_complete(self.__aexit__(exc_type, exc_val, exc_tb))

class ConsistencyEvaluation(Evaluation):
    def __init__(self, *, number_of_times_to_sample_each_text, **kwargs):
        super().__init__(**kwargs)
        self.number_of_times_to_sample_each_text = number_of_times_to_sample_each_text
    
    def log_parameters(self):
        super().log_parameters()
        mlflow.log_param("number_of_times_to_sample_each_text", self.number_of_times_to_sample_each_text)

class AccuracyEvaluation(Evaluation):
    def __init__(self, *, override_folder: str, labeled_samples: list = None, labeled_samples_filename: str = None, score_id: str = None, score_version_id: str = None, visualize: bool = False, task_id: str = None, evaluation_id: str = None, account_id: str = None, scorecard_id: str = None, **kwargs):
        # Store scorecard_id before calling super().__init__
        self.scorecard_id = scorecard_id
        super().__init__(**kwargs)
        self.override_folder = override_folder
        self.labeled_samples = labeled_samples
        self.labeled_samples_filename = labeled_samples_filename
        self.score_id = score_id
        
        # Validate score_id format - should be a UUID with hyphens
        if self.score_id and not (isinstance(self.score_id, str) and '-' in self.score_id):
            self.logging.warning(f"WARNING: Score ID doesn't appear to be in DynamoDB UUID format: {self.score_id}")
            self.logging.warning(f"This may cause issues with Evaluation records. Expected format is UUID with hyphens.")
        
        self.score_version_id = score_version_id  # Store score version ID
        self.visualize = visualize
        self.task_id = task_id  # Store task ID
        self.evaluation_id = evaluation_id  # Store evaluation ID
        self.account_id = account_id  # Store account ID
        # Don't overwrite scorecard_id here since it's already set
        self.results_queue = Queue()
        self.metrics_tasks = {}  # Dictionary to track metrics tasks per score
        self.should_stop = False
        self.completed_scores = set()  # Track which scores have completed all their results
        self.override_data = {}  # Initialize empty override data dictionary
        self.logger = logging.getLogger('plexus/evaluation')  # Add dedicated logger
        
        # Load override data from CSV files
        self._load_override_data_from_csv()

    def _load_override_data_from_csv(self):
        """Load override data from CSV files using the scorecard's configuration."""
        try:
            # Look for scores that have column mappings defined in their data configuration
            for score_config in self.scorecard.scores:
                score_name = score_config.get('name')
                if not score_name:
                    continue
                
                # Check if this score has data configuration with column mappings
                data_config = score_config.get('data', {})
                if not data_config:
                    continue
                
                # Look for searches with column mappings
                searches = data_config.get('searches', [])
                for search in searches:
                    item_list_filename = search.get('item_list_filename')
                    column_mappings = search.get('column_mappings', [])
                    
                    if not item_list_filename or not column_mappings:
                        continue
                    
                    try:
                        # Load the CSV file
                        df = pd.read_csv(item_list_filename)
                        
                        # Find form_id column
                        form_id_col = None
                        for col in df.columns:
                            if col.lower() in ['form_id', 'f_id']:
                                form_id_col = col
                                break
                        
                        if form_id_col is None:
                            self.logging.warning(f"No form_id column found in {item_list_filename}")
                            continue
                        
                        # Process each column mapping
                        for mapping in column_mappings:
                            dataframe_column = mapping.get('dataframe_column')
                            csv_column = mapping.get('csv_column')
                            
                            if not dataframe_column or not csv_column:
                                continue
                            
                            # Check if the dataframe_column matches our score name
                            if dataframe_column == score_name:
                                # Find the CSV column (case-insensitive)
                                actual_csv_col = None
                                for col in df.columns:
                                    if col.lower() == csv_column.lower():
                                        actual_csv_col = col
                                        break
                                
                                if actual_csv_col:
                                    # Load the override data
                                    for _, row in df.iterrows():
                                        form_id = row[form_id_col]
                                        if pd.isna(form_id):
                                            continue
                                        
                                        form_id = int(form_id)
                                        answer_value = row[actual_csv_col]
                                        
                                        if pd.notna(answer_value):
                                            if form_id not in self.override_data:
                                                self.override_data[form_id] = {}
                                            self.override_data[form_id][score_name] = str(answer_value).strip().lower()
                                    
                                    self.logging.info(f"Loaded override data for score '{score_name}' from {item_list_filename}: {len([r for r in df.iterrows() if pd.notna(r[1][form_id_col])])} records")
                                else:
                                    self.logging.warning(f"CSV column '{csv_column}' not found in {item_list_filename}")
                    
                    except Exception as e:
                        self.logging.warning(f"Failed to load override data from {item_list_filename}: {e}")
            
            if self.override_data:
                total_overrides = sum(len(scores) for scores in self.override_data.values())
                self.logging.info(f"Loaded {total_overrides} override entries for {len(self.override_data)} form IDs")
            else:
                self.logging.info("No override data loaded from CSV files")
                
        except Exception as e:
            self.logging.warning(f"Failed to load override data: {e}")

    async def run(self, tracker, progress_callback=None, dry_run=False):
        # --- BEGIN NEW LOGGING ---
        print("\n\n--- AccuracyEvaluation run CALLED ---\n\n")
        self.logging.info("--- AccuracyEvaluation run CALLED ---")
        # --- END NEW LOGGING ---

        """Modified run method to accept tracker argument"""
        self.progress_callback = progress_callback
        
        # Store the evaluation ID from the parent process
        self.experiment_id = self.evaluation_id
        
        # Only require evaluation_id if not in dry_run mode
        if not self.experiment_id and not dry_run:
            self.logging.error("No evaluation_id provided to AccuracyEvaluation")
            raise ValueError("No evaluation_id provided to AccuracyEvaluation")
        elif not self.experiment_id and dry_run:
            self.logging.info("[DRY RUN] Using mock evaluation ID")
            self.experiment_id = "mock-evaluation-id-for-dry-run"
        
        # Initialize started_at for elapsed time calculations
        self.started_at = datetime.now(timezone.utc)
        
        self.logging.info(f"Using evaluation record with ID: {self.experiment_id}")
        
        # Update the evaluation record with scorecard and score IDs
        if self.dashboard_client and not dry_run:
            update_data = {}
            if self.scorecard_id:
                update_data['scorecardId'] = self.scorecard_id
            
            if self.score_id:
                # Validate score_id format - should be a UUID with hyphens
                if not (isinstance(self.score_id, str) and '-' in self.score_id):
                    self.logging.warning(f"WARNING: Score ID doesn't appear to be in DynamoDB UUID format: {self.score_id}")
                    self.logging.warning(f"This will cause issues with Evaluation records. Expected format is UUID with hyphens.")
                    self.logging.warning(f"Will not add this Score ID to the evaluation record update.")
                else:
                    update_data['scoreId'] = self.score_id
            
            if hasattr(self, 'score_version_id') and self.score_version_id:
                update_data['scoreVersionId'] = self.score_version_id
            
            if update_data:
                try:
                    self.logging.info(f"Updating evaluation record {self.experiment_id} with: {update_data}")
                    mutation = """mutation UpdateEvaluation($input: UpdateEvaluationInput!) {
                        updateEvaluation(input: $input) {
                            id
                            scorecardId
                            scoreId
                            scoreVersionId
                        }
                    }"""
                    self.dashboard_client.execute(mutation, {
                        'input': {
                            'id': self.experiment_id,
                            **update_data
                        }
                    })
                    self.logging.info("Successfully updated evaluation record with scorecard and score IDs")
                except Exception as e:
                    self.logging.error(f"Failed to update evaluation record with IDs: {str(e)}")
                    # Continue execution even if update fails
        elif dry_run:
            self.logging.info(f"[DRY RUN] Would update evaluation record with scorecard ID: {self.scorecard_id} and score ID: {self.score_id}")

        try:
            # --- BEGIN NEW LOGGING ---
            self.logging.info("--- Calling _run_evaluation from AccuracyEvaluation.run ---")
            # --- END NEW LOGGING ---
            returned_metrics = await self._run_evaluation(tracker)
            # --- BEGIN NEW LOGGING ---
            self.logging.info(f"--- _run_evaluation returned: {returned_metrics} ---")
            # --- END NEW LOGGING ---
            return returned_metrics
        except Exception as e:
            self.logging.error(f"Error during AccuracyEvaluation.run: {e}", exc_info=True)
            raise e # Re-raise after logging
        finally:
            # --- BEGIN NEW LOGGING ---
            self.logging.info("--- Exiting AccuracyEvaluation.run (finally block) ---") 
            # --- END NEW LOGGING ---
            self.should_stop = True

    async def _run_evaluation(self, tracker):
        try:
            # Load the labeled samples
            import pandas as pd
            if self.labeled_samples:
                df = pd.DataFrame(self.labeled_samples)
            else:
                df = pd.read_csv(self.labeled_samples_filename)

            # Adjust the sample size if necessary
            self.number_of_texts_to_sample = min(len(df), self.requested_sample_size)
            self.logging.info(f"Adjusted sample size from {self.requested_sample_size} to {self.number_of_texts_to_sample} based on available data")

            # Sample rows based on the sampling method
            if self.sampling_method == 'random':
                selected_sample_rows = df.sample(n=self.number_of_texts_to_sample, random_state=self.random_seed)
            elif self.sampling_method == 'sequential':
                selected_sample_rows = df.head(self.number_of_texts_to_sample)
            else:
                selected_sample_rows = df

            # Update tracker status without advancing stage
            tracker.current_stage.status_message = "Generating predictions..."
            tracker.update(current_items=0)

            # Process all scores concurrently
            score_tasks = []
            for score_name in self.score_names():
                task = asyncio.create_task(self.score_all_texts_for_score(selected_sample_rows, score_name, tracker))
                score_tasks.append(task)

            all_results = await asyncio.gather(*score_tasks)
            self.all_results = [result for score_results in all_results for result in score_results if not isinstance(result, Exception)]

<<<<<<< HEAD
            # --- BEGIN NEW LOGGING ---
            self.logging.info(f"--- Calling calculate_metrics from _run_evaluation with {len(self.all_results)} results ---")
            # --- END NEW LOGGING ---
=======
            # Reset counters and mismatches
            self.total_correct = 0
            self.total_questions = 0
            self.mismatches = []
            
            # Count the number correct out of all questions and collect mismatches
            for result in self.all_results:
                for question in self.score_names():
                    score_result = next((r for r in result['results'].values() if r.parameters.name == question), None)
                    score_value = str(score_result.value).lower() if score_result else None
                    human_label = str(score_result.metadata['human_label']).lower() if score_result and hasattr(score_result, 'metadata') and 'human_label' in score_result.metadata else None
                    
                    is_match = 1 if score_result and hasattr(score_result, 'metadata') and score_result.metadata.get('correct', False) else 0
                    self.total_correct += is_match
                    self.total_questions += 1

                    if not is_match and len(self.mismatches) < self.max_mismatches_to_report:
                        mismatch_data = {
                            'form_id': result['form_id'],
                            'question': question,
                            'predicted': score_value,
                            'ground_truth': human_label,
                            'explanation': score_result.metadata['explanation'] if score_result and hasattr(score_result, 'metadata') and 'explanation' in score_result.metadata else None,
                            'transcript': score_result.metadata['text'] if score_result and hasattr(score_result, 'metadata') and 'text' in score_result.metadata else None,
                            'human_explanation': score_result.metadata['human_explanation'] if score_result and hasattr(score_result, 'metadata') and 'human_explanation' in score_result.metadata else None
                        }
                        # Only append if we have either a transcript or an explanation
                        if mismatch_data['transcript'] is not None or mismatch_data['explanation'] is not None:
                            self.mismatches.append(mismatch_data)
>>>>>>> 9854f3aa

            # Calculate metrics from the results
            metrics = self.calculate_metrics(self.all_results)

            # --- BEGIN NEW LOGGING ---
            self.logging.info(f"--- calculate_metrics from _run_evaluation returned: {metrics} ---")
            # --- END NEW LOGGING ---

            if hasattr(self, 'progress_callback') and self.progress_callback:
                self.progress_callback(self.number_of_texts_to_sample)
            
            # Generate and print evaluation report
            if self.all_results:
                expenses = self.scorecard.get_accumulated_costs()
                expenses['cost_per_text'] = expenses['total_cost'] / self.number_of_texts_to_sample
                
                # Get the primary score name if we're evaluating a specific score
                primary_score_name = None
                if self.subset_of_score_names and len(self.subset_of_score_names) == 1:
                    primary_score_name = self.subset_of_score_names[0]
                else:
                    primary_score_name = self.score_names()[0]
                
                score_instance = Score.from_name(self.scorecard_name, primary_score_name)
                
                # Calculate overall_accuracy from the counters we just updated
                overall_accuracy = (self.total_correct / self.total_questions * 100) if self.total_questions > 0 else 0
                
                report = self.generate_report(score_instance, overall_accuracy, expenses, self.number_of_texts_to_sample)
                print("\n" + report + "\n")

            return metrics
        except Exception as e:
            self.logging.error(f"Error in _run_evaluation: {e}", exc_info=True)
            raise e
        finally:
            pass
<|MERGE_RESOLUTION|>--- conflicted
+++ resolved
@@ -540,12 +540,8 @@
                     continue # Skip if value is missing
 
                 # Skip if the score result is an error
-<<<<<<< HEAD
-                if isinstance(score_result.value, str) and score_result.value == "Error":
+                if isinstance(score_result.value, str) and score_result.value.upper() == "ERROR":
                     self.logging.warning(f"  Skipping metrics calculation for error result: {score_identifier}")
-=======
-                if isinstance(score_result.value, str) and score_result.value.upper() == "ERROR":
->>>>>>> 9854f3aa
                     continue
 
                 # Ensure parameters attribute exists before accessing name
@@ -2628,11 +2624,10 @@
             all_results = await asyncio.gather(*score_tasks)
             self.all_results = [result for score_results in all_results for result in score_results if not isinstance(result, Exception)]
 
-<<<<<<< HEAD
             # --- BEGIN NEW LOGGING ---
             self.logging.info(f"--- Calling calculate_metrics from _run_evaluation with {len(self.all_results)} results ---")
             # --- END NEW LOGGING ---
-=======
+            
             # Reset counters and mismatches
             self.total_correct = 0
             self.total_questions = 0
@@ -2662,7 +2657,6 @@
                         # Only append if we have either a transcript or an explanation
                         if mismatch_data['transcript'] is not None or mismatch_data['explanation'] is not None:
                             self.mismatches.append(mismatch_data)
->>>>>>> 9854f3aa
 
             # Calculate metrics from the results
             metrics = self.calculate_metrics(self.all_results)
