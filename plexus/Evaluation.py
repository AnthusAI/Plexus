import os
import math
import yaml
import json
import copy
import base64
import pandas as pd
import requests
import random
import time
import traceback
from datetime import datetime, timezone
import string
import pprint
import asyncio
from decimal import Decimal
from abc import ABC, abstractmethod
from concurrent.futures import ThreadPoolExecutor, as_completed
from tenacity import retry, wait_fixed, stop_after_attempt, before_log, retry_if_exception_type, AsyncRetrying, wait_exponential
from requests.exceptions import Timeout, RequestException
import mlflow
from concurrent.futures import ThreadPoolExecutor
from asyncio import Queue
import importlib
import logging
import re
import uuid

import seaborn as sns
import matplotlib.pyplot as plt
import numpy as np
import pandas as pd
from matplotlib.colors import ListedColormap
from collections import Counter

from graphviz import Digraph
from jinja2 import Template

from plexus.scores.CompositeScore import CompositeScore
from plexus.scores.Score import Score
from .Scorecard import Scorecard
from .ScorecardResults import ScorecardResults
from .ScorecardResultsAnalysis import ScorecardResultsAnalysis
from plexus.cli.CommandProgress import CommandProgress

from sklearn.metrics import confusion_matrix

from plexus.dashboard.api.client import PlexusDashboardClient
from plexus.dashboard.api.models.account import Account
from plexus.dashboard.api.models.evaluation import Evaluation as DashboardEvaluation
from plexus.dashboard.api.models.scorecard import Scorecard as DashboardScorecard
from plexus.dashboard.api.models.score import Score as DashboardScore
from plexus.dashboard.api.models.score_result import ScoreResult
from plexus.dashboard.api.models.task import Task

from plexus.scores.LangGraphScore import LangGraphScore, BatchProcessingPause
from plexus.utils.dict_utils import truncate_dict_strings_inner
from plexus.CustomLogging import logging, setup_logging, set_log_group

from plexus.cli.task_progress_tracker import StageConfig, TaskProgressTracker

from plexus.analysis.metrics import GwetAC1
from plexus.analysis.metrics.metric import Metric
from plexus.analysis.metrics.accuracy import Accuracy
from plexus.analysis.metrics.precision import Precision
from plexus.analysis.metrics.recall import Recall

# Set up logging for evaluations
set_log_group('plexus/evaluation')
setup_logging()

class Evaluation:
    """
    Base class for evaluating Scorecard performance through accuracy testing and consistency checking.

    Evaluation is used to measure how well a Scorecard performs against labeled data or to check
    consistency of results. It integrates with MLFlow for tracking experiments and the Plexus
    dashboard for monitoring. The class supports:

    - Accuracy testing against labeled data
    - Consistency checking through repeated scoring
    - Automatic metrics calculation and visualization
    - Cost tracking and reporting
    - Integration with MLFlow experiments
    - Real-time progress tracking in the dashboard

    There are two main subclasses:
    1. AccuracyEvaluation: Tests scorecard results against labeled data
    2. ConsistencyEvaluation: Checks if scores are consistent when run multiple times

    Common usage patterns:
    1. Running an accuracy evaluation:
        evaluation = AccuracyEvaluation(
            scorecard_name="qa",
            scorecard=scorecard,
            labeled_samples_filename="labeled_data.csv"
        )
        await evaluation.run()

    2. Running a consistency check:
        evaluation = ConsistencyEvaluation(
            scorecard_name="qa",
            scorecard=scorecard,
            number_of_texts_to_sample=100,
            number_of_times_to_sample_each_text=3
        )
        await evaluation.run()

    3. Using with MLFlow tracking:
        with evaluation:  # Automatically starts/ends MLFlow run
            await evaluation.run()

    4. Monitoring in dashboard:
        evaluation = AccuracyEvaluation(
            scorecard_name="qa",
            scorecard=scorecard,
            account_key="my-account",
            score_id="score-123"
        )
        await evaluation.run()  # Progress visible in dashboard

    The Evaluation class is commonly used during model development to measure performance
    and during production to monitor for accuracy drift.
    """

    def __init__(self, *,
        scorecard_name: str,
        scorecard: Scorecard,
        labeled_samples_filename: str = None,
        labeled_samples: list = None,
        number_of_texts_to_sample = 100,
        sampling_method = 'random',
        random_seed = None,
        session_ids_to_sample = None,
        subset_of_score_names = None,
        experiment_label = None,
        max_mismatches_to_report=5,
        account_key: str = 'call-criteria',
        score_id: str = None,
        visualize: bool = False,
        task_id: str = None,
    ):
        # Immediately store task_id so that it is available for evaluation record creation
        self.task_id = task_id
        
        # Set up logging for evaluations
        self.logging = logging.getLogger('plexus/evaluation')
        self.logging.info("Starting Evaluation initialization...")

        # Initialize basic parameters
        self.scorecard_name = scorecard_name
        self.scorecard = scorecard
        self.labeled_samples_filename = labeled_samples_filename
        self.labeled_samples = labeled_samples
        self.requested_sample_size = number_of_texts_to_sample
        self.number_of_texts_to_sample = number_of_texts_to_sample
        self.sampling_method = sampling_method
        self.random_seed = random_seed
        self.score_id = score_id
        self.account_key = account_key  # Store the account key
        self.visualize = visualize
        self.task_id = task_id  # Ensure task_id is stored
        
        # Parse lists, if available.
        self.session_ids_to_sample = session_ids_to_sample
        self.subset_of_score_names = subset_of_score_names

        self.experiment_label = experiment_label
        self.max_mismatches_to_report = max_mismatches_to_report

        # Initialize dashboard client
        try:
            self.logging.info("Initializing Plexus Dashboard client...")
            self.dashboard_client = PlexusDashboardClient.for_account(account_key)
            
            self.logging.info(f"Looking up account with key: {account_key}")
            account = Account.list_by_key(key=account_key, client=self.dashboard_client)
            if not account:
                raise ValueError(f"No account found with key: {account_key}")
            self.logging.info(f"Found account: {account.name} ({account.id})")
            
            self.account_id = account.id
            
            # Initialize scorecard_id as None
            self.scorecard_id = None
            
            # Get the actual scorecard name by calling the method if it exists
            scorecard_display_name = None
            if hasattr(self.scorecard, 'name') and callable(self.scorecard.name):
                scorecard_display_name = self.scorecard.name()
            elif hasattr(self.scorecard, 'properties') and isinstance(self.scorecard.properties, dict):
                scorecard_display_name = self.scorecard.properties.get('name')
            else:
                scorecard_display_name = str(self.scorecard_name)
                
            self.logging.info(f"Looking up scorecard with name: {scorecard_display_name}")
            try:
                # Try different lookup methods in order of preference
                scorecard_obj = None
                
                # First try by key from properties (API-loaded scorecards)
                if hasattr(self.scorecard, 'properties') and isinstance(self.scorecard.properties, dict):
                    scorecard_key = self.scorecard.properties.get('key')
                    if scorecard_key:
                        self.logging.info(f"Using scorecard key from properties: {scorecard_key}")
                        try:
                            scorecard_obj = DashboardScorecard.get_by_key(scorecard_key, self.dashboard_client)
                        except ValueError:
                            self.logging.info(f"Scorecard not found by key: {scorecard_key}")
                
                # If not found by key, try by display name
                if not scorecard_obj and scorecard_display_name:
                    self.logging.info(f"Trying lookup by display name: {scorecard_display_name}")
                    try:
                        scorecard_obj = DashboardScorecard.get_by_name(scorecard_display_name, self.dashboard_client)
                    except ValueError:
                        self.logging.info(f"Scorecard not found by display name: {scorecard_display_name}")
                
                # If still not found, try with the scorecard_name parameter
                if not scorecard_obj:
                    self.logging.info(f"Trying lookup by scorecard_name parameter: {self.scorecard_name}")
                    try:
                        scorecard_obj = DashboardScorecard.get_by_name(self.scorecard_name, self.dashboard_client)
                    except ValueError:
                        self.logging.info(f"Scorecard not found by scorecard_name: {self.scorecard_name}")
                
                # If still not found, try by external ID if available
                if not scorecard_obj and hasattr(self.scorecard, 'properties') and isinstance(self.scorecard.properties, dict):
                    external_id = self.scorecard.properties.get('externalId')
                    if external_id:
                        self.logging.info(f"Trying lookup by external ID: {external_id}")
                        try:
                            scorecard_obj = DashboardScorecard.get_by_id(external_id, self.dashboard_client)
                        except ValueError:
                            self.logging.info(f"Scorecard not found by external ID: {external_id}")
                
                if scorecard_obj:
                    self.logging.info(f"Found scorecard: {scorecard_obj.name} ({scorecard_obj.id})")
                    self.scorecard_id = scorecard_obj.id
                else:
                    self.logging.error("Failed to find scorecard")
                    raise ValueError(f"Could not find scorecard with name: {self.scorecard.name}")
            except Exception as e:
                self.logging.error(f"Error looking up scorecard: {str(e)}")
                raise

        except Exception as e:
            self.logging.error(f"Failed to initialize dashboard client: {str(e)}", exc_info=True)
            self.dashboard_client = None
            self.experiment_id = None
            self.scorecard_id = None

        # Results tracking - separate results by score
        self.results_by_score = {}  # Dictionary to store results for each score
        self.processed_items_by_score = {}  # Track processed items per score
        self.all_results = []  # Keep this for backwards compatibility
        self.processed_items = 0
        self.mismatches = []
        self.total_correct = 0
        self.total_questions = 0

    def __enter__(self):
        self.start_mlflow_run()
        return self

    def __exit__(self, exc_type, exc_value, traceback):
        # mlflow.end_run()
        pass

    def start_mlflow_run(self):
        # MLFlow functionality disabled
        # logging.getLogger('mlflow').setLevel(logging.WARNING)

        # # First, make sure any existing run is ended
        # try:
        #     mlflow.end_run()
        # except Exception:
        #     pass  # Ignore any errors from ending non-existent runs

        # mlflow_tracking_uri = os.getenv('MLFLOW_TRACKING_URI')
        # if mlflow_tracking_uri:
        #     logging.info(f"Using MLFlow tracking URL: {mlflow_tracking_uri}")
        #     mlflow.set_tracking_uri(mlflow_tracking_uri)
        # else:
        #     mlflow.set_tracking_uri(f'file:///{os.path.abspath("./mlruns")}')

        # experiment_name = self.scorecard.__class__.name
        # if os.getenv('MLFLOW_EXPERIMENT_NAME'):
        #     experiment_name = experiment_name + " - " + os.getenv('MLFLOW_EXPERIMENT_NAME')
        # if self.experiment_label:
        #     experiment_name = experiment_name + " - " + self.experiment_label
        # mlflow.set_experiment(experiment_name)

        # # Now start the new run
        # try:
        #     mlflow.start_run()
        # except Exception as e:
        #     print("Error: ", e)
        #     print("Attempting to end the previous run and start a new one.")
        #     mlflow.end_run()
        #     mlflow.start_run()

        # # Add notes about the run
        # mlflow.set_tag("scorecard", self.scorecard.name)
        # mlflow.set_tag("experiment_type", self.__class__.__name__)
        # if self.task_id:  # Add task_id as a tag if available
        #     mlflow.set_tag("task_id", self.task_id)

        # self.log_parameters()
        pass
    
    def log_parameters(self):
        # mlflow.log_param("sampling_method", self.sampling_method)
        # mlflow.log_param("number_of_texts_to_sample", self.number_of_texts_to_sample)
        pass

    def score_names(self):
        return self.subset_of_score_names if self.subset_of_score_names is not None else self.scorecard.score_names()

    def score_names_to_process(self):
        all_score_names_to_process = self.scorecard.score_names_to_process()
        if self.subset_of_score_names is not None:
            return [score_name for score_name in self.subset_of_score_names if score_name in all_score_names_to_process]
        else:
            return all_score_names_to_process

    def time_execution(func):
        async def async_wrapper(self, *args, **kwargs):
            start_time = time.time()
            result = await func(self, *args, **kwargs)
            end_time = time.time()
            execution_time = end_time - start_time
            time_per_text = execution_time / self.number_of_texts_to_sample if self.number_of_texts_to_sample else 0
            # mlflow.log_metric("execution_time", execution_time)
            # mlflow.log_metric("time_per_text", time_per_text)
            print(f"{func.__name__} executed in {execution_time:.2f} seconds.")
            logging.info(f"Average time per text: {time_per_text:.2f} seconds.")
            return result

        def sync_wrapper(self, *args, **kwargs):
            start_time = time.time()
            result = func(self, *args, **kwargs)
            end_time = time.time()
            execution_time = end_time - start_time
            time_per_text = execution_time / self.number_of_texts_to_sample if self.number_of_texts_to_sample else 0
            # mlflow.log_metric("execution_time", execution_time)
            # mlflow.log_metric("time_per_text", time_per_text)
            print(f"{func.__name__} executed in {execution_time:.2f} seconds.")
            logging.info(f"Average time per text: {time_per_text:.2f} seconds.")
            return result

        if asyncio.iscoroutinefunction(func):
            return async_wrapper
        else:
            return sync_wrapper

    @time_execution
    async def run(self):
        """Now this is an async function that just runs _async_run directly"""
        try:
            return await self._async_run()
        finally:
            # Signal metrics tasks to stop gracefully
            self.should_stop = True
            
            if self.metrics_tasks:
                logging.info("Waiting for metrics tasks to complete...")
                try:
                    # Wait for all tasks to complete naturally
                    done, pending = await asyncio.wait(
                        self.metrics_tasks.values(),
                        timeout=30.0,
                        return_when=asyncio.ALL_COMPLETED
                    )
                    
                    if pending:
                        logging.warning(f"{len(pending)} metrics tasks still running after 30s wait")
                        # Instead of canceling, wait a bit longer for final updates
                        try:
                            await asyncio.wait(pending, timeout=5.0)
                        except Exception as e:
                            logging.error(f"Error waiting for pending tasks: {e}")
                    
                    # Check for any exceptions in completed tasks
                    for task in done:
                        try:
                            await task
                        except asyncio.CancelledError:
                            pass  # Ignore cancellation errors
                        except Exception as e:
                            logging.error(f"Error in metrics task: {e}")
                            
                except Exception as e:
                    logging.error(f"Error during metrics task cleanup: {e}")
                
                logging.info("Metrics task cleanup completed")

    @retry(
        stop=stop_after_attempt(3),
        wait=wait_exponential(multiplier=1, min=4, max=10)
    )
    async def log_to_dashboard(self, metrics, status="RUNNING"):
        """Log metrics to the Plexus Dashboard with retry logic"""
        if not self.task_id:
            logging.info("No task_id provided, skipping metrics logging")
            return

        class MethodSafeEncoder(json.JSONEncoder):
            """Custom JSON encoder that safely handles methods and other non-serializable objects."""
            def default(self, obj):
                if inspect.ismethod(obj) or inspect.isfunction(obj) or callable(obj):
                    return f"<method: {obj.__name__ if hasattr(obj, '__name__') else str(obj)}>"
                elif hasattr(obj, 'tolist') and callable(obj.tolist):
                    # Handle numpy arrays and similar objects with tolist method
                    return obj.tolist()
                elif hasattr(obj, '__dict__'):
                    # Handle custom objects by converting to dict when possible
                    try:
                        return {k: v for k, v in obj.__dict__.items() 
                                if not k.startswith('_') and not callable(v)}
                    except (TypeError, AttributeError):
                        return str(obj)
                else:
                    try:
                        return super().default(obj)
                    except (TypeError, OverflowError):
                        return str(obj)

        def safe_json_dumps(obj):
            """Convert object to JSON string using our safe encoder"""
            try:
                return json.dumps(obj, cls=MethodSafeEncoder)
            except (TypeError, OverflowError) as e:
                # If we still have serialization errors, try to identify the problematic paths
                problematic_paths = []
                
                def find_problematic_paths(obj, path=""):
                    """Recursively identify paths to non-serializable objects"""
                    if obj is None or isinstance(obj, (str, int, float, bool)):
                        return []
                    
                    problems = []
                    
                    # Check if this object itself is problematic
                    try:
                        json.dumps(obj)
                    except (TypeError, OverflowError):
                        problems.append(path)
                    
                    # Recursively check components
                    if isinstance(obj, dict):
                        for k, v in obj.items():
                            problems.extend(find_problematic_paths(v, f"{path}.{k}" if path else k))
                    elif isinstance(obj, (list, tuple)):
                        for i, item in enumerate(obj):
                            problems.extend(find_problematic_paths(item, f"{path}[{i}]"))
                    elif hasattr(obj, '__dict__'):
                        try:
                            for k, v in obj.__dict__.items():
                                if not k.startswith('_'):
                                    problems.extend(find_problematic_paths(v, f"{path}.{k}" if path else k))
                        except Exception:
                            # If we can't access __dict__ attributes, mark the whole object
                            problems.append(path)
                    
                    return problems
                
                problematic_paths = find_problematic_paths(obj)
                logging.error(f"JSON serialization error: {e}. Problematic paths: {problematic_paths}")
                
                # Try again with a simpler encoder that just converts everything to strings
                cleaned_obj = {}
                for k, v in obj.items() if isinstance(obj, dict) else []:
                    try:
                        json.dumps({k: v})
                        cleaned_obj[k] = v
                    except (TypeError, OverflowError):
                        cleaned_obj[k] = str(v)
                
                return json.dumps(cleaned_obj)

        # Create a fresh client for each update
        client = PlexusDashboardClient()
        try:
            # Construct the mutation for updateEvaluation
            mutation = self._get_update_mutation()
            
            # Construct the variables
            variables = self._get_update_variables(metrics, status)
            
            # Ensure we have valid JSON before sending
            try:
                # Serialize variables safely and log them for debugging
                serialized_variables = safe_json_dumps(variables)
                clean_variables = json.loads(serialized_variables)
                
                logging.debug(f"Updating evaluation with variables: {json.dumps(clean_variables, indent=2)}")
                
                # Execute the mutation with proper client handling
                # Use asyncio.to_thread for the synchronous execute method
                result = await asyncio.to_thread(client.execute, mutation, clean_variables)
                
                # Log the success
                logging.info(f"Successfully updated evaluation metrics for task {self.task_id}")
                return result
                
            except json.JSONDecodeError as je:
                logging.error(f"JSON serialization error: {je}. Unable to prepare variables for API call.")
                raise
                
        except Exception as e:
            # Log full error details including the mutation and variables
            logging.error(f"Error updating evaluation metrics for task {self.task_id}: {str(e)}")
            if variables:
                logging.error(f"Failed mutation variables: {variables}")
            
            # Re-raise for retry
            raise
            
        finally:
            # Ensure client is properly closed
            if hasattr(client, 'close') and callable(client.close):
                try:
                    await client.close()
                except Exception as e:
                    logging.warning(f"Error closing GraphQL client: {str(e)}")

    def calculate_metrics(self, results):
        # --- BEGIN NEW LOGGING ---
        self.logging.info(f"--- Entering calculate_metrics with {len(results)} results ---")
        if not results:
            self.logging.warning("calculate_metrics received an empty list of results.")
            # Return default/empty metrics to avoid crashing
            return {
                "accuracy": 0,
                "alignment": 0,  # Changed from sensitivity to alignment
                "precision": 0,
                "recall": 0,      # Changed from specificity to recall
                "confusionMatrix": {
                    "matrix": [[0, 0], [0, 0]],
                    "labels": ['yes', 'no']
                },
                "predictedClassDistribution": [{
                    "score": "no_data",
                    "label": "no_data",
                    "count": 0,
                    "percentage": 0
                }],
                "datasetClassDistribution": [{
                    "score": "no_data", 
                    "label": "no_data",
                    "count": 0,
                    "percentage": 0
                }]
            }
        # --- END NEW LOGGING ---

        # Import metrics classes
        from plexus.analysis.metrics.gwet_ac1 import GwetAC1
        from plexus.analysis.metrics.accuracy import Accuracy
        from plexus.analysis.metrics.precision import Precision
        from plexus.analysis.metrics.recall import Recall
        from plexus.analysis.metrics.metric import Metric

        # Use self.logging instead of logging globally
        self.logging.info(f"\nStarting metrics calculation with {len(results)} results")
        predicted_distributions = {}
        actual_distributions = {}
        confusion_matrices = {}
        
        total_correct = 0
        total_predictions = 0
        
        # For Gwet's AC1 calculation, track all predictions and actuals
        all_predictions = []
        all_actuals = []
        
        # Get the primary score name - if we're evaluating a specific score, use that
        primary_score_name = None
        if self.subset_of_score_names and len(self.subset_of_score_names) == 1:
            primary_score_name = self.subset_of_score_names[0]
        
        # First pass: build distributions and confusion matrices
        logged_results_count = 0
        for result in results:
            logging.info(f"\nProcessing result for form_id: {result['form_id']}")
            
            for score_identifier, score_result in result['results'].items():
                # --- Add logging before skips ---
                self.logging.info(f"  Processing score_identifier: {score_identifier}")
                if hasattr(score_result, 'value'):
                    self.logging.info(f"    Score value: {score_result.value}")
                else:
                    self.logging.warning(f"    Score result object has no 'value' attribute: {score_result}")
                    continue # Skip if value is missing

                # Skip if the score result is an error
                if isinstance(score_result.value, str) and score_result.value.upper() == "ERROR":
                    self.logging.warning(f"  Skipping metrics calculation for error result: {score_identifier}")
                    continue

                # Ensure parameters attribute exists before accessing name
                if not hasattr(score_result, 'parameters') or not hasattr(score_result.parameters, 'name'):
                    self.logging.warning(f"  Skipping metrics calculation for result without valid parameters/name: {score_identifier}")
                    continue
                score_name = score_result.parameters.name
                self.logging.info(f"    Score name resolved to: {score_name}")

                # Skip if this is a dependency score and not our primary score
                if primary_score_name and score_name != primary_score_name:
                    logging.info(f"  Skipping metrics for dependency score: {score_name} (Primary: {primary_score_name})")
                    continue

                # Ensure metadata and human_label exist before accessing
                if not hasattr(score_result, 'metadata') or 'human_label' not in score_result.metadata:
                    self.logging.warning(f"  Skipping metrics calculation for result missing metadata or human_label: {score_identifier}")
                    continue
                # --- End logging ---

                # Standardize and prepare predicted & actual values
                predicted = str(score_result.value).lower().strip()
                actual = str(score_result.metadata['human_label']).lower().strip()
                
                # Standardize empty or NA values
                predicted = 'na' if predicted in ['', 'nan', 'n/a', 'none', 'null'] else predicted
                actual = 'na' if actual in ['', 'nan', 'n/a', 'none', 'null'] else actual
                
                # Collect predictions and actuals for Gwet's AC1 calculation
                all_predictions.append(predicted)
                all_actuals.append(actual)
                
                # Log the first 10 results for visual inspection
                if logged_results_count < 10:
                    self.logging.info(f"  Result {logged_results_count + 1}: Form ID: {result.get('form_id', 'N/A')}, Score: {score_name}, Predicted: '{predicted}', Actual: '{actual}'")
                    logged_results_count += 1

                self.logging.info(f"Score: {score_name}")
                self.logging.info(f"Predicted: '{predicted}'")
                self.logging.info(f"Actual: '{actual}'")
                
                # Determine correctness - check if predicted value exactly matches the actual value
                is_correct = predicted == actual
                self.logging.info(f"Correct: {is_correct}")
                
                # Update score_result metadata to ensure correct value is set
                score_result.metadata['correct'] = is_correct
                
                # Update total correct and predictions
                if is_correct:
                    total_correct += 1
                total_predictions += 1
                
                # Update actual label distribution
                if score_name not in actual_distributions:
                    actual_distributions[score_name] = {}
                if actual not in actual_distributions[score_name]:
                    actual_distributions[score_name][actual] = 0
                actual_distributions[score_name][actual] += 1
                
                # Update predicted distribution
                if score_name not in predicted_distributions:
                    predicted_distributions[score_name] = {}
                if predicted not in predicted_distributions[score_name]:
                    predicted_distributions[score_name][predicted] = 0
                predicted_distributions[score_name][predicted] += 1
                
                # Initialize confusion matrix for this score if needed
                if score_name not in confusion_matrices:
                    confusion_matrices[score_name] = {
                        'matrix': {},
                        'labels': set()
                    }
                
                # Add labels to set
                confusion_matrices[score_name]['labels'].add(actual)
                confusion_matrices[score_name]['labels'].add(predicted)
                
                # Initialize matrix entry if needed
                if actual not in confusion_matrices[score_name]['matrix']:
                    confusion_matrices[score_name]['matrix'][actual] = {}
                if predicted not in confusion_matrices[score_name]['matrix'][actual]:
                    confusion_matrices[score_name]['matrix'][actual][predicted] = 0
                
                # Update confusion matrix
                confusion_matrices[score_name]['matrix'][actual][predicted] += 1

        # Calculate overall accuracy using the Accuracy metric class
        accuracy_value = 0
        if all_predictions and all_actuals and len(all_predictions) == len(all_actuals) and len(all_predictions) > 0:
            try:
                # Add diagnostic logging for Accuracy inputs
                self.logging.info(f"Accuracy calculation inputs:")
                self.logging.info(f"  Predictions ({len(all_predictions)}): {all_predictions[:10]}...")
                self.logging.info(f"  Actuals ({len(all_actuals)}): {all_actuals[:10]}...")
                
                # Create an Accuracy instance and use proper Metric.Input interface
                accuracy_calculator = Accuracy()
                metric_input = Metric.Input(
                    reference=all_actuals,
                    predictions=all_predictions
                )
                result = accuracy_calculator.calculate(metric_input)
                accuracy_value = result.value
                self.logging.info(f"Calculated Accuracy: {accuracy_value}")
                self.logging.info(f"Matches: {result.metadata.get('matches', 0)}/{result.metadata.get('total', 0)}")
            except Exception as e:
                self.logging.error(f"Error calculating Accuracy: {str(e)}")
                self.logging.exception("Stack trace for Accuracy calculation error:")
                # Fall back to manual calculation if the Accuracy class fails
                accuracy_value = total_correct / total_predictions if total_predictions > 0 else 0
                self.logging.info(f"Fallback to manual accuracy calculation: {accuracy_value}")
        else:
            # If lists are empty or unequal, use the original calculation
            accuracy_value = total_correct / total_predictions if total_predictions > 0 else 0
            self.logging.info(f"Used manual accuracy calculation due to empty or unequal lists: {accuracy_value}")
        
        # Calculate Gwet's AC1 for alignment
        gwet_ac1_value = 0
        if all_predictions and all_actuals and len(all_predictions) == len(all_actuals) and len(all_predictions) > 0:
            try:
                # Add diagnostic logging for AC1 inputs
                self.logging.info(f"Gwet's AC1 calculation inputs:")
                self.logging.info(f"  Predictions ({len(all_predictions)}): {all_predictions[:10]}...")
                self.logging.info(f"  Actuals ({len(all_actuals)}): {all_actuals[:10]}...")
                
                # Calculate unique categories for debugging
                unique_categories = set(all_predictions + all_actuals)
                self.logging.info(f"  Unique categories: {unique_categories}")
                
                # Create a GwetAC1 instance and use proper Metric.Input interface
                gwet_calculator = GwetAC1()
                metric_input = Metric.Input(
                    reference=all_actuals,
                    predictions=all_predictions
                )
                result = gwet_calculator.calculate(metric_input)
                gwet_ac1_value = result.value
                self.logging.info(f"Calculated Gwet's AC1: {gwet_ac1_value}")
                
                # Map AC1 from [-1, 1] to [0, 1] for backward compatibility
                # Any negative values are mapped to 0
                gwet_ac1_mapped = max(0, (gwet_ac1_value + 1) / 2)
                self.logging.info(f"Mapped Gwet's AC1 (for backward compatibility): {gwet_ac1_mapped}")
            except Exception as e:
                self.logging.error(f"Error calculating Gwet's AC1: {str(e)}")
                self.logging.exception("Stack trace for AC1 calculation error:")
                gwet_ac1_value = 0
        
        # Calculate precision using the Precision metric class
        precision_value = accuracy_value  # Default fallback is to use accuracy
        
        # First check if we have binary classification data (yes/no) for specialized binary metrics
        binary_confusion_matrix = None
        for score_name, matrix_data in confusion_matrices.items():
            labels = sorted(list(matrix_data['labels']))
            self.logging.info(f"Checking labels for score '{score_name}' for binary metrics: {labels}")
            
            if len(labels) == 2 and 'yes' in labels and 'no' in labels:
                self.logging.info(f"Found binary classification data for score '{score_name}'")
                binary_confusion_matrix = matrix_data
                break
        
        # Calculate precision using the Precision class
        if all_predictions and all_actuals and len(all_predictions) == len(all_actuals) and len(all_predictions) > 0:
            try:
                # Add diagnostic logging for Precision inputs
                self.logging.info(f"Precision calculation inputs:")
                self.logging.info(f"  Predictions ({len(all_predictions)}): {all_predictions[:10]}...")
                self.logging.info(f"  Actuals ({len(all_actuals)}): {all_actuals[:10]}...")
                
                # Create a Precision instance and use proper Metric.Input interface
                precision_calculator = Precision(positive_labels=['yes'])
                metric_input = Metric.Input(
                    reference=all_actuals,
                    predictions=all_predictions
                )
                result = precision_calculator.calculate(metric_input)
                precision_value = result.value
                self.logging.info(f"Calculated Precision: {precision_value}")
                self.logging.info(f"True Positives: {result.metadata.get('true_positives', 0)}")
                self.logging.info(f"False Positives: {result.metadata.get('false_positives', 0)}")
                self.logging.info(f"Total Predicted Positive: {result.metadata.get('total_predicted_positive', 0)}")
            except Exception as e:
                self.logging.error(f"Error calculating Precision: {str(e)}")
                self.logging.exception("Stack trace for Precision calculation error:")
                
                # Fall back to manual calculation if the Precision class fails
                if binary_confusion_matrix:
                    # Manual calculation from confusion matrix
                    tp = binary_confusion_matrix['matrix'].get('yes', {}).get('yes', 0)
                    fp = binary_confusion_matrix['matrix'].get('no', {}).get('yes', 0)
                    precision_value = tp / (tp + fp) if (tp + fp) > 0 else 0
                    self.logging.info(f"Fallback to manual precision calculation from matrix: {precision_value}")
                else:
                    # If no binary confusion matrix, use accuracy as a fallback
                    precision_value = accuracy_value
                    self.logging.info(f"Using accuracy as fallback for precision: {precision_value}")
        elif binary_confusion_matrix:
            # If we have a binary confusion matrix but couldn't use the Precision class
            tp = binary_confusion_matrix['matrix'].get('yes', {}).get('yes', 0)
            fp = binary_confusion_matrix['matrix'].get('no', {}).get('yes', 0)
            precision_value = tp / (tp + fp) if (tp + fp) > 0 else 0
            self.logging.info(f"Calculated precision manually from confusion matrix: {precision_value}")
        else:
            # Default fallback
            self.logging.info(f"Using accuracy as fallback for precision due to insufficient data: {precision_value}")
        
        # Calculate recall using the Recall metric class
        recall_value = accuracy_value  # Default fallback is to use accuracy
        
        # Calculate recall using the Recall class
        if all_predictions and all_actuals and len(all_predictions) == len(all_actuals) and len(all_predictions) > 0:
            try:
                # Add diagnostic logging for Recall inputs
                self.logging.info(f"Recall calculation inputs:")
                self.logging.info(f"  Predictions ({len(all_predictions)}): {all_predictions[:10]}...")
                self.logging.info(f"  Actuals ({len(all_actuals)}): {all_actuals[:10]}...")
                
                # Create a Recall instance and use proper Metric.Input interface
                recall_calculator = Recall(positive_labels=['yes'])
                metric_input = Metric.Input(
                    reference=all_actuals,
                    predictions=all_predictions
                )
                result = recall_calculator.calculate(metric_input)
                recall_value = result.value
                self.logging.info(f"Calculated Recall: {recall_value}")
                self.logging.info(f"True Positives: {result.metadata.get('true_positives', 0)}")
                self.logging.info(f"False Negatives: {result.metadata.get('false_negatives', 0)}")
                self.logging.info(f"Total Actual Positive: {result.metadata.get('total_actual_positive', 0)}")
            except Exception as e:
                self.logging.error(f"Error calculating Recall: {str(e)}")
                self.logging.exception("Stack trace for Recall calculation error:")
                
                # Fall back to manual calculation if the Recall class fails
                if binary_confusion_matrix:
                    # Manual calculation from confusion matrix
                    tp = binary_confusion_matrix['matrix'].get('yes', {}).get('yes', 0)
                    fn = binary_confusion_matrix['matrix'].get('yes', {}).get('no', 0)
                    recall_value = tp / (tp + fn) if (tp + fn) > 0 else 0
                    self.logging.info(f"Fallback to manual recall calculation from matrix: {recall_value}")
                else:
                    # If no binary confusion matrix, use accuracy as a fallback
                    recall_value = accuracy_value
                    self.logging.info(f"Using accuracy as fallback for recall: {recall_value}")
        elif binary_confusion_matrix:
            # If we have a binary confusion matrix but couldn't use the Recall class
            tp = binary_confusion_matrix['matrix'].get('yes', {}).get('yes', 0)
            fn = binary_confusion_matrix['matrix'].get('yes', {}).get('no', 0)
            recall_value = tp / (tp + fn) if (tp + fn) > 0 else 0
            self.logging.info(f"Calculated recall manually from confusion matrix: {recall_value}")
        else:
            # Default fallback
            self.logging.info(f"Using accuracy as fallback for recall due to insufficient data: {recall_value}")
        
        # Alignment is calculated with Gwet's AC1
        alignment = gwet_ac1_value

        # Format the confusion matrix for the primary score (or first score) for the API
        primary_confusion_matrix_dict = None
        # Determine primary score name again for clarity
        primary_score_name_for_cm = None
        if self.subset_of_score_names and len(self.subset_of_score_names) == 1:
            primary_score_name_for_cm = self.subset_of_score_names[0]

        target_score_name = primary_score_name_for_cm
        if target_score_name and target_score_name in confusion_matrices:
            matrix_data = confusion_matrices[target_score_name]
        elif confusion_matrices: # Fallback to the first matrix if primary not found or not set
            first_score_name = next(iter(confusion_matrices))
            matrix_data = confusion_matrices[first_score_name]
            target_score_name = first_score_name # Update target name for logging
        else:
            matrix_data = None # No matrices calculated

        if matrix_data:
            labels = sorted(list(matrix_data['labels']))
            matrix = []
            
            # Initialize the matrix with zeros
            for _ in range(len(labels)):
                matrix.append([0] * len(labels))
            
            # Fill in the matrix values
            for i, actual_label in enumerate(labels):
                for j, predicted_label in enumerate(labels):
                    matrix[i][j] = matrix_data['matrix'].get(actual_label, {}).get(predicted_label, 0)

            primary_confusion_matrix_dict = {
                "matrix": matrix,
                "labels": labels
            }
            self.logging.info(f"\nSelected Confusion Matrix for API (Score: {target_score_name}):")
            self.logging.info(f"Labels: {labels}")
            for i, row in enumerate(matrix):
                self.logging.info(f"{labels[i]}: {row}")
        else:
            # Create a default empty matrix if none were generated
            self.logging.warning("No confusion matrix data generated, creating default structure.")
            primary_confusion_matrix_dict = {
                "matrix": [[0, 0], [0, 0]],
                "labels": ['yes', 'no'] # Default labels
            }

        # Format distributions for API - now including score names in the distribution
        predicted_label_distributions = []
        for score_name, distribution in predicted_distributions.items():
            total_score_predictions = sum(distribution.values())
            for label, count in distribution.items():
                predicted_label_distributions.append({
                    "score": score_name,
                    "label": label,
                    "count": count,
                    "percentage": (count / total_score_predictions * 100) if total_score_predictions > 0 else 0
                })

        actual_label_distributions = []
        for score_name, distribution in actual_distributions.items():
            total_score_actuals = sum(distribution.values())
            for label, count in distribution.items():
                actual_label_distributions.append({
                    "score": score_name,
                    "label": label,
                    "count": count,
                    "percentage": (count / total_score_actuals * 100) if total_score_actuals > 0 else 0
                })

        # Ensure we have at least one entry in each required field
        if not primary_confusion_matrix_dict:
            primary_confusion_matrix_dict = {
                "matrix": [[0, 0], [0, 0]],
                "labels": ['yes', 'no']
            }
        
        if not predicted_label_distributions:
            predicted_label_distributions.append({
                "score": primary_score_name or self.score_names()[0],
                "label": "no_data",
                "count": 0,
                "percentage": 0
            })
            
        if not actual_label_distributions:
            actual_label_distributions.append({
                "score": primary_score_name or self.score_names()[0],
                "label": "no_data",
                "count": 0,
                "percentage": 0
            })

        # --- BEGIN NEW LOGGING ---
        self.logging.info("\n--- Calculated Metrics Summary ---")
        self.logging.info(f"Total predictions processed: {total_predictions}")
        self.logging.info(f"Total correct predictions: {total_correct}")
        self.logging.info(f"Final Accuracy: {accuracy_value}")
        self.logging.info(f"Final Precision: {precision_value}")
        self.logging.info(f"Final Alignment (Gwet's AC1): {alignment}")
        self.logging.info(f"Final Recall: {recall_value}")  # Changed from Specificity to Recall
        # --- END NEW LOGGING ---

        return {
            "accuracy": accuracy_value,
            "precision": precision_value,
            "alignment": alignment,  # Changed from sensitivity to alignment
            "recall": recall_value,        # Changed from specificity to recall
            "confusionMatrix": primary_confusion_matrix_dict, # Use the new single dict
            "predictedClassDistribution": predicted_label_distributions,
            "datasetClassDistribution": actual_label_distributions,
            # "confusion_matrices": formatted_confusion_matrices # Removed old key
        }

    async def _async_run(self):
        # --- BEGIN NEW LOGGING ---
        print("\n\n--- Evaluation _async_run CALLED ---\n\n")
        self.logging.info("--- Evaluation _async_run CALLED ---")
        # --- END NEW LOGGING ---

        # Configure logging
        # logging.basicConfig(level=logging.DEBUG, format='%(asctime)s - %(levelname)s - %(message)s')

        # Determine the correct report folder
        if self.subset_of_score_names and len(self.subset_of_score_names) == 1:
            try:
                score_instance = self.get_score_instance(self.subset_of_score_names[0])
                report_folder_path = score_instance.report_directory_path()
                report_folder_path = report_folder_path.rstrip('/')
            except ValueError as e:
                self.logging.info(f"Could not get score instance for report folder: {e}")
                # Fallback to default report folder structure
                scorecard_name = self.scorecard.name.replace(' ', '_') if hasattr(self.scorecard, 'name') and callable(self.scorecard.name) else str(self.scorecard_name).replace(' ', '_')
                score_name = self.subset_of_score_names[0].replace(' ', '_')
                report_folder_path = f"./score_results/{scorecard_name}/{score_name}"
        else:
            scorecard_name = self.scorecard.name.replace(' ', '_')
            report_folder_path = f"./score_results/{scorecard_name}/combined"

        # Ensure the report folder exists
        os.makedirs(report_folder_path, exist_ok=True)

        logging.info(f"Report folder set to: {report_folder_path}")

        if self.labeled_samples:
            df = pd.DataFrame(self.labeled_samples)
        else:
            df = pd.read_csv(self.labeled_samples_filename)
        
        # Update number_of_texts_to_sample if dataframe is smaller
        self.number_of_texts_to_sample = min(len(df), self.requested_sample_size)
        logging.info(f"Adjusted sample size from {self.requested_sample_size} to {self.number_of_texts_to_sample} based on available data")

        # Calculate original label distribution before sampling
        label_distributions = []
        is_dataset_balanced = True  # Track overall dataset balance
        
        for score_name in self.score_names():
            try:
                score_instance = self.get_score_instance(score_name)
                label_score_name = score_instance.get_label_score_name()
            except ValueError as e:
                self.logging.info(f"Could not get score instance for label distribution: {e}, skipping {score_name}")
                continue
            
            # Try both possible column names for labels
            label_column = label_score_name + '_label'
            if label_column in df.columns:
                labels = df[label_column]
            elif label_score_name in df.columns:
                labels = df[label_score_name]
            else:
                logging.warning(f"No label column found for {score_name}")
                continue
            
            # Clean and standardize labels
            labels = labels.astype(str).str.lower().str.strip()
            labels = labels.replace({'nan': 'na', 'n/a': 'na', '': 'na'})
            
            # Calculate distribution
            value_counts = labels.value_counts()
            
            # Format distribution to match expected format exactly
            distribution = [
                {"label": str(label), "count": int(count)}
                for label, count in value_counts.items()
            ]
            
            # Check if distribution is balanced
            total = sum(d["count"] for d in distribution)
            expected_count = total / len(distribution)
            tolerance = 0.2  # 20% tolerance
            score_is_balanced = all(
                abs(d["count"] - expected_count) <= expected_count * tolerance 
                for d in distribution
            )
            
            # Update overall balance status
            is_dataset_balanced = is_dataset_balanced and score_is_balanced
            
            # Only include the distribution in the format expected by the API
            label_distributions.extend(distribution)

        # Update the experiment with the original distribution
        if self.dashboard_client and self.experiment_id:
            try:
                self.dashboard_client.updateEvaluation(
                    id=self.experiment_id,
                    datasetClassDistribution=json.dumps(label_distributions),
                    isDatasetClassDistributionBalanced=is_dataset_balanced
                )
            except Exception as e:
                logging.error(f"Failed to update dataset distribution: {e}")

        # Ensure we have the necessary columns
        if 'text' not in df.columns:
            raise ValueError("The dataframe must contain a 'text' column")

        if 'content_id' not in df.columns:
            logging.warning("'content_id' column not found. Using index as content_id.")
            df['content_id'] = df.index.astype(str)

        if 'Session ID' not in df.columns:
            logging.warning("'Session ID' column not found. Using content_id as Session ID.")
            df['Session ID'] = df['content_id']

        # Optional: 'feedback_item_id' column can be included to link score results to existing feedback items
        if 'feedback_item_id' in df.columns:
            logging.info("Found 'feedback_item_id' column - will link score results to existing feedback items")
        else:
            logging.info("No 'feedback_item_id' column found - score results will be created without feedback item links")

        fine_tuning_ids = set()
        fine_tuning_ids_file = f"tuning/{self.scorecard_name}/{self.subset_of_score_names[0]}/training_ids.txt"
        original_shape = df.shape
        if os.path.exists(fine_tuning_ids_file):
            with open(fine_tuning_ids_file, 'r') as f:
                fine_tuning_ids = set(f.read().splitlines())
            logging.info(f"Loaded {len(fine_tuning_ids)} IDs used in fine-tuning")
            
            # Debug: Check the types and some sample values
            logging.info(f"Sample fine-tuning IDs: {list(fine_tuning_ids)[:5]}")
            logging.info(f"Sample content_ids from DataFrame: {df['content_id'].head().tolist()}")
            logging.info(f"content_id dtype: {df['content_id'].dtype}")
            
            # Convert fine_tuning_ids to the same type as content_id
            fine_tuning_ids = set(df['content_id'].dtype.type(id) for id in fine_tuning_ids)
            
            # Check for any matches
            matching_ids = df['content_id'].isin(fine_tuning_ids)
            logging.info(f"Number of matching IDs: {matching_ids.sum()}")
            
            df = df[~df['content_id'].isin(fine_tuning_ids)]
            logging.info(f"Excluded fine-tuning IDs. Original DataFrame shape: {original_shape}, New DataFrame shape: {df.shape}")
            
            # If still no change, let's check for any partial matches
            if original_shape == df.shape:
                partial_matches = df['content_id'].apply(lambda x: any(str(x) in str(id) for id in fine_tuning_ids))
                logging.info(f"Number of partial matches: {partial_matches.sum()}")
                if partial_matches.sum() > 0:
                    logging.info("Sample partial matches:")
                    for idx, content_id in df[partial_matches]['content_id'].head().items():
                        matching_fine_tuning_ids = [id for id in fine_tuning_ids if str(content_id) in str(id)]
                        logging.info(f"DataFrame ID: {content_id}, Matching fine-tuning IDs: {matching_fine_tuning_ids}")

        if hasattr(self, 'session_ids_to_sample') and self.session_ids_to_sample:
            selected_sample_rows = df[df['Session ID'].isin(self.session_ids_to_sample)]
        elif self.sampling_method == 'random':
            logging.info(f"Random seed: {self.random_seed}")
            logging.info(f"DataFrame shape before sampling: {df.shape}")
            logging.info(f"First few DataFrame indices: {df.index[:5].tolist()}")
            logging.info(f"First few Session IDs: {df['Session ID'].head(5).tolist()}")
            
            try:
                if self.number_of_texts_to_sample > len(df):
                    logging.warning("Requested number of samples is larger than the dataframe size. Using the entire dataframe.")
                    selected_sample_rows = df
                else:
                    selected_sample_rows = df.sample(
                        n=self.number_of_texts_to_sample,
                        random_state=self.random_seed
                    )

                logging.info(f"Sampled DataFrame shape: {selected_sample_rows.shape}")
                logging.info(f"First few sampled indices: {selected_sample_rows.index[:5].tolist()}")
                logging.info(f"First few sampled Session IDs: {selected_sample_rows['Session ID'].head(5).tolist()}")
            except ValueError as e:
                logging.error(f"Sampling error: {e}")
                selected_sample_rows = df
        elif self.sampling_method == 'sequential':
            logging.info(f"DataFrame shape before sampling: {df.shape}")
            logging.info(f"First few DataFrame indices: {df.index[:5].tolist()}")
            logging.info(f"First few session IDs: {df['Session ID'].head(5).tolist()}")

            logging.info("Using sequential sampling.")
            selected_sample_rows = df.head(self.number_of_texts_to_sample)
            
            logging.info(f"Sampled DataFrame shape: {selected_sample_rows.shape}")
            logging.info(f"First few sampled indices: {selected_sample_rows.index[:5].tolist()}")
            logging.info(f"First few sampled session IDs: {selected_sample_rows['Session ID'].head(5).tolist()}")
        elif self.sampling_method == 'provided':
            # Samples are already provided and pre-processed, use them as-is
            selected_sample_rows = df
            self.logging.info(f"Using {len(df)} provided samples without additional sampling")
        else:
            logging.warning(f"Unknown sampling method '{self.sampling_method}'. Defaulting to random.")
            selected_sample_rows = df.sample(
                n=self.number_of_texts_to_sample,
                random_state=self.random_seed
            )

        # Process all results concurrently for each score
        score_tasks = []
        for score_name in self.score_names():
            task = asyncio.create_task(self.score_all_texts_for_score(selected_sample_rows, score_name))
            score_tasks.append(task)

        # Wait for all score evaluations to complete
        all_results = await asyncio.gather(*score_tasks)
        # Flatten results from all scores and filter out exceptions
        self.all_results = [
            result for score_results in all_results 
            for result in score_results 
            if not isinstance(result, Exception)
        ]

        if not os.path.exists(report_folder_path):
            os.makedirs(report_folder_path)

        # logging.info("Logging scorecard results as an artifact in MLFlow.")
        scorecard_results = ScorecardResults(self.all_results)
        timestamp = datetime.now().strftime("%Y%m%d_%H%M%S")
        results_filename = f"scorecard_results_{timestamp}.json"
        scorecard_results.save_to_file(f"{report_folder_path}/{results_filename}")
        # mlflow.log_artifact(f"{report_folder_path}/{results_filename}")

        logging.info("Scoring completed.")

        # Count the number correct out of all questions.
        for result in self.all_results:
            logging.info(f"Form ID: {result['form_id']}")
            for question in self.score_names():
                score_result = next((result for result in result['results'].values() if result.parameters.name == question), None)
                score_value = str(score_result.value).lower() if score_result else None
                human_label = str(score_result.metadata['human_label']).lower() if score_result and hasattr(score_result, 'metadata') and 'human_label' in score_result.metadata else None
                logging.info(f"Question: {question}, score Label: {score_value}, Human Label: {human_label}")
                is_match = 1 if score_result and hasattr(score_result, 'metadata') and score_result.metadata.get('correct', False) else 0
                self.total_correct += is_match
                self.total_questions += 1

                if not is_match and len(self.mismatches) < self.max_mismatches_to_report:
                    mismatch_data = {
                        'form_id': result['form_id'],
                        'question': question,
                        'predicted': score_value,
                        'ground_truth': human_label,
                        'explanation': score_result.metadata['explanation'] if score_result and hasattr(score_result, 'metadata') and 'explanation' in score_result.metadata else None,
                        'transcript': score_result.metadata['text'] if score_result and hasattr(score_result, 'metadata') and 'text' in score_result.metadata else None
                    }
                    # Only append if we have either a transcript or an explanation
                    if mismatch_data['transcript'] is not None or mismatch_data['explanation'] is not None:
                        self.mismatches.append(mismatch_data)

        analysis = ScorecardResultsAnalysis(
            scorecard_results=scorecard_results
        )

        def log_accuracy_heatmap():
            try:
                analysis.plot_accuracy_heatmap()
                # mlflow.log_artifact(f"{report_folder_path}/accuracy_heatmap.png")
            except Exception as e:
                logging.error(f"Failed to log accuracy heatmap: {e}")

        def log_html_report():
            try:
                timestamp = datetime.now().strftime("%Y%m%d_%H%M%S")
                html_report_content = analysis.generate_html_report(expenses=expenses)
                report_filename = f"scorecard_report_{timestamp}.html"
                with open(f"{report_folder_path}/{report_filename}", "w") as file:
                    file.write(html_report_content)
                # mlflow.log_artifact(f"{report_folder_path}/{report_filename}")
            except Exception as e:
                logging.error(f"Failed to log HTML report: {e}")

        def log_incorrect_scores_report():
            try:
                timestamp = datetime.now().strftime("%Y%m%d_%H%M%S")
                html_report_content = analysis.generate_html_report(only_incorrect_scores=True, expenses=expenses)
                report_filename = f"scorecard_report_incorrect_scores_{timestamp}.html"
                with open(f"{report_folder_path}/{report_filename}", "w") as file:
                    file.write(html_report_content)
                # mlflow.log_artifact(f"{report_folder_path}/{report_filename}")
            except Exception as e:
                logging.error(f"Failed to log incorrect scores report: {e}")

        def log_no_costs_report():
            try:
                timestamp = datetime.now().strftime("%Y%m%d_%H%M%S")
                html_report_content = analysis.generate_html_report(redact_cost_information=True)
                report_filename = f"scorecard_report_no_costs_{timestamp}.html"
                with open(f"{report_folder_path}/{report_filename}", "w") as file:
                    file.write(html_report_content)
                # mlflow.log_artifact(f"{report_folder_path}/{report_filename}")
            except Exception as e:
                logging.error(f"Failed to log no costs report: {e}")

        def log_scorecard_costs():
            try:
                timestamp = datetime.now().strftime("%Y%m%d_%H%M%S")
                analysis.plot_scorecard_costs(results=self.all_results)
                # mlflow.log_artifact(f"{report_folder_path}/scorecard_input_output_costs_{timestamp}.png")
                # mlflow.log_artifact(f"{report_folder_path}/histogram_of_total_costs_{timestamp}.png")
                # mlflow.log_artifact(f"{report_folder_path}/distribution_of_input_costs_{timestamp}.png")
                # mlflow.log_artifact(f"{report_folder_path}/total_llm_calls_by_score_{timestamp}.png")
                # mlflow.log_artifact(f"{report_folder_path}/distribution_of_input_costs_by_element_type_{timestamp}.png")
            except Exception as e:
                logging.error(f"Failed to log scorecard costs: {e}")

        def log_csv_report():
            try:
                timestamp = datetime.now().strftime("%Y%m%d_%H%M%S")
                report_filename = f"scorecard_report_for_incorrect_results_{timestamp}.csv"
                with open(f"{report_folder_path}/{report_filename}", "w") as file:
                    file.write(analysis.generate_csv_scorecard_report(results=self.all_results))
                # mlflow.log_artifact(f"{report_folder_path}/{report_filename}")
            except Exception as e:
                logging.error(f"Failed to log CSV report: {e}")

        def log_question_accuracy_csv():
            try:
                timestamp = datetime.now().strftime("%Y%m%d_%H%M%S")
                report_filename = f"question_accuracy_report_{timestamp}.csv"
                analysis.generate_question_accuracy_csv(output_file=f"{report_folder_path}/{report_filename}")
                # mlflow.log_artifact(f"{report_folder_path}/{report_filename}")
            except Exception as e:
                logging.error(f"Failed to log question accuracy CSV: {e}")

        expenses = self.scorecard.get_accumulated_costs()
        expenses['cost_per_text'] = expenses['total_cost'] / len(selected_sample_rows)    

        loop = asyncio.get_running_loop()

        # Run these operations concurrently
        await asyncio.gather(
            asyncio.to_thread(log_html_report),
            asyncio.to_thread(log_incorrect_scores_report),
            asyncio.to_thread(log_no_costs_report),
            asyncio.to_thread(log_csv_report),
            asyncio.to_thread(log_question_accuracy_csv)
        )

        # Run these sequentially to avoid issues with Heatmap generation.
        await asyncio.to_thread(log_accuracy_heatmap)
        await asyncio.to_thread(log_scorecard_costs)

        # Calculate overall accuracy
        overall_accuracy = (self.total_correct / self.total_questions) * 100 if self.total_questions > 0 else 0
        # mlflow.log_metric("overall_accuracy", overall_accuracy)

        # # Log the results to MLflow
        # mlflow.log_metric("number_of_texts", len(selected_sample_rows))
        # mlflow.log_metric("number_of_scores", len(self.score_names()))
        # mlflow.log_metric("total_cost", expenses['total_cost'])
        # mlflow.log_metric("cost_per_text", expenses['cost_per_text'])

        # Generate the Excel report
        self.generate_excel_report(report_folder_path, self.all_results, selected_sample_rows)

        logging.info(f"Expenses: {expenses}")
        logging.info(f"{overall_accuracy:.1f}% accuracy / {len(selected_sample_rows)} samples")
        logging.info(f"cost: ${expenses['cost_per_text']:.6f} per call / ${expenses['total_cost']:.6f} total")

        report = self.generate_report(score_instance, overall_accuracy, expenses, len(selected_sample_rows))
        logging.info(report)

        await asyncio.to_thread(self.generate_and_log_confusion_matrix, self.all_results, report_folder_path)
        
        for question in self.score_names():
            self.create_performance_visualization(self.all_results, question, report_folder_path)

        self.generate_metrics_json(report_folder_path, len(selected_sample_rows), expenses)

    async def score_all_texts_for_score(self, selected_sample_rows, score_name: str, tracker):
        """Score all texts for a specific score with controlled concurrency"""
        if score_name not in self.results_by_score:
            self.results_by_score[score_name] = []
        if score_name not in self.processed_items_by_score:
            self.processed_items_by_score[score_name] = 0

        # Create a semaphore to limit concurrency
        # Default to 20 concurrent operations
        concurrency_limit = getattr(self, 'concurrency_limit', 20)
        semaphore = asyncio.Semaphore(concurrency_limit)
        
        # Use an atomic counter for tracking progress
        processed_counter = 0
        total_rows = len(selected_sample_rows)
        
        # Add counter for ScoreResult creation attempts
        self.scoreresult_creation_attempts = getattr(self, 'scoreresult_creation_attempts', 0)
        self.scoreresult_creation_successes = getattr(self, 'scoreresult_creation_successes', 0)
        self.scoreresult_creation_failures = getattr(self, 'scoreresult_creation_failures', 0)
        
        async def process_text(row, idx):
            async with semaphore:  # This ensures only N concurrent operations
                try:
                    result = await self.score_text(row, score_name)
                    if result:
                        # Use nonlocal to modify the counter from within the nested function
                        nonlocal processed_counter
                        processed_counter += 1
                        
                        # Store result in order received
                        self.results_by_score[score_name].append(result)
                        self.processed_items_by_score[score_name] = processed_counter
                        self.processed_items = sum(self.processed_items_by_score.values())
                        
                        # Update tracker with actual count of processed items
                        tracker.current_stage.status_message = f"Generating predictions ({processed_counter}/{total_rows})"
                        tracker.update(current_items=self.processed_items)
                        
                        # Start metrics task if needed
                        is_final_result = processed_counter == total_rows
                        await self.maybe_start_metrics_task(score_name, is_final_result)
                        
                        return result
                except Exception as e:
                    logging.error(f"Error processing text at index {idx} for {score_name}: {e}")
                    raise

        # Create tasks for all rows but process them with controlled concurrency
        tasks = [
            asyncio.create_task(process_text(row, idx))
            for idx, (_, row) in enumerate(selected_sample_rows.iterrows())
        ]
        
        # Wait for all tasks to complete
        results = []
        for task in asyncio.as_completed(tasks):
            try:
                result = await task
                if result:
                    results.append(result)
            except Exception as e:
                logging.error(f"Error in task for {score_name}: {e}")
        
        return results

    async def maybe_start_metrics_task(self, score_name: str, is_final_result: bool = False):
        """Start a metrics computation task if one isn't running, or if this is the final result"""
        if is_final_result:
            # For final results, always compute metrics
            self.completed_scores.add(score_name)
            if score_name in self.metrics_tasks:
                task = self.metrics_tasks[score_name]
                if not task.done():
                    task.cancel()
            self.metrics_tasks[score_name] = asyncio.create_task(self.continuous_metrics_computation(score_name))
        elif score_name not in self.metrics_tasks or self.metrics_tasks[score_name].done():
            # Start new task if none exists or previous one is done
            self.metrics_tasks[score_name] = asyncio.create_task(self.continuous_metrics_computation(score_name))

    async def continuous_metrics_computation(self, score_name: str):
        """Background task that continuously computes and posts metrics for a specific score"""
        last_processed_count = 0
        try:
            while not self.should_stop:
                # Check if we have any new results for this score
                current_count = len(self.results_by_score.get(score_name, []))
                if current_count > 0 and current_count != last_processed_count:
                    # Combine results from all scores for metrics calculation
                    combined_results = []
                    for score, results in self.results_by_score.items():
                        combined_results.extend(results)
                    
                    metrics = self.calculate_metrics(combined_results)
                    # If this is the final update (score is complete), mark it as completed
                    status = "COMPLETED" if score_name in self.completed_scores else "RUNNING"
                    
                    # For final updates, use synchronous execution
                    if status == "COMPLETED":
                        try:
                            # Create a client instance specifically for this final update
                            final_client = PlexusDashboardClient()
                            update_variables = self._get_update_variables(metrics, status)
                            if self.task_id:  # Ensure taskId is preserved in final update
                                update_variables['input']['taskId'] = self.task_id
                            # Use the new client instance for the synchronous call
                            final_client.execute(
                                self._get_update_mutation(),
                                update_variables
                            )
                            last_processed_count = current_count
                            # Close the client if possible (assuming synchronous close or relying on GC)
                            if hasattr(final_client, 'close') and callable(final_client.close):
                                try:
                                    # If close is async, this needs await asyncio.to_thread(final_client.close)
                                    # Assuming sync close or GC for now.
                                    pass
                                except Exception as close_err:
                                    self.logging.warning(f"Error closing final update client: {close_err}")

                        except Exception as e:
                            self.logging.error(f"Error in final metrics update: {e}")
                    else:
                        # For progress updates, use async with shield
                        try:
                            api_task = asyncio.shield(self.log_to_dashboard(metrics, status=status))
                            await api_task
                            last_processed_count = current_count
                        except asyncio.CancelledError:
                            # If cancelled during progress update, just log and continue
                            self.logging.info("Progress update cancelled")
                        except Exception as e:
                            self.logging.error(f"Error in progress update: {e}")
                
                # Wait a bit before checking again
                await asyncio.sleep(.1)

        except asyncio.CancelledError:
            # Handle final cleanup if needed
            if score_name in self.completed_scores:
                try:
                    # Ensure final metrics are posted synchronously
                    combined_results = []
                    for score, results in self.results_by_score.items():
                        combined_results.extend(results)
                    metrics = self.calculate_metrics(combined_results)
                    update_variables = self._get_update_variables(metrics, "COMPLETED")
                    if self.task_id:  # Ensure taskId is preserved in final cleanup
                        update_variables['input']['taskId'] = self.task_id
                    self.dashboard_client.execute(
                        self._get_update_mutation(),
                        update_variables
                    )
                except Exception as e:
                    self.logging.error(f"Error during final metrics update: {e}")
            self.logging.info(f"Metrics computation for {score_name} cancelled")
        except Exception as e:
            self.logging.error(f"Error in metrics computation for {score_name}: {e}")

    def _get_update_mutation(self):
        """Get the GraphQL mutation for updating metrics"""
        return """
        mutation UpdateEvaluation($input: UpdateEvaluationInput!) {
            updateEvaluation(input: $input) {
                id
                type
                accountId
                status
                createdAt
                updatedAt
                parameters
                metrics
                inferences
                accuracy
                cost
                startedAt
                elapsedSeconds
                estimatedRemainingSeconds
                totalItems
                processedItems
                errorMessage
                errorDetails
                scorecardId
                scoreId
                confusionMatrix
                scoreGoal
                datasetClassDistribution
                isDatasetClassDistributionBalanced
                predictedClassDistribution
                isPredictedClassDistributionBalanced
            }
        }
        """

    def _get_update_variables(self, metrics, status):
        """Get the variables for the update mutation"""
        # --- DETAILED LOGGING START ---
        self.logging.info(f"[_get_update_variables ENTRY] Status: {status}, Metrics keys: {list(metrics.keys())}")
        self.logging.info(f"[_get_update_variables] Raw metrics input: {metrics}")
        # --- DETAILED LOGGING END ---
        elapsed_seconds = int((datetime.now(timezone.utc) - self.started_at).total_seconds())
        
        # Format metrics for API
        metrics_for_api = []
        if metrics.get("accuracy") is not None:
            metrics_for_api.append({"name": "Accuracy", "value": metrics["accuracy"] * 100})
        if metrics.get("precision") is not None:
            metrics_for_api.append({"name": "Precision", "value": metrics["precision"] * 100})
        if metrics.get("alignment") is not None:
            # For alignment (Gwet's AC1), we map from [-1, 1] to [0, 100] for UI display
            # Only map if the value is negative, otherwise use the raw value scaled to percentage
            alignment_value = metrics["alignment"]
            self.logging.info(f"[_get_update_variables] Processing alignment value: {alignment_value}")
            if alignment_value < 0:
                display_value = 0  # Map negative values to 0
            else:
                display_value = alignment_value * 100  # Scale to percentage
            metrics_for_api.append({"name": "Alignment", "value": display_value})
            self.logging.info(f"[_get_update_variables] Added Alignment to metrics_for_api with value: {display_value}")
        if metrics.get("recall") is not None:
            metrics_for_api.append({"name": "Recall", "value": metrics["recall"] * 100})
        
        # Log what metrics we've prepared for API
        self.logging.info(f"[_get_update_variables] Prepared metrics_for_api: {metrics_for_api}")
        
        # Get first score's confusion matrix
        confusion_matrix_data = metrics.get("confusion_matrices", [{}])[0] if metrics.get("confusion_matrices") else {}
        matrix_data = {}
        if confusion_matrix_data:
            matrix_data = {
                "matrix": confusion_matrix_data.get("matrix", {}),
                "labels": list(confusion_matrix_data.get("labels", []))
            }
        
        # Calculate total items based on status
        total_predictions = 0
        if status == "COMPLETED":
            # For final update, use actual total from distribution data
            if metrics.get("predicted_distribution"):
                first_score = next(iter(metrics["predicted_distribution"]), {}).get("score")
                if first_score:
                    total_predictions = sum(item.get("count", 0) for item in metrics["predicted_distribution"] 
                                         if item.get("score") == first_score)
        else:
            # During evaluation, use the initial sample size
            total_predictions = self.number_of_texts_to_sample
        
        # Build update input with only valid fields for UpdateEvaluationInput
        # Only include the fields that are allowed by the schema
        update_input = {
            "id": self.experiment_id,
            "status": status,
            "accuracy": metrics["accuracy"] * 100,
            "processedItems": self.processed_items  # Add processed items count for progress tracking
        }
        
        # Add score ID and version ID if available
        if hasattr(self, 'score_id') and self.score_id:
            # Validate score_id format - should be a UUID with hyphens
            if not (isinstance(self.score_id, str) and '-' in self.score_id):
                self.logging.warning(f"WARNING: Score ID doesn't appear to be in DynamoDB UUID format: {self.score_id}")
                self.logging.warning(f"This will cause issues with Evaluation records. Expected format is UUID with hyphens.")
                self.logging.warning(f"Will not add this Score ID to the evaluation record update.")
            else:
                update_input["scoreId"] = self.score_id
        
        if hasattr(self, 'score_version_id') and self.score_version_id:
            update_input["scoreVersionId"] = self.score_version_id
        
        # Add metrics if valid - ensure we always have all metrics represented
        if metrics_for_api:  # Ensure the list is not empty
            # Double check that we have our alignment metric if it should be there
            has_alignment = any(m["name"] == "Alignment" for m in metrics_for_api)
            if "alignment" in metrics and not has_alignment:
                self.logging.warning(f"[_get_update_variables] Alignment exists in metrics but not in metrics_for_api!")
                # Force add it if not already there
                alignment_value = metrics["alignment"]
                display_value = 0 if alignment_value < 0 else alignment_value * 100
                metrics_for_api.append({"name": "Alignment", "value": display_value})
                self.logging.info(f"[_get_update_variables] Forced added Alignment with value: {display_value}")
            
            # Additional validation to ensure all required metrics are included
            metric_names = [m["name"] for m in metrics_for_api]
            self.logging.info(f"[_get_update_variables] Current metric names in metrics_for_api: {metric_names}")
            
            # Force append any missing metrics with default N/A value (-1 displays as N/A in UI)
            required_metrics = ["Accuracy", "Precision", "Alignment", "Recall"]
            for required_metric in required_metrics:
                if required_metric not in metric_names:
                    self.logging.warning(f"[_get_update_variables] Required metric {required_metric} missing - adding with default value")
                    metrics_for_api.append({"name": required_metric, "value": -1})
            
            # Final check and sort for consistent order
            metrics_for_api.sort(key=lambda x: required_metrics.index(x["name"]) if x["name"] in required_metrics else 999)
            
            update_input["metrics"] = json.dumps(metrics_for_api)
            self.logging.info(f"[_get_update_variables] Final metrics_for_api JSON: {json.dumps(metrics_for_api)}")
        else:
            # Create default metrics list with all required metrics if empty
            default_metrics = [
                {"name": "Accuracy", "value": metrics.get("accuracy", 0) * 100},
                {"name": "Alignment", "value": 0 if metrics.get("alignment", 0) < 0 else metrics.get("alignment", 0) * 100},
                {"name": "Precision", "value": metrics.get("precision", 0) * 100},
                {"name": "Recall", "value": metrics.get("recall", 0) * 100}
            ]
            update_input["metrics"] = json.dumps(default_metrics)
            self.logging.info(f"[_get_update_variables] Using default metrics: {json.dumps(default_metrics)}")
        
        # Add confusion matrix if available in metrics
        confusion_matrix_val = metrics.get("confusionMatrix")
        # --- DETAILED LOGGING START ---
        self.logging.info(f"[_get_update_variables] confusionMatrix value from metrics: {confusion_matrix_val}")
        # --- DETAILED LOGGING END ---
        if confusion_matrix_val:
            try:
                update_input["confusionMatrix"] = json.dumps(confusion_matrix_val)
            except (TypeError, OverflowError) as e:
                logging.error(f"Error serializing confusion matrix: {e}")
                update_input["confusionMatrix"] = json.dumps({"error": "Serialization failed"})
        else:
            update_input["confusionMatrix"] = json.dumps(None)

        # Add class distributions if available
        predicted_dist_val = metrics.get("predictedClassDistribution")
        # --- DETAILED LOGGING START ---
        self.logging.info(f"[_get_update_variables] predictedClassDistribution value from metrics: {predicted_dist_val}")
        # --- DETAILED LOGGING END ---
        if predicted_dist_val:
            try:
                update_input["predictedClassDistribution"] = json.dumps(predicted_dist_val)
            except (TypeError, OverflowError) as e:
                logging.error(f"Error serializing predicted class distribution: {e}")
                update_input["predictedClassDistribution"] = json.dumps([{"error": "Serialization failed"}])
        else:
            update_input["predictedClassDistribution"] = json.dumps([])

        dataset_dist_val = metrics.get("datasetClassDistribution")
        # --- DETAILED LOGGING START ---
        self.logging.info(f"[_get_update_variables] datasetClassDistribution value from metrics: {dataset_dist_val}")
        # --- DETAILED LOGGING END ---
        if dataset_dist_val:
            try:
                update_input["datasetClassDistribution"] = json.dumps(dataset_dist_val)
            except (TypeError, OverflowError) as e:
                logging.error(f"Error serializing dataset class distribution: {e}")
                update_input["datasetClassDistribution"] = json.dumps([{"error": "Serialization failed"}])
        else:
            update_input["datasetClassDistribution"] = json.dumps([])
            
        # Add estimatedRemainingSeconds if appropriate
        if self.processed_items > 0 and total_predictions > self.processed_items and status != "COMPLETED":
            estimate = int(elapsed_seconds * (total_predictions - self.processed_items) / self.processed_items)
            update_input["estimatedRemainingSeconds"] = estimate
        elif status == "COMPLETED":
            update_input["estimatedRemainingSeconds"] = 0
            
        # Log the update fields we're sending to help diagnose issues
        # --- DETAILED LOGGING START ---
        self.logging.info(f"[_get_update_variables PRE-RETURN] Final update_input: {json.dumps(update_input, default=str)}") 
        # --- DETAILED LOGGING END ---
        # logging.info(f"Sending update to evaluation {self.experiment_id} with fields: {json.dumps(update_input, default=str)}") # Comment out previous log

        return {
            "input": update_input
        }

    async def score_all_texts(self, selected_sample_rows):
        """Score all texts concurrently"""
        tasks = []
        for _, row in selected_sample_rows.iterrows():
            task = asyncio.create_task(self.score_text(row))
            tasks.append(task)
        
        results = []
        for task in asyncio.as_completed(tasks):
            try:
                result = await task
                results.append(result)
            except Exception as e:
                logging.error(f"Error scoring text: {e}")
        
        return results

    def generate_csv_scorecard_report(self, *, results):
        report = "session_id,question_name,human_label,result_value,correct_value\n"

        for result in results:
            report += f"{result['session_id']}, {result['question_name']}, {result['human_label']}, {result['result']['value']}, ,\n"
        
        return report

    def generate_excel_report(self, report_folder_path, results, selected_sample_rows):
        records = []
        score_names = self.score_names()
        all_score_names = "_".join(score_names).replace(" ", "_")
        filename_safe_score_names = "".join(c for c in all_score_names if c.isalnum() or c in "_-")
        for result in results:
            for question in score_names:
                score_result = next((r for r in result['results'].values() if r.parameters.name == question), None)
                if score_result:  # We know if it exists, it has metadata since we cleaned up score_text
                    records.append({
                        'report_id': result['session_id'],
                        'form_id': result['form_id'],
                        'question_name': question,
                        'human_label': score_result.metadata['human_label'],
                        'human_explanation': score_result.metadata['human_explanation'],
                        'predicted_answer': score_result.value,
                        'match': score_result.metadata['correct'],
                        'explanation': score_result.metadata.get('explanation'),
                        'original_text': score_result.metadata['text'],
                    })

        df_records = pd.DataFrame(records)
        timestamp = datetime.now().strftime("%Y%m%d_%H%M%S")
        excel_file_path = f"{report_folder_path}/Evaluation Report for {filename_safe_score_names}_{timestamp}.xlsx"
        df_records.to_excel(excel_file_path, index=False)
        
        # # Only log to MLFlow if there's an active run
        # try:
        #     if mlflow.active_run():
        #         mlflow.log_artifact(excel_file_path)
        # except Exception as e:
        #     logging.warning(f"Could not log artifact to MLFlow: {e}")

        logging.info(f"Excel report generated at {excel_file_path}")

    def generate_and_log_confusion_matrix(self, results, report_folder_path):
        for question in self.score_names():
            # Sanitize the question name for use in filename
            safe_question = question.replace('/', '_').replace('\\', '_').replace(':', '_')
            safe_question = "".join(c for c in safe_question if c.isalnum() or c in "_- ")
            
            y_true = []
            y_pred = []
            class_names = set()

            for result in results:
                score_result = next((result for result in result['results'].values() if result.parameters.name == question), None)
                if score_result:
                    true_label = score_result.metadata['human_label']
                    pred_label = str(score_result.value).lower()
                    
                    y_true.append(true_label)
                    y_pred.append(pred_label)
                    class_names.update([true_label, pred_label])

            if not class_names:
                logging.warning(f"No labels found for question '{question}'. Skipping confusion matrix generation.")
                continue

            class_names = sorted(list(class_names))
            
            if len(class_names) < 2:
                logging.warning(f"Only one unique label found for question '{question}'. Skipping confusion matrix generation.")
                continue

            cm = confusion_matrix(y_true, y_pred, labels=class_names)

            plt.figure(figsize=(10, 10))
            sns.heatmap(cm, annot=True, fmt='d', cmap='cool', 
                        xticklabels=class_names, yticklabels=class_names, square=True,
                        cbar=False)
            plt.title(f'Confusion Matrix for {question}', fontsize=12)
            plt.xlabel('Predicted', fontsize=10)
            plt.ylabel('True', fontsize=10)
            plt.tick_params(axis='both', which='major', labelsize=16)

            cm_path = f"{report_folder_path}/confusion_matrix_{safe_question}.png"
            plt.savefig(cm_path, bbox_inches='tight', dpi=600)
            plt.close()

            # mlflow.log_artifact(cm_path)

    def create_performance_visualization(self, results, question, report_folder_path):
        # Sanitize the question name for use in filename
        safe_question = question.replace('/', '_').replace('\\', '_').replace(':', '_')
        safe_question = "".join(c for c in safe_question if c.isalnum() or c in "_- ")
        
        true_labels = []
        pred_labels = []
        for result in results:
            score_result = next((r for r in result['results'].values() if r.parameters.name == question), None)
            if score_result:
                true_labels.append(score_result.metadata['human_label'])
                pred_labels.append(str(score_result.value).lower())
        
        unique_labels = sorted(set(true_labels + pred_labels))
        
        true_counts = [true_labels.count(label) for label in unique_labels]
        pred_counts = [pred_labels.count(label) for label in unique_labels]
        
        accuracies = []
        for label in unique_labels:
            correct = sum((t == p == label) for t, p in zip(true_labels, pred_labels))
            total = true_labels.count(label)
            accuracies.append(correct / total if total > 0 else 0)
        
        fig, (ax1, ax2) = plt.subplots(2, 1, figsize=(10, 10), sharex=True)
        
        x = np.arange(len(unique_labels))
        width = 0.35
        
        ax1.bar(x - width/2, true_counts, width, label='Ground Truth', color=(0.012, 0.635, 0.996))
        ax1.bar(x + width/2, pred_counts, width, label='Predicted', color=(0.815, 0.2, 0.51))
        ax1.set_ylabel('Count', fontsize=10)
        ax1.set_title(f'Label Distribution for {question}', fontsize=12)
        ax1.legend(fontsize=10)
        ax1.tick_params(axis='both', which='major', labelsize=8)
        
        incorrect = [1 - acc for acc in accuracies]
        ax2.bar(x, incorrect, width*2, bottom=accuracies, color='#d33', label='Incorrect')
        ax2.bar(x, accuracies, width*2, color='#393', label='Correct')
        ax2.set_ylabel('Accuracy (%)', fontsize=10)
        ax2.set_ylim(0, 1)
        ax2.set_yticklabels([f'{int(x*100)}%' for x in ax2.get_yticks()], fontsize=8)
        ax2.set_xlabel('Labels (Based on Ground Truth)', fontsize=10)
        ax2.set_title(f'Accuracy by Label for {question}', fontsize=12)
        ax2.legend(fontsize=10)
        ax2.tick_params(axis='both', which='major', labelsize=8)
        
        plt.xticks(x, unique_labels, rotation=45, ha='right', fontsize=16)
        plt.tight_layout()
        
        # Use the sanitized question name in the file path
        plt.savefig(f"{report_folder_path}/performance_{safe_question}.png", bbox_inches='tight', dpi=600)
        plt.close()
        
        # mlflow.log_artifact(f"{report_folder_path}/performance_{safe_question}.png")
        
    def generate_metrics_json(self, report_folder_path, sample_size, expenses):
        overall_accuracy = None if self.total_questions == 0 else (self.total_correct / self.total_questions) * 100
        
        if sample_size < 120:
            accuracy_format = "{:.0f}"
        elif sample_size < 10000:
            accuracy_format = "{:.1f}"
        else:
            accuracy_format = "{:.2f}"
        
        metrics = {
            "overall_accuracy": accuracy_format.format(overall_accuracy) if overall_accuracy is not None else 0,
            "number_correct": self.total_correct,
            "total_questions": self.total_questions,
            "number_of_samples": sample_size,
            "cost_per_call": f"{expenses['cost_per_text']:.7f}".rstrip('0').rstrip('.'),
            "total_cost": f"{expenses['total_cost']:.7f}".rstrip('0').rstrip('.')
        }

        timestamp = datetime.now().strftime("%Y%m%d_%H%M%S")
        metrics_filename = f"metrics_{timestamp}.json"
        metrics_file_path = f"{report_folder_path}/{metrics_filename}"
        with open(metrics_file_path, 'w') as f:
            json.dump(metrics, f, indent=2)

        # mlflow.log_artifact(metrics_file_path)
        logging.info(f"Metrics JSON file generated at {metrics_file_path}")

        # for key, value in metrics.items():
        #     if key in ["overall_accuracy", "cost_per_call", "total_cost"]:
        #         mlflow.log_metric(key, float(value))
        #     else:
        #         mlflow.log_metric(key, value)

    def generate_report(self, score_instance, overall_accuracy, expenses, sample_size):
        score_config = score_instance.parameters

        report = f"""
Evaluation Report:
------------------

Prompts:
{yaml.dump(score_config.graph, default_flow_style=False)}

Mismatches (up to {self.max_mismatches_to_report}):
"""
        for mismatch in self.mismatches:
            report += f"""
Form ID:      {mismatch['form_id']}
Question:     {mismatch['question']}

Predicted:    {mismatch['predicted']}
Ground Truth: {mismatch['ground_truth']}
QA Reasoning for Ground Truth: {mismatch['human_explanation']}

Explanation:
{mismatch['explanation']}

Transcript:
{mismatch['transcript']}

---
"""
        report += f"""

Overall Accuracy: {overall_accuracy:.1f}% ({self.total_correct} / {self.total_questions})
Sample Size:      {sample_size}
Cost per call:    ${expenses['cost_per_text']:.6f}
Total cost:       ${expenses['total_cost']:.6f}
"""            

        return report

    async def score_text(self, row, score_name: str = None):
        """Score text with retry logic for handling timeouts and request exceptions"""
        max_attempts = 5
        base_delay = 4
        max_delay = 10
        
        for attempt in range(max_attempts):
            try:
                text = row['text']
                content_id = row.get('content_id', '')
                session_id = row.get('Session ID', content_id)
                columns = row.get('columns', {})
                form_id = columns.get('form_id', '')
                metadata_string = columns.get('metadata', {})
                
                # Get feedback_item_id from the dataset if available
                feedback_item_id = row.get('feedback_item_id', None)
                
                # Debug logging for feedback_item_id
                if feedback_item_id:
                    logging.info(f"Found feedback_item_id in dataset: {feedback_item_id}")
                else:
                    logging.debug(f"No feedback_item_id found in row. Available columns: {list(row.index) if hasattr(row, 'index') else 'N/A'}")
                
                # Initialize human_labels dictionary
                human_labels = {}
                
                if isinstance(metadata_string, dict):
                    metadata = metadata_string
                else:
                    try:
                        metadata = json.loads(metadata_string)
                    except json.JSONDecodeError:
                        logging.warning(f"Failed to parse metadata as JSON. Using empty dict. Metadata: {metadata_string}")
                        metadata = {}

                logging.info(f"Processing text for content_id: {content_id}, session_id: {session_id}, form_id: {form_id}")

                # If score_name is provided, only process that score
                score_names_to_process = [score_name] if score_name else self.score_names_to_process()
                
                # Check if we need to generate visualization for any LangGraphScores
                if hasattr(self, 'visualize') and self.visualize:
                    for score_to_process in score_names_to_process:
                        # Find score config in the scores list
                        score_config = next(
                            (score for score in self.scorecard.properties['scores'] 
                             if score.get('name') == score_to_process),
                            {}
                        )
                        if score_config.get('class') == 'LangGraphScore':
                            try:
                                score_instance = self.get_score_instance(score_to_process)
                                if isinstance(score_instance, LangGraphScore):
                                    await score_instance.async_setup()  # Ensure the graph is built
                                    timestamp = datetime.now().strftime("%Y%m%d_%H%M%S")
                                    output_path = os.path.join('tmp', f'graph_{score_to_process}_{timestamp}.png')
                                    score_instance.generate_graph_visualization(output_path)
                                    logging.info(f"Generated graph visualization at {output_path}")
                            except ValueError as e:
                                self.logging.info(f"Could not get score instance for visualization: {e}, skipping {score_to_process}")
                
                scorecard_results = await self.scorecard.score_entire_text(
                    text=text,
                    metadata=metadata,
                    subset_of_score_names=score_names_to_process
                )

                # Create a new dictionary for filtered results
                filtered_results = {}

                result = {
                    'content_id': content_id,
                    'session_id': session_id,
                    'form_id': form_id,
                    'results': filtered_results,  # Use the filtered results dictionary
                    'human_labels': human_labels
                }

                # Track if we've processed any scores for this text
                has_processed_scores = False

                # Get the primary score name if we're evaluating a specific score
                primary_score_name = score_name if score_name else (
                    self.subset_of_score_names[0] if self.subset_of_score_names and len(self.subset_of_score_names) == 1 
                    else None
                )

                for score_identifier in scorecard_results.keys():
                    try:
                        score_result = scorecard_results[score_identifier]
                        
                        # --- Refactor: Get score config directly from loaded scorecard --- 
                        score_config = None
                        current_score_name = getattr(score_result.parameters, 'name', score_identifier)
                        for config in self.scorecard.scores:
                            if config.get('name') == current_score_name or config.get('id') == score_identifier:
                                score_config = config
                                break
                        
                        if not score_config:
                            logging.warning(f"Could not find configuration for score '{current_score_name}' in self.scorecard.scores. Skipping.")
                            continue
                            
                        # Determine label score name from config or default to current score name
                        label_score_name = score_config.get('label_score_name', current_score_name)
                        score_name = current_score_name # Use the name from the result parameters
                        # --- End Refactor ---

                        # Skip if this is a dependency score and not our primary score
                        if primary_score_name and score_name != primary_score_name:
                            logging.info(f"Skipping result creation for dependency score: {score_name}")
                            continue

                        # First check for override
                        human_label = None
                        if form_id in self.override_data and score_name in self.override_data[form_id]:
                            human_label = self.override_data[form_id][score_name]
                            logging.info(f"Using override for form {form_id}, score {score_name}: {human_label}")
                        else:
                            # Fall back to row data if no override exists
                            label_column = label_score_name + '_label'
                            if label_column in row.index:
                                human_label = row[label_column]
                            elif label_score_name in row.index:
                                human_label = row[label_score_name]
                            else:
                                logging.warning(f"Neither '{score_identifier}' nor '{label_score_name}' found in the row. Available columns: {row.index.tolist()}")
                                continue

                        human_label = str(human_label).lower().rstrip('.!?')
                        if human_label == 'nan':
                            human_label = ''
                        if human_label == 'n/a':
                            human_label = 'na'

                        human_explanation = columns.get(f"{label_score_name} comment", 'None')

                        score_result_value = ' '.join(str(score_result.value).lower().strip().split())

                        if form_id in self.override_data:
                            for override_question_name, correct_value in self.override_data[form_id].items():
                                if str(override_question_name) in human_labels:
                                    logging.info(f"OVERRIDING human label for question '{override_question_name}' in form '{form_id}' from '{human_labels[str(override_question_name)]}' to '{correct_value}'")
                                    human_labels[str(override_question_name)] = correct_value

                        score_result.metadata['human_label'] = human_label
                        score_result.metadata['human_explanation'] = human_explanation
                        score_result.metadata['correct'] = score_result_value.strip() == human_label.strip()
                        score_result.metadata['text'] = text

                        # Add to filtered results only if we get here (i.e., all conditions are met)
                        filtered_results[score_identifier] = score_result
                        has_processed_scores = True

                        # Create ScoreResult in a non-blocking way only for the primary score
<<<<<<< HEAD
                        if getattr(self, 'dry_run', False):
                            self.logging.info(f"[DRY RUN] Skipping ScoreResult creation for {score_name}")
                        elif self.dashboard_client and self.experiment_id:
                            try:
                                self.scoreresult_creation_attempts = getattr(self, 'scoreresult_creation_attempts', 0) + 1
                                self.logging.info(f"Attempting to create ScoreResult for {score_name} with content_id: {content_id} (attempt #{self.scoreresult_creation_attempts})")
                                await self._create_score_result(
                                    score_result=score_result,
                                    content_id=content_id,
                                    result=result
                                )
                                self.scoreresult_creation_successes = getattr(self, 'scoreresult_creation_successes', 0) + 1
                                self.logging.info(f"Successfully created ScoreResult for {score_name} (success #{self.scoreresult_creation_successes})")
                            except Exception as score_result_error:
                                self.scoreresult_creation_failures = getattr(self, 'scoreresult_creation_failures', 0) + 1
                                self.logging.error(f"Failed to create ScoreResult for {score_name}: {str(score_result_error)} (failure #{self.scoreresult_creation_failures})")
                                self.logging.error(f"ScoreResult creation error details:", exc_info=True)
                                # Don't re-raise - continue with evaluation but log the failure
                        else:
                            if not self.dashboard_client:
                                self.logging.warning(f"Skipping ScoreResult creation - no dashboard_client available")
                            if not self.experiment_id:
                                self.logging.warning(f"Skipping ScoreResult creation - no experiment_id available")
=======
                        if self.dashboard_client and self.experiment_id:
                            await self._create_score_result(
                                score_result=score_result,
                                content_id=content_id,
                                result=result,
                                feedback_item_id=feedback_item_id
                            )
>>>>>>> c1f5fb53

                    except Exception as e:
                        logging.exception(f"Error processing {score_identifier}: {e}")
                        # Ensure parameters uses the correct scorecard name string
                        score_result = Score.Result(
                            value="ERROR", 
                            error=str(e),
                            parameters=Score.Parameters(
                                name=score_identifier,
                                scorecard=self.scorecard_name # Use string name here too
                            )
                        )
                        # Add the error result to filtered_results so it's logged/counted
                        filtered_results[score_identifier] = score_result

                # Remove the result accumulation from here since it's now handled in _run_evaluation / score_all_texts_for_score
                # We still need to track overall progress if only one score is being evaluated
                if has_processed_scores and score_name: # Check if we are processing a specific score
                    self.processed_items_by_score[score_name] = self.processed_items_by_score.get(score_name, 0) + 1
                    self.processed_items = sum(self.processed_items_by_score.values())

                return result # Return the processed result dict

            except (Timeout, RequestException) as e:
                if attempt == max_attempts - 1:  # Last attempt
                    logging.error(f"Max attempts reached for content_id {row.get('content_id')}. Error: {e}")
                    # Return an error result instead of raising
                    return {
                        'content_id': row.get('content_id', ''),
                        'session_id': row.get('Session ID', row.get('content_id', '')),
                        'form_id': row.get('columns', {}).get('form_id', ''),
                        'results': {
                             score_name or 'processing_error': Score.Result(
                                 value="Error",
                                 error=f"Timeout/RequestException after {max_attempts} attempts: {e}",
                                 parameters=Score.Parameters(name=score_name or 'processing_error', scorecard=self.scorecard_name)
                            )
                        },
                        'human_labels': {}
                    }
                
                # Calculate exponential backoff delay
                delay = min(base_delay * (2 ** attempt), max_delay)
                logging.info(f"Attempt {attempt + 1} failed for content_id {row.get('content_id')} with error: {e}. Retrying in {delay} seconds...")
                await asyncio.sleep(delay)

<<<<<<< HEAD
            except Exception as e: # Catch any other unexpected errors during scoring
                logging.error(f"Unexpected error scoring content_id {row.get('content_id')} on attempt {attempt + 1}: {e}", exc_info=True)
                if attempt == max_attempts - 1:
                    # Return an error result on the last attempt
                    return {
                        'content_id': row.get('content_id', ''),
                        'session_id': row.get('Session ID', row.get('content_id', '')),
                        'form_id': row.get('columns', {}).get('form_id', ''),
                        'results': {
                            score_name or 'processing_error': Score.Result(
                                value="Error",
                                error=f"Unexpected error after {max_attempts} attempts: {e}",
                                parameters=Score.Parameters(name=score_name or 'processing_error', scorecard=self.scorecard_name)
                           )
                        },
                        'human_labels': {}
                    }
                # Wait before retrying for unexpected errors too
                delay = min(base_delay * (2 ** attempt), max_delay)
                logging.info(f"Retrying in {delay} seconds...")
                await asyncio.sleep(delay)
        
        # If loop completes without returning (e.g., all attempts failed but didn't hit max_attempts check correctly)
        logging.error(f"Scoring loop completed for content_id {row.get('content_id')} without returning a result or error after {max_attempts} attempts.")
        return {
            'content_id': row.get('content_id', ''),
            'session_id': row.get('Session ID', row.get('content_id', '')),
            'form_id': row.get('columns', {}).get('form_id', ''),
            'results': {
                score_name or 'processing_error': Score.Result(
                    value="Error",
                    error=f"Scoring failed after {max_attempts} attempts.",
                    parameters=Score.Parameters(name=score_name or 'processing_error', scorecard=self.scorecard_name)
                )
            },
            'human_labels': {}
        }

    async def _create_score_result(self, *, score_result, content_id, result):
        """Create a score result in the dashboard."""
        try:
            # Log the raw inputs
            self.logging.info("=== Creating ScoreResult in Dashboard ===")
            self.logging.info(f"score_result value: {score_result.value}")
            self.logging.info(f"score_result metadata keys: {list(score_result.metadata.keys()) if score_result.metadata else 'None'}")
            self.logging.info(f"content_id: {content_id}")
            self.logging.info(f"result form_id: {result.get('form_id', 'N/A')}")
=======
    async def _create_score_result(self, *, score_result, content_id, result, feedback_item_id=None):
        """Create a score result in the dashboard."""
        try:
            # Log the raw inputs
            logging.info("Creating score result with raw inputs:")
            logging.info(f"score_result value: {score_result.value}")
            logging.info(f"score_result metadata: {truncate_dict_strings_inner(score_result.metadata)}")
            logging.info(f"content_id: {content_id}")
            logging.info(f"result dict: {truncate_dict_strings_inner(result)}")
            logging.info(f"feedback_item_id: {feedback_item_id}")
>>>>>>> c1f5fb53

            # Validate required attributes are available
            self.logging.info(f"Validating required attributes...")
            self.logging.info(f"  experiment_id: {getattr(self, 'experiment_id', 'NOT SET')}")
            self.logging.info(f"  account_id: {getattr(self, 'account_id', 'NOT SET')}")
            self.logging.info(f"  scorecard_id: {getattr(self, 'scorecard_id', 'NOT SET')}")
            
            if not hasattr(self, 'experiment_id') or not self.experiment_id:
                raise ValueError("experiment_id is not set")
            if not hasattr(self, 'account_id') or not self.account_id:
                raise ValueError("account_id is not set")
            if not hasattr(self, 'scorecard_id') or not self.scorecard_id:
                raise ValueError("scorecard_id is not set")

            # Ensure we have a valid string value
            value = str(score_result.value) if score_result.value is not None else "N/A"
            
            # Extract feedback_item_id if available
            feedback_item_id = score_result.metadata.get('feedback_item_id') if score_result.metadata else None
            
            # Ensure we have valid metadata
            metadata_dict = {
                'item_id': result.get('form_id', ''),
                'results': {
                    score_result.parameters.name: {
                        'value': value,
                        'confidence': None,
                        'explanation': score_result.metadata.get('explanation', ''),
                        'metadata': {
                            'human_label': score_result.metadata.get('human_label', ''),
                            'correct': score_result.metadata.get('correct', False),
                            'human_explanation': score_result.metadata.get('human_explanation', ''),
                            'text': score_result.metadata.get('text', '')
                        }
                    }
                }
            }
            
<<<<<<< HEAD
            # First, create or upsert the Item record and get the database ID
            # We'll use the content_id as the externalId but need the database ID for the ScoreResult
            item_database_id = await self._create_or_upsert_item(content_id=content_id, score_result=score_result, result=result)
=======
            # Add feedback_item_id to metadata if available
            if feedback_item_id:
                metadata_dict['feedback_item_id'] = feedback_item_id
            
            # First, create or upsert the Item record
            # We'll use the content_id as the externalId
            await self._create_or_upsert_item(content_id=content_id, score_result=score_result, result=result)
>>>>>>> c1f5fb53
            
            # Create data dictionary with all required fields
            data = {
                'evaluationId': self.experiment_id,
                'itemId': item_database_id or content_id,  # Use database ID if available, fallback to content_id
                'accountId': self.account_id,
                'scorecardId': self.scorecard_id,
            }
            
<<<<<<< HEAD
            # Add score_id if available and has valid format
            if hasattr(self, 'score_id') and self.score_id:
                # Validate score_id format - should be a UUID with hyphens
                if not (isinstance(self.score_id, str) and '-' in self.score_id):
                    self.logging.warning(f"WARNING: Score ID doesn't appear to be in DynamoDB UUID format: {self.score_id}")
                    self.logging.warning(f"Will not add this Score ID to the ScoreResult record.")
                else:
                    data['scoreId'] = self.score_id
                    
            data['value'] = value
            data['metadata'] = json.dumps(metadata_dict)  # Ensure metadata is a JSON string
            data['code'] = '200'  # HTTP response code for successful evaluation
            data['type'] = 'evaluation'  # Mark this as an evaluation score result
=======
            # Add feedback item ID if provided from the dataset
            if feedback_item_id:
                data['feedbackItemId'] = feedback_item_id
                logging.info(f"Linking score result to feedback item from dataset: {feedback_item_id}")

            # Add feedbackItemId as a direct field if available
            if feedback_item_id:
                data['feedbackItemId'] = feedback_item_id
>>>>>>> c1f5fb53

            # Add trace data if available
            logging.info("Checking for trace data to add to score result...")            
            if score_result.metadata and 'trace' in score_result.metadata:
                logging.info(f"trace content: {score_result.metadata['trace']}")
                data['trace'] = json.dumps(score_result.metadata['trace'])
                logging.info("Added metadata trace to trace data")
            else:
                logging.info("No trace data found to add")

            # Log the data being sent
            self.logging.info("Preparing to create score result with data:")
            for key, value in data.items():
                self.logging.info(f"{key}: {truncate_dict_strings_inner(value)}")

            # Check for and log feedback_item_id if present
            feedback_item_id = score_result.metadata.get('feedback_item_id') if score_result.metadata else None
            if feedback_item_id:
                self.logging.info(f"feedback_item_id: {feedback_item_id}")
                # Check if it was included in final metadata
                final_metadata = json.loads(data['metadata'])
                if 'feedback_item_id' in final_metadata:
                    self.logging.info(f"feedback_item_id included in final metadata: {final_metadata['feedback_item_id']}")
                else:
                    self.logging.info("feedback_item_id NOT included in final metadata")
                # Check if it was set as direct field
                if 'feedbackItemId' in data:
                    self.logging.info(f"feedbackItemId set as direct field: {data['feedbackItemId']}")
                else:
                    self.logging.info("feedbackItemId NOT set as direct field")
            else:
                self.logging.info("feedback_item_id: None (not found in score_result.metadata)")
                # Also log what keys are actually in metadata for debugging
                if score_result.metadata:
                    self.logging.info(f"Available metadata keys: {list(score_result.metadata.keys())}")
                else:
                    self.logging.info("score_result.metadata is None/empty")

            # Validate all required fields are present and not None
            required_fields = ['evaluationId', 'itemId', 'accountId', 'scorecardId', 'value', 'metadata', 'code']
            missing_fields = [field for field in required_fields if not data.get(field)]
            if missing_fields:
                self.logging.error(f"Missing required fields: {', '.join(missing_fields)}")
                self.logging.error(f"Current data: {data}")
                raise ValueError(f"Missing required fields: {', '.join(missing_fields)}")

            mutation = """
            mutation CreateScoreResult($input: CreateScoreResultInput!) {
                createScoreResult(input: $input) {
                    id
                    evaluationId
                    itemId
                    accountId
                    scorecardId
                    value
                    metadata
                    trace
                    code
                    type
                    feedbackItemId
                }
            }
            """
            
            variables = {
                "input": data
            }
            
            # Log the exact mutation and variables being sent
            self.logging.info("=== Sending CreateScoreResult GraphQL Mutation ===")
            self.logging.info("Mutation data being sent:")
            for key, value in data.items():
                if key == 'metadata':
                    self.logging.info(f"  {key}: {truncate_dict_strings_inner(value)}")
                else:
                    self.logging.info(f"  {key}: {value}")
            
            # Execute the API call in a non-blocking way
            self.logging.info("Executing GraphQL mutation...")
            response = await asyncio.to_thread(self.dashboard_client.execute, mutation, variables)
            self.logging.info(f"GraphQL response received: {type(response)}")
            
            # Check for GraphQL errors in the response
            if 'errors' in response:
                error_messages = [error.get('message', 'Unknown error') for error in response.get('errors', [])]
                error_str = '; '.join(error_messages)
                self.logging.error(f"GraphQL errors creating score result: {error_str}")
                self.logging.error(f"Full error response: {response['errors']}")
                # Log each error with more details
                for i, error in enumerate(response.get('errors', [])):
                    self.logging.error(f"  Error {i+1}:")
                    self.logging.error(f"    Message: {error.get('message', 'No message')}")
                    self.logging.error(f"    Path: {error.get('path', 'No path')}")
                    self.logging.error(f"    Extensions: {error.get('extensions', 'No extensions')}")
                raise Exception(f"Failed to create score result: {error_str}")
            
            if not response.get('createScoreResult'):
                self.logging.error(f"No data returned from createScoreResult mutation.")
                self.logging.error(f"Full response keys: {list(response.keys()) if isinstance(response, dict) else 'Not a dict'}")
                self.logging.error(f"Full response: {truncate_dict_strings_inner(response)}")
                raise Exception("Failed to create score result - no data returned")
            
            # Log the successful response
            created_result = response.get('createScoreResult')
            self.logging.info("=== Successfully Created ScoreResult ===")
            self.logging.info(f"ScoreResult ID: {created_result.get('id', 'N/A')}")
            self.logging.info(f"Evaluation ID: {created_result.get('evaluationId', 'N/A')}")
            self.logging.info(f"Item ID: {created_result.get('itemId', 'N/A')}")
            self.logging.info(f"Value: {created_result.get('value', 'N/A')}")
            
        except Exception as e:
            self.logging.error(f"=== ScoreResult Creation Failed ===")
            self.logging.error(f"Error: {str(e)}")
            self.logging.error(f"Error type: {type(e).__name__}")
            self.logging.error(f"Full error details:", exc_info=True)
            raise

    async def _create_or_upsert_item(self, *, content_id, score_result, result):
        """Create or update an Item record for the given content_id.
        
        Returns:
            str: The database ID of the Item record, or None if creation failed
        """
        try:
            self.logging.info(f"=== Creating/Upserting Item Record ===")
            self.logging.info(f"Content ID: {content_id}")
            self.logging.info(f"Account ID: {self.account_id}")
            
            # First, check if an item with this externalId already exists for this account
            query = """
            query GetItemByAccountAndExternalId($accountId: String!, $externalId: String!) {
                listItems(filter: {accountId: {eq: $accountId}, externalId: {eq: $externalId}}, limit: 1) {
                    items {
                        id
                    }
                }
            }
            """
            
            variables = {
                "accountId": self.account_id,
                "externalId": content_id
            }
            
            self.logging.info(f"Checking if item exists with externalId: {content_id}")
            response = await asyncio.to_thread(self.dashboard_client.execute, query, variables)
            
            existing_items = response.get('listItems', {}).get('items', [])
            
            if existing_items:
                # Item exists, we'll update it
                item_id = existing_items[0]['id']
                self.logging.info(f"Found existing item with id: {item_id}, will update")
                
                # Update the item with latest information
                mutation = """
                mutation UpdateItem($input: UpdateItemInput!) {
                    updateItem(input: $input) {
                        id
                        externalId
                    }
                }
                """
                
                # Extract description from metadata if available
                description = ""
                if score_result.metadata and 'text' in score_result.metadata:
                    # Truncate long text for description
                    description = score_result.metadata['text'][:200] + "..." if len(score_result.metadata['text']) > 200 else score_result.metadata['text']
                
                update_variables = {
                    "input": {
                        "id": item_id,
                        "updatedAt": datetime.now(timezone.utc).isoformat().replace('+00:00', 'Z'),
                        "description": description,
                        "evaluationId": self.experiment_id
                    }
                }
                
                await asyncio.to_thread(self.dashboard_client.execute, mutation, update_variables)
                self.logging.info(f"Successfully updated item: {item_id}")
                return item_id
                
            else:
                # Item doesn't exist, create a new one
                self.logging.info(f"No existing item found with externalId: {content_id}, creating new item")
                
                mutation = """
                mutation CreateItem($input: CreateItemInput!) {
                    createItem(input: $input) {
                        id
                        externalId
                    }
                }
                """
                
                # Extract description from metadata if available
                description = ""
                if score_result.metadata and 'text' in score_result.metadata:
                    # Truncate long text for description
                    description = score_result.metadata['text'][:200] + "..." if len(score_result.metadata['text']) > 200 else score_result.metadata['text']
                
                # Get score name if available
                score_name = score_result.parameters.name if hasattr(score_result, 'parameters') and hasattr(score_result.parameters, 'name') else ""
                
                # Determine if this is an evaluation item
                is_evaluation = self.experiment_id is not None
                
                create_variables = {
                    "input": {
                        "externalId": content_id,
                        "description": description,
                        "accountId": self.account_id,
                        "evaluationId": self.experiment_id,
                        "isEvaluation": is_evaluation,
                        "createdByType": "evaluation"
                    }
                }
                
                # Remove None values
                create_variables["input"] = {k: v for k, v in create_variables["input"].items() if v is not None}
                
                create_response = await asyncio.to_thread(self.dashboard_client.execute, mutation, create_variables)
                created_item = create_response.get('createItem', {})
                new_item_id = created_item.get('id')
                self.logging.info(f"Successfully created new item with externalId: {content_id}, ID: {new_item_id}")
                return new_item_id
                
        except Exception as e:
            self.logging.error(f"=== Item Creation/Update Failed ===")
            self.logging.error(f"Error: {str(e)}")
            self.logging.error(f"Error type: {type(e).__name__}")
            self.logging.error("Full error details:", exc_info=True)
            # We'll continue with score result creation even if item creation fails
            self.logging.warning("Continuing with ScoreResult creation despite Item creation failure")
            return None  # Return None if item creation fails

    # DEPRECATED: This method is no longer used. feedback_item_id now comes directly from the dataset.
    async def _find_feedback_item(self, *, content_id: str, score_name: str) -> str | None:
        """Find the feedback item associated with this content_id and score."""
        try:
            # Query for feedback items that match the item and score
            query = """
            query FindFeedbackItem($accountId: String!, $scorecardId: String!, $scoreId: String!, $itemId: String!) {
                listFeedbackItems(
                    filter: {
                        accountId: { eq: $accountId }
                        scorecardId: { eq: $scorecardId }
                        scoreId: { eq: $scoreId }
                        itemId: { eq: $itemId }
                    }
                    limit: 1
                ) {
                    items {
                        id
                        editCommentValue
                    }
                }
            }
            """
            
            variables = {
                "accountId": self.account_id,
                "scorecardId": self.scorecard_id,
                "scoreId": self.score_id,
                "itemId": content_id
            }
            
            response = await asyncio.to_thread(self.dashboard_client.execute, query, variables)
            
            if response.get('listFeedbackItems', {}).get('items'):
                feedback_item = response['listFeedbackItems']['items'][0]
                logging.info(f"Found feedback item for content_id {content_id}: {feedback_item['id']}")
                return feedback_item['id']
            else:
                logging.debug(f"No feedback item found for content_id {content_id} and score {score_name}")
                return None
                
        except Exception as e:
            logging.warning(f"Error finding feedback item for content_id {content_id}: {e}")
            return None

    async def cleanup(self):
        """Clean up all resources"""
        try:
            # Stop the metrics computation task
            self.should_stop = True
            if hasattr(self, 'metrics_tasks') and self.metrics_tasks:
                self.logging.info("Cleaning up metrics tasks...")
                for task in self.metrics_tasks.values():
                    if not task.done():
                        task.cancel()
                        try:
                            await task
                        except asyncio.CancelledError:
                            pass  # Expected during cleanup
                        except Exception as e:
                            self.logging.error(f"Error cleaning up metrics task: {e}")
            
            # Clean up scorecard
            if hasattr(self, 'scorecard'):
                if isinstance(self.scorecard, LangGraphScore):
                    await self.scorecard.cleanup()
                elif hasattr(self.scorecard, 'cleanup'):
                    await self.scorecard.cleanup()
            
            # Wait for any remaining tasks
            tasks = [task for task in asyncio.all_tasks() 
                    if task != asyncio.current_task()]
            if tasks:
                for task in tasks:
                    if not task.done():
                        task.cancel()
                try:
                    await asyncio.wait(tasks, timeout=2.0)
                except (asyncio.CancelledError, asyncio.TimeoutError):
                    pass

        except Exception as e:
            self.logging.error(f"Error during {self.__class__.__name__} cleanup: {e}")
            self.logging.debug("Cleanup error details:", exc_info=True)

    async def __aenter__(self):
        return self

    async def __aexit__(self, exc_type, exc_val, exc_tb):
        await self.cleanup()

    def __enter__(self):
        return self

    def __exit__(self, exc_type, exc_val, exc_tb):
        loop = asyncio.get_event_loop()
        loop.run_until_complete(self.__aexit__(exc_type, exc_val, exc_tb))

class ConsistencyEvaluation(Evaluation):
    def __init__(self, *, number_of_times_to_sample_each_text, **kwargs):
        super().__init__(**kwargs)
        self.number_of_times_to_sample_each_text = number_of_times_to_sample_each_text
    
    def log_parameters(self):
        super().log_parameters()
        # mlflow.log_param("number_of_times_to_sample_each_text", self.number_of_times_to_sample_each_text)

class AccuracyEvaluation(Evaluation):
    def __init__(self, *, override_folder: str, labeled_samples: list = None, labeled_samples_filename: str = None, score_id: str = None, score_version_id: str = None, visualize: bool = False, task_id: str = None, evaluation_id: str = None, account_id: str = None, scorecard_id: str = None, **kwargs):
        # Store scorecard_id before calling super().__init__
        self.scorecard_id = scorecard_id
        super().__init__(**kwargs)
        self.override_folder = override_folder
        self.labeled_samples = labeled_samples
        self.labeled_samples_filename = labeled_samples_filename
        self.score_id = score_id
        
        # Validate score_id format - should be a UUID with hyphens
        if self.score_id and not (isinstance(self.score_id, str) and '-' in self.score_id):
            self.logging.warning(f"WARNING: Score ID doesn't appear to be in DynamoDB UUID format: {self.score_id}")
            self.logging.warning(f"This may cause issues with Evaluation records. Expected format is UUID with hyphens.")
        
        self.score_version_id = score_version_id  # Store score version ID
        self.visualize = visualize
        self.task_id = task_id  # Store task ID
        self.evaluation_id = evaluation_id  # Store evaluation ID
        self.account_id = account_id  # Store account ID
        # Don't overwrite scorecard_id here since it's already set
        self.results_queue = Queue()
        self.metrics_tasks = {}  # Dictionary to track metrics tasks per score
        self.should_stop = False
        self.completed_scores = set()  # Track which scores have completed all their results
        self.override_data = {}  # Initialize empty override data dictionary
        self.logger = logging.getLogger('plexus/evaluation')  # Add dedicated logger
        
        # Load override data from CSV files
        self._load_override_data_from_csv()

    def _load_override_data_from_csv(self):
        """Load override data from CSV files using the scorecard's configuration."""
        try:
            # Look for scores that have column mappings defined in their data configuration
            for score_config in self.scorecard.scores:
                score_name = score_config.get('name')
                if not score_name:
                    continue
                
                # Check if this score has data configuration with column mappings
                data_config = score_config.get('data', {})
                if not data_config:
                    continue
                
                # Look for searches with column mappings
                searches = data_config.get('searches', [])
                for search in searches:
                    item_list_filename = search.get('item_list_filename')
                    column_mappings = search.get('column_mappings', [])
                    
                    if not item_list_filename or not column_mappings:
                        continue
                    
                    try:
                        # Load the CSV file
                        df = pd.read_csv(item_list_filename)
                        
                        # Find form_id column
                        form_id_col = None
                        for col in df.columns:
                            if col.lower() in ['form_id', 'f_id']:
                                form_id_col = col
                                break
                        
                        if form_id_col is None:
                            self.logging.warning(f"No form_id column found in {item_list_filename}")
                            continue
                        
                        # Process each column mapping
                        for mapping in column_mappings:
                            dataframe_column = mapping.get('dataframe_column')
                            csv_column = mapping.get('csv_column')
                            
                            if not dataframe_column or not csv_column:
                                continue
                            
                            # Check if the dataframe_column matches our score name
                            if dataframe_column == score_name:
                                # Find the CSV column (case-insensitive)
                                actual_csv_col = None
                                for col in df.columns:
                                    if col.lower() == csv_column.lower():
                                        actual_csv_col = col
                                        break
                                
                                if actual_csv_col:
                                    # Load the override data
                                    for _, row in df.iterrows():
                                        form_id = row[form_id_col]
                                        if pd.isna(form_id):
                                            continue
                                        
                                        form_id = int(form_id)
                                        answer_value = row[actual_csv_col]
                                        
                                        if pd.notna(answer_value):
                                            if form_id not in self.override_data:
                                                self.override_data[form_id] = {}
                                            self.override_data[form_id][score_name] = str(answer_value).strip().lower()
                                    
                                    self.logging.info(f"Loaded override data for score '{score_name}' from {item_list_filename}: {len([r for r in df.iterrows() if pd.notna(r[1][form_id_col])])} records")
                                else:
                                    self.logging.warning(f"CSV column '{csv_column}' not found in {item_list_filename}")
                    
                    except Exception as e:
                        self.logging.warning(f"Failed to load override data from {item_list_filename}: {e}")
            
            if self.override_data:
                total_overrides = sum(len(scores) for scores in self.override_data.values())
                self.logging.info(f"Loaded {total_overrides} override entries for {len(self.override_data)} form IDs")
            else:
                self.logging.info("No override data loaded from CSV files")
                
        except Exception as e:
            self.logging.warning(f"Failed to load override data: {e}")

    async def run(self, tracker, progress_callback=None, dry_run=False):
        # --- BEGIN NEW LOGGING ---
        print("\n\n--- AccuracyEvaluation run CALLED ---\n\n")
        self.logging.info("--- AccuracyEvaluation run CALLED ---")
        # --- END NEW LOGGING ---

        """Modified run method to accept tracker argument"""
        self.progress_callback = progress_callback
        self.dry_run = dry_run  # Store dry_run flag for use in ScoreResult creation
        
        # Store the evaluation ID from the parent process
        self.experiment_id = self.evaluation_id
        
        # Only require evaluation_id if not in dry_run mode
        if not self.experiment_id and not dry_run:
            self.logging.error("No evaluation_id provided to AccuracyEvaluation")
            raise ValueError("No evaluation_id provided to AccuracyEvaluation")
        elif not self.experiment_id and dry_run:
            self.logging.info("[DRY RUN] Using mock evaluation ID")
            self.experiment_id = "mock-evaluation-id-for-dry-run"
        
        # Initialize started_at for elapsed time calculations
        self.started_at = datetime.now(timezone.utc)
        
        self.logging.info(f"Using evaluation record with ID: {self.experiment_id}")
        
        # Update the evaluation record with scorecard and score IDs
        if self.dashboard_client and not dry_run:
            update_data = {}
            if self.scorecard_id:
                update_data['scorecardId'] = self.scorecard_id
            
            if self.score_id:
                # Validate score_id format - should be a UUID with hyphens
                if not (isinstance(self.score_id, str) and '-' in self.score_id):
                    self.logging.warning(f"WARNING: Score ID doesn't appear to be in DynamoDB UUID format: {self.score_id}")
                    self.logging.warning(f"This will cause issues with Evaluation records. Expected format is UUID with hyphens.")
                    self.logging.warning(f"Will not add this Score ID to the evaluation record update.")
                else:
                    update_data['scoreId'] = self.score_id
            
            if hasattr(self, 'score_version_id') and self.score_version_id:
                update_data['scoreVersionId'] = self.score_version_id
            
            if update_data:
                try:
                    self.logging.info(f"Updating evaluation record {self.experiment_id} with: {update_data}")
                    mutation = """mutation UpdateEvaluation($input: UpdateEvaluationInput!) {
                        updateEvaluation(input: $input) {
                            id
                            scorecardId
                            scoreId
                            scoreVersionId
                        }
                    }"""
                    self.dashboard_client.execute(mutation, {
                        'input': {
                            'id': self.experiment_id,
                            **update_data
                        }
                    })
                    self.logging.info("Successfully updated evaluation record with scorecard and score IDs")
                except Exception as e:
                    self.logging.error(f"Failed to update evaluation record with IDs: {str(e)}")
                    # Continue execution even if update fails
        elif dry_run:
            self.logging.info(f"[DRY RUN] Would update evaluation record with scorecard ID: {self.scorecard_id} and score ID: {self.score_id}")

        try:
            # --- BEGIN NEW LOGGING ---
            self.logging.info("--- Calling _run_evaluation from AccuracyEvaluation.run ---")
            # --- END NEW LOGGING ---
            returned_metrics = await self._run_evaluation(tracker)
            # --- BEGIN NEW LOGGING ---
            self.logging.info(f"--- _run_evaluation returned: {returned_metrics} ---")
            # --- END NEW LOGGING ---
            return returned_metrics
        except Exception as e:
            self.logging.error(f"Error during AccuracyEvaluation.run: {e}", exc_info=True)
            raise e # Re-raise after logging
        finally:
            # --- BEGIN NEW LOGGING ---
            self.logging.info("--- Exiting AccuracyEvaluation.run (finally block) ---") 
            # --- END NEW LOGGING ---
            self.should_stop = True

    async def _run_evaluation(self, tracker):
        try:
            # Load the labeled samples
            import pandas as pd
            if self.labeled_samples:
                df = pd.DataFrame(self.labeled_samples)
            elif self.labeled_samples_filename:
                df = pd.read_csv(self.labeled_samples_filename)
            else:
                # Handle the case where labeled_samples is empty/None and no filename provided
                if self.labeled_samples is not None:
                    # labeled_samples was provided but is empty
                    error_msg = f"No labeled samples data available. The labeled_samples list is empty ({len(self.labeled_samples)} items). This usually indicates a data loading issue."
                else:
                    # Neither labeled_samples nor filename provided
                    error_msg = "No labeled samples data available. Both labeled_samples and labeled_samples_filename are None."
                
                self.logging.error(error_msg)
                self.logging.error("This error typically occurs when:")
                self.logging.error("1. The --fresh flag causes data cache issues")
                self.logging.error("2. The score configuration doesn't have proper data sources")
                self.logging.error("3. Database connectivity issues prevent data loading")
                self.logging.error("4. No matching data is found for the specified criteria")
                
                # Provide troubleshooting suggestions
                self.logging.error("Troubleshooting suggestions:")
                self.logging.error("- Try running without the --fresh flag to use cached data")
                self.logging.error("- Verify the scorecard configuration has proper data sources")
                self.logging.error("- Check database connectivity and credentials")
                self.logging.error("- Verify that data exists for the specified score criteria")
                
                raise ValueError(error_msg)

            # Adjust the sample size if necessary
            self.number_of_texts_to_sample = min(len(df), self.requested_sample_size)
            self.logging.info(f"Adjusted sample size from {self.requested_sample_size} to {self.number_of_texts_to_sample} based on available data")

            # Sample rows based on the sampling method
            if self.sampling_method == 'random':
                selected_sample_rows = df.sample(n=self.number_of_texts_to_sample, random_state=self.random_seed)
            elif self.sampling_method == 'sequential':
                selected_sample_rows = df.head(self.number_of_texts_to_sample)
            elif self.sampling_method == 'provided':
                # Samples are already provided and pre-processed, use them as-is
                selected_sample_rows = df
                self.logging.info(f"Using {len(df)} provided samples without additional sampling")
            else:
                selected_sample_rows = df

            # Update tracker status without advancing stage
            tracker.current_stage.status_message = "Generating predictions..."
            tracker.update(current_items=0)

            # Process all scores concurrently
            score_tasks = []
            for score_name in self.score_names():
                task = asyncio.create_task(self.score_all_texts_for_score(selected_sample_rows, score_name, tracker))
                score_tasks.append(task)

            all_results = await asyncio.gather(*score_tasks)
            self.all_results = [result for score_results in all_results for result in score_results if not isinstance(result, Exception)]

            # --- BEGIN NEW LOGGING ---
            self.logging.info(f"--- Calling calculate_metrics from _run_evaluation with {len(self.all_results)} results ---")
            # --- END NEW LOGGING ---
            
            # Reset counters and mismatches
            self.total_correct = 0
            self.total_questions = 0
            self.mismatches = []
            
            # Count the number correct out of all questions and collect mismatches
            for result in self.all_results:
                for question in self.score_names():
                    score_result = next((r for r in result['results'].values() if r.parameters.name == question), None)
                    score_value = str(score_result.value).lower() if score_result else None
                    human_label = str(score_result.metadata['human_label']).lower() if score_result and hasattr(score_result, 'metadata') and 'human_label' in score_result.metadata else None
                    
                    is_match = 1 if score_result and hasattr(score_result, 'metadata') and score_result.metadata.get('correct', False) else 0
                    self.total_correct += is_match
                    self.total_questions += 1

                    if not is_match and len(self.mismatches) < self.max_mismatches_to_report:
                        mismatch_data = {
                            'form_id': result['form_id'],
                            'question': question,
                            'predicted': score_value,
                            'ground_truth': human_label,
                            'explanation': score_result.metadata['explanation'] if score_result and hasattr(score_result, 'metadata') and 'explanation' in score_result.metadata else None,
                            'transcript': score_result.metadata['text'] if score_result and hasattr(score_result, 'metadata') and 'text' in score_result.metadata else None,
                            'human_explanation': score_result.metadata['human_explanation'] if score_result and hasattr(score_result, 'metadata') and 'human_explanation' in score_result.metadata else None
                        }
                        # Only append if we have either a transcript or an explanation
                        if mismatch_data['transcript'] is not None or mismatch_data['explanation'] is not None:
                            self.mismatches.append(mismatch_data)

            # Calculate metrics from the results
            metrics = self.calculate_metrics(self.all_results)

            # --- BEGIN NEW LOGGING ---
            self.logging.info(f"--- calculate_metrics from _run_evaluation returned: {metrics} ---")
            # --- END NEW LOGGING ---
            
            # Log ScoreResult creation statistics
            attempts = getattr(self, 'scoreresult_creation_attempts', 0)
            successes = getattr(self, 'scoreresult_creation_successes', 0)
            failures = getattr(self, 'scoreresult_creation_failures', 0)
            self.logging.info(f"=== ScoreResult Creation Summary ===")
            self.logging.info(f"Total ScoreResult creation attempts: {attempts}")
            self.logging.info(f"Successful ScoreResult creations: {successes}")
            self.logging.info(f"Failed ScoreResult creations: {failures}")
            if attempts > 0:
                success_rate = (successes / attempts) * 100
                self.logging.info(f"ScoreResult creation success rate: {success_rate:.1f}%")
            else:
                self.logging.warning("No ScoreResult creation attempts were made!")

            if hasattr(self, 'progress_callback') and self.progress_callback:
                self.progress_callback(self.number_of_texts_to_sample)
            
            # Generate and print evaluation report
            if self.all_results:
                expenses = self.scorecard.get_accumulated_costs()
                expenses['cost_per_text'] = expenses['total_cost'] / self.number_of_texts_to_sample
                
                # Get the primary score name if we're evaluating a specific score
                primary_score_name = None
                if self.subset_of_score_names and len(self.subset_of_score_names) == 1:
                    primary_score_name = self.subset_of_score_names[0]
                else:
                    primary_score_name = self.score_names()[0]
                
                # Try to get score instance for report generation, but skip if not found in registry
                # (This can happen with API-loaded scorecards that aren't registered)
                try:
                    score_instance = self.get_score_instance(primary_score_name)
                    
                    # Calculate overall_accuracy from the counters we just updated
                    overall_accuracy = (self.total_correct / self.total_questions * 100) if self.total_questions > 0 else 0
                    
                    report = self.generate_report(score_instance, overall_accuracy, expenses, self.number_of_texts_to_sample)
                    print("\n" + report + "\n")
                except ValueError as e:
                    if "not found" in str(e):
                        self.logging.info(f"Skipping report generation - scorecard not found in registry: {e}")
                        # Calculate overall_accuracy anyway for logging
                        overall_accuracy = (self.total_correct / self.total_questions * 100) if self.total_questions > 0 else 0
                        self.logging.info(f"Overall accuracy: {overall_accuracy}%")
                    else:
                        raise

                # Generate reports - determine the correct report folder
                if self.subset_of_score_names and len(self.subset_of_score_names) == 1:
                    try:
                        score_instance = self.get_score_instance(self.subset_of_score_names[0])
                        report_folder_path = score_instance.report_directory_path()
                        report_folder_path = report_folder_path.rstrip('/')
                    except ValueError as e:
                        if "not found" in str(e):
                            self.logging.info(f"Scorecard not found in registry, using default report folder: {e}")
                            # Use default report folder when scorecard not found in registry
                            scorecard_name = self.scorecard.name.replace(' ', '_') if hasattr(self.scorecard, 'name') and callable(self.scorecard.name) else str(self.scorecard_name).replace(' ', '_')
                            score_name = self.subset_of_score_names[0].replace(' ', '_')
                            report_folder_path = f"./score_results/{scorecard_name}/{score_name}"
                        else:
                            raise
                else:
                    scorecard_name = self.scorecard.name.replace(' ', '_')
                    report_folder_path = f"./score_results/{scorecard_name}/combined"

                # Ensure the report folder exists
                os.makedirs(report_folder_path, exist_ok=True)
                self.logging.info(f"Report folder set to: {report_folder_path}")

                # Generate Excel report
                self.generate_excel_report(report_folder_path, self.all_results, selected_sample_rows)

                # Generate CSV reports
                analysis = ScorecardResultsAnalysis(scorecard_results=ScorecardResults(self.all_results))
                
                # Generate CSV report for incorrect results
                timestamp = datetime.now().strftime("%Y%m%d_%H%M%S")
                csv_report_filename = f"scorecard_report_for_incorrect_results_{timestamp}.csv"
                with open(f"{report_folder_path}/{csv_report_filename}", "w") as file:
                    file.write(analysis.generate_csv_scorecard_report(results=self.all_results))
                self.logging.info(f"CSV report generated at {report_folder_path}/{csv_report_filename}")

                # Generate question accuracy CSV
                question_accuracy_filename = f"question_accuracy_report_{timestamp}.csv"
                analysis.generate_question_accuracy_csv(output_file=f"{report_folder_path}/{question_accuracy_filename}")
                self.logging.info(f"Question accuracy CSV generated at {report_folder_path}/{question_accuracy_filename}")

                # Generate confusion matrices and performance visualizations
                self.generate_and_log_confusion_matrix(self.all_results, report_folder_path)
                for question in self.score_names():
                    self.create_performance_visualization(self.all_results, question, report_folder_path)

                # Generate metrics JSON
                self.generate_metrics_json(report_folder_path, self.number_of_texts_to_sample, expenses)

            return metrics
        except Exception as e:
            self.logging.error(f"Error in _run_evaluation: {e}", exc_info=True)
            raise e
        finally:
            pass

    def get_score_instance(self, score_name: str):
        """
        Safely get a Score instance that works with both YAML-loaded and API-loaded scorecards.
        
        For YAML-loaded scorecards: Uses Score.from_name() with global scorecard_registry
        For API-loaded scorecards: Uses the scorecard instance's own score_registry
        """
        try:
            # First try the traditional Score.from_name() approach (for YAML-loaded scorecards)
            return Score.from_name(self.scorecard_name, score_name)
        except ValueError as e:
            if "not found" in str(e):
                # Scorecard not found in global registry - try instance registry (for API-loaded scorecards)
                self.logging.info(f"Scorecard '{self.scorecard_name}' not found in global registry, trying instance registry")
                
                # Get the score from the scorecard instance's registry
                if hasattr(self.scorecard, 'score_registry'):
                    score_class = self.scorecard.score_registry.get(score_name)
                    if score_class:
                        score_properties = self.scorecard.score_registry.get_properties(score_name)
                        if score_properties:
                            # Ensure scorecard_name is set in properties
                            score_properties = score_properties.copy()
                            if 'scorecard_name' not in score_properties:
                                # Use the actual scorecard name from the instance
                                actual_scorecard_name = None
                                if hasattr(self.scorecard, 'name') and callable(self.scorecard.name):
                                    actual_scorecard_name = self.scorecard.name()
                                elif hasattr(self.scorecard, 'properties') and isinstance(self.scorecard.properties, dict):
                                    actual_scorecard_name = self.scorecard.properties.get('name')
                                
                                score_properties['scorecard_name'] = actual_scorecard_name or str(self.scorecard_name)
                            
                            return score_class(**score_properties)
                        else:
                            raise ValueError(f"Score properties for '{score_name}' not found in scorecard instance registry")
                    else:
                        raise ValueError(f"Score '{score_name}' not found in scorecard instance registry")
                else:
                    raise ValueError(f"Scorecard instance has no score_registry attribute")
            else:
                # Re-raise if it's a different error
                raise
<|MERGE_RESOLUTION|>--- conflicted
+++ resolved
@@ -2096,7 +2096,6 @@
                         has_processed_scores = True
 
                         # Create ScoreResult in a non-blocking way only for the primary score
-<<<<<<< HEAD
                         if getattr(self, 'dry_run', False):
                             self.logging.info(f"[DRY RUN] Skipping ScoreResult creation for {score_name}")
                         elif self.dashboard_client and self.experiment_id:
@@ -2106,7 +2105,8 @@
                                 await self._create_score_result(
                                     score_result=score_result,
                                     content_id=content_id,
-                                    result=result
+                                    result=result,
+                                    feedback_item_id=feedback_item_id
                                 )
                                 self.scoreresult_creation_successes = getattr(self, 'scoreresult_creation_successes', 0) + 1
                                 self.logging.info(f"Successfully created ScoreResult for {score_name} (success #{self.scoreresult_creation_successes})")
@@ -2120,15 +2120,6 @@
                                 self.logging.warning(f"Skipping ScoreResult creation - no dashboard_client available")
                             if not self.experiment_id:
                                 self.logging.warning(f"Skipping ScoreResult creation - no experiment_id available")
-=======
-                        if self.dashboard_client and self.experiment_id:
-                            await self._create_score_result(
-                                score_result=score_result,
-                                content_id=content_id,
-                                result=result,
-                                feedback_item_id=feedback_item_id
-                            )
->>>>>>> c1f5fb53
 
                     except Exception as e:
                         logging.exception(f"Error processing {score_identifier}: {e}")
@@ -2175,29 +2166,6 @@
                 logging.info(f"Attempt {attempt + 1} failed for content_id {row.get('content_id')} with error: {e}. Retrying in {delay} seconds...")
                 await asyncio.sleep(delay)
 
-<<<<<<< HEAD
-            except Exception as e: # Catch any other unexpected errors during scoring
-                logging.error(f"Unexpected error scoring content_id {row.get('content_id')} on attempt {attempt + 1}: {e}", exc_info=True)
-                if attempt == max_attempts - 1:
-                    # Return an error result on the last attempt
-                    return {
-                        'content_id': row.get('content_id', ''),
-                        'session_id': row.get('Session ID', row.get('content_id', '')),
-                        'form_id': row.get('columns', {}).get('form_id', ''),
-                        'results': {
-                            score_name or 'processing_error': Score.Result(
-                                value="Error",
-                                error=f"Unexpected error after {max_attempts} attempts: {e}",
-                                parameters=Score.Parameters(name=score_name or 'processing_error', scorecard=self.scorecard_name)
-                           )
-                        },
-                        'human_labels': {}
-                    }
-                # Wait before retrying for unexpected errors too
-                delay = min(base_delay * (2 ** attempt), max_delay)
-                logging.info(f"Retrying in {delay} seconds...")
-                await asyncio.sleep(delay)
-        
         # If loop completes without returning (e.g., all attempts failed but didn't hit max_attempts check correctly)
         logging.error(f"Scoring loop completed for content_id {row.get('content_id')} without returning a result or error after {max_attempts} attempts.")
         return {
@@ -2214,16 +2182,6 @@
             'human_labels': {}
         }
 
-    async def _create_score_result(self, *, score_result, content_id, result):
-        """Create a score result in the dashboard."""
-        try:
-            # Log the raw inputs
-            self.logging.info("=== Creating ScoreResult in Dashboard ===")
-            self.logging.info(f"score_result value: {score_result.value}")
-            self.logging.info(f"score_result metadata keys: {list(score_result.metadata.keys()) if score_result.metadata else 'None'}")
-            self.logging.info(f"content_id: {content_id}")
-            self.logging.info(f"result form_id: {result.get('form_id', 'N/A')}")
-=======
     async def _create_score_result(self, *, score_result, content_id, result, feedback_item_id=None):
         """Create a score result in the dashboard."""
         try:
@@ -2234,7 +2192,6 @@
             logging.info(f"content_id: {content_id}")
             logging.info(f"result dict: {truncate_dict_strings_inner(result)}")
             logging.info(f"feedback_item_id: {feedback_item_id}")
->>>>>>> c1f5fb53
 
             # Validate required attributes are available
             self.logging.info(f"Validating required attributes...")
@@ -2273,11 +2230,6 @@
                 }
             }
             
-<<<<<<< HEAD
-            # First, create or upsert the Item record and get the database ID
-            # We'll use the content_id as the externalId but need the database ID for the ScoreResult
-            item_database_id = await self._create_or_upsert_item(content_id=content_id, score_result=score_result, result=result)
-=======
             # Add feedback_item_id to metadata if available
             if feedback_item_id:
                 metadata_dict['feedback_item_id'] = feedback_item_id
@@ -2285,7 +2237,6 @@
             # First, create or upsert the Item record
             # We'll use the content_id as the externalId
             await self._create_or_upsert_item(content_id=content_id, score_result=score_result, result=result)
->>>>>>> c1f5fb53
             
             # Create data dictionary with all required fields
             data = {
@@ -2295,21 +2246,6 @@
                 'scorecardId': self.scorecard_id,
             }
             
-<<<<<<< HEAD
-            # Add score_id if available and has valid format
-            if hasattr(self, 'score_id') and self.score_id:
-                # Validate score_id format - should be a UUID with hyphens
-                if not (isinstance(self.score_id, str) and '-' in self.score_id):
-                    self.logging.warning(f"WARNING: Score ID doesn't appear to be in DynamoDB UUID format: {self.score_id}")
-                    self.logging.warning(f"Will not add this Score ID to the ScoreResult record.")
-                else:
-                    data['scoreId'] = self.score_id
-                    
-            data['value'] = value
-            data['metadata'] = json.dumps(metadata_dict)  # Ensure metadata is a JSON string
-            data['code'] = '200'  # HTTP response code for successful evaluation
-            data['type'] = 'evaluation'  # Mark this as an evaluation score result
-=======
             # Add feedback item ID if provided from the dataset
             if feedback_item_id:
                 data['feedbackItemId'] = feedback_item_id
@@ -2318,7 +2254,6 @@
             # Add feedbackItemId as a direct field if available
             if feedback_item_id:
                 data['feedbackItemId'] = feedback_item_id
->>>>>>> c1f5fb53
 
             # Add trace data if available
             logging.info("Checking for trace data to add to score result...")            
