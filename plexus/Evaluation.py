import os
import math
import yaml
import json
import copy
import base64
import pandas as pd
import requests
import random
import time
import traceback
from datetime import datetime, timezone
import string
import pprint
import asyncio
from decimal import Decimal
from abc import ABC, abstractmethod
from concurrent.futures import ThreadPoolExecutor, as_completed
from tenacity import retry, wait_fixed, stop_after_attempt, before_log, retry_if_exception_type, AsyncRetrying, wait_exponential
from requests.exceptions import Timeout, RequestException
import mlflow
from concurrent.futures import ThreadPoolExecutor
from asyncio import Queue
import importlib
import logging
import re
import uuid

import seaborn as sns
import matplotlib.pyplot as plt
import numpy as np
import pandas as pd
from matplotlib.colors import ListedColormap
from collections import Counter

from graphviz import Digraph
from jinja2 import Template

from plexus.scores.CompositeScore import CompositeScore
from plexus.scores.Score import Score
from .Scorecard import Scorecard
from .ScorecardResults import ScorecardResults
from .ScorecardResultsAnalysis import ScorecardResultsAnalysis
from plexus.cli.CommandProgress import CommandProgress

from sklearn.metrics import confusion_matrix

from plexus.dashboard.api.client import PlexusDashboardClient
from plexus.dashboard.api.models.account import Account
from plexus.dashboard.api.models.evaluation import Evaluation as DashboardEvaluation
from plexus.dashboard.api.models.scorecard import Scorecard as DashboardScorecard
from plexus.dashboard.api.models.score import Score as DashboardScore
from plexus.dashboard.api.models.score_result import ScoreResult
from plexus.dashboard.api.models.task import Task

from plexus.scores.LangGraphScore import LangGraphScore, BatchProcessingPause
from plexus.utils.dict_utils import truncate_dict_strings_inner
from plexus.CustomLogging import logging, setup_logging, set_log_group

from plexus.cli.task_progress_tracker import StageConfig, TaskProgressTracker

# Set up logging for evaluations
set_log_group('plexus/evaluation')
setup_logging()

class Evaluation:
    """
    Base class for evaluating Scorecard performance through accuracy testing and consistency checking.

    Evaluation is used to measure how well a Scorecard performs against labeled data or to check
    consistency of results. It integrates with MLFlow for tracking experiments and the Plexus
    dashboard for monitoring. The class supports:

    - Accuracy testing against labeled data
    - Consistency checking through repeated scoring
    - Automatic metrics calculation and visualization
    - Cost tracking and reporting
    - Integration with MLFlow experiments
    - Real-time progress tracking in the dashboard

    There are two main subclasses:
    1. AccuracyEvaluation: Tests scorecard results against labeled data
    2. ConsistencyEvaluation: Checks if scores are consistent when run multiple times

    Common usage patterns:
    1. Running an accuracy evaluation:
        evaluation = AccuracyEvaluation(
            scorecard_name="qa",
            scorecard=scorecard,
            labeled_samples_filename="labeled_data.csv"
        )
        await evaluation.run()

    2. Running a consistency check:
        evaluation = ConsistencyEvaluation(
            scorecard_name="qa",
            scorecard=scorecard,
            number_of_texts_to_sample=100,
            number_of_times_to_sample_each_text=3
        )
        await evaluation.run()

    3. Using with MLFlow tracking:
        with evaluation:  # Automatically starts/ends MLFlow run
            await evaluation.run()

    4. Monitoring in dashboard:
        evaluation = AccuracyEvaluation(
            scorecard_name="qa",
            scorecard=scorecard,
            account_key="my-account",
            score_id="score-123"
        )
        await evaluation.run()  # Progress visible in dashboard

    The Evaluation class is commonly used during model development to measure performance
    and during production to monitor for accuracy drift.
    """

    def __init__(self, *,
        scorecard_name: str,
        scorecard: Scorecard,
        labeled_samples_filename: str = None,
        labeled_samples: list = None,
        number_of_texts_to_sample = 100,
        sampling_method = 'random',
        random_seed = None,
        session_ids_to_sample = None,
        subset_of_score_names = None,
        experiment_label = None,
        max_mismatches_to_report=5,
        account_key: str = 'call-criteria',
        score_id: str = None,
        visualize: bool = False,
        task_id: str = None,
    ):
        # Immediately store task_id so that it is available for evaluation record creation
        self.task_id = task_id
        
        # Set up logging for evaluations
        self.logging = logging.getLogger('plexus/evaluation')
        self.logging.info("Starting Evaluation initialization...")

        # Initialize basic parameters
        self.scorecard_name = scorecard_name
        self.scorecard = scorecard
        self.labeled_samples_filename = labeled_samples_filename
        self.labeled_samples = labeled_samples
        self.requested_sample_size = number_of_texts_to_sample
        self.number_of_texts_to_sample = number_of_texts_to_sample
        self.sampling_method = sampling_method
        self.random_seed = random_seed
        self.score_id = score_id
        self.account_key = account_key  # Store the account key
        self.visualize = visualize
        self.task_id = task_id  # Ensure task_id is stored
        
        # Parse lists, if available.
        self.session_ids_to_sample = session_ids_to_sample
        self.subset_of_score_names = subset_of_score_names

        self.experiment_label = experiment_label
        self.max_mismatches_to_report = max_mismatches_to_report

        # Initialize dashboard client
        try:
            self.logging.info("Initializing Plexus Dashboard client...")
            self.dashboard_client = PlexusDashboardClient.for_account(account_key)
            
            self.logging.info(f"Looking up account with key: {account_key}")
            account = Account.list_by_key(key=account_key, client=self.dashboard_client)
            if not account:
                raise ValueError(f"No account found with key: {account_key}")
            self.logging.info(f"Found account: {account.name} ({account.id})")
            
            self.account_id = account.id
            
            # Initialize scorecard_id as None
            self.scorecard_id = None
            
            self.logging.info(f"Looking up scorecard with name: {self.scorecard.name}")
            try:
                if hasattr(self.scorecard, 'key'):
                    self.logging.info(f"Using scorecard key: {self.scorecard.key}")
                    scorecard_obj = DashboardScorecard.get_by_key(self.scorecard.key, self.dashboard_client)
                elif hasattr(self.scorecard, 'id'):
                    self.logging.info(f"Using scorecard ID: {self.scorecard.id}")
                    scorecard_obj = DashboardScorecard.get_by_id(self.scorecard.id, self.dashboard_client)
                else:
                    self.logging.info(f"Looking up scorecard by name: {self.scorecard.name}")
                    scorecard_obj = DashboardScorecard.get_by_name(self.scorecard.name, self.dashboard_client)
                
                if scorecard_obj:
                    self.logging.info(f"Found scorecard: {scorecard_obj.name} ({scorecard_obj.id})")
                    self.scorecard_id = scorecard_obj.id
                else:
                    self.logging.error("Failed to find scorecard")
                    raise ValueError(f"Could not find scorecard with name: {self.scorecard.name}")
            except Exception as e:
                self.logging.error(f"Error looking up scorecard: {str(e)}")
                raise

        except Exception as e:
            self.logging.error(f"Failed to initialize dashboard client: {str(e)}", exc_info=True)
            self.dashboard_client = None
            self.experiment_id = None
            self.scorecard_id = None

        # Results tracking - separate results by score
        self.results_by_score = {}  # Dictionary to store results for each score
        self.processed_items_by_score = {}  # Track processed items per score
        self.all_results = []  # Keep this for backwards compatibility
        self.processed_items = 0
        self.mismatches = []
        self.total_correct = 0
        self.total_questions = 0

    def __enter__(self):
        self.start_mlflow_run()
        return self

    def __exit__(self, exc_type, exc_value, traceback):
        mlflow.end_run()

    def start_mlflow_run(self):
        logging.getLogger('mlflow').setLevel(logging.WARNING)

        # First, make sure any existing run is ended
        try:
            mlflow.end_run()
        except Exception:
            pass  # Ignore any errors from ending non-existent runs

        mlflow_tracking_uri = os.getenv('MLFLOW_TRACKING_URI')
        if mlflow_tracking_uri:
            logging.info(f"Using MLFlow tracking URL: {mlflow_tracking_uri}")
            mlflow.set_tracking_uri(mlflow_tracking_uri)
        else:
            mlflow.set_tracking_uri(f'file:///{os.path.abspath("./mlruns")}')

        experiment_name = self.scorecard.__class__.name
        if os.getenv('MLFLOW_EXPERIMENT_NAME'):
            experiment_name = experiment_name + " - " + os.getenv('MLFLOW_EXPERIMENT_NAME')
        if self.experiment_label:
            experiment_name = experiment_name + " - " + self.experiment_label
        mlflow.set_experiment(experiment_name)

        # Now start the new run
        try:
            mlflow.start_run()
        except Exception as e:
            print("Error: ", e)
            print("Attempting to end the previous run and start a new one.")
            mlflow.end_run()
            mlflow.start_run()

        # Add notes about the run
        mlflow.set_tag("scorecard", self.scorecard.name)
        mlflow.set_tag("experiment_type", self.__class__.__name__)
        if self.task_id:  # Add task_id as a tag if available
            mlflow.set_tag("task_id", self.task_id)

        self.log_parameters()
    
    def log_parameters(self):
        mlflow.log_param("sampling_method", self.sampling_method)
        mlflow.log_param("number_of_texts_to_sample", self.number_of_texts_to_sample)

    def score_names(self):
        return self.subset_of_score_names if self.subset_of_score_names is not None else self.scorecard.score_names()

    def score_names_to_process(self):
        all_score_names_to_process = self.scorecard.score_names_to_process()
        if self.subset_of_score_names is not None:
            return [score_name for score_name in self.subset_of_score_names if score_name in all_score_names_to_process]
        else:
            return all_score_names_to_process

    def time_execution(func):
        async def async_wrapper(self, *args, **kwargs):
            start_time = time.time()
            result = await func(self, *args, **kwargs)
            end_time = time.time()
            execution_time = end_time - start_time
            time_per_text = execution_time / self.number_of_texts_to_sample if self.number_of_texts_to_sample else 0
            mlflow.log_metric("execution_time", execution_time)
            mlflow.log_metric("time_per_text", time_per_text)
            print(f"{func.__name__} executed in {execution_time:.2f} seconds.")
            logging.info(f"Average time per text: {time_per_text:.2f} seconds.")
            return result

        def sync_wrapper(self, *args, **kwargs):
            start_time = time.time()
            result = func(self, *args, **kwargs)
            end_time = time.time()
            execution_time = end_time - start_time
            time_per_text = execution_time / self.number_of_texts_to_sample if self.number_of_texts_to_sample else 0
            mlflow.log_metric("execution_time", execution_time)
            mlflow.log_metric("time_per_text", time_per_text)
            print(f"{func.__name__} executed in {execution_time:.2f} seconds.")
            logging.info(f"Average time per text: {time_per_text:.2f} seconds.")
            return result

        if asyncio.iscoroutinefunction(func):
            return async_wrapper
        else:
            return sync_wrapper

    @time_execution
    async def run(self):
        """Now this is an async function that just runs _async_run directly"""
        try:
            return await self._async_run()
        finally:
            # Signal metrics tasks to stop gracefully
            self.should_stop = True
            
            if self.metrics_tasks:
                logging.info("Waiting for metrics tasks to complete...")
                try:
                    # Wait for all tasks to complete naturally
                    done, pending = await asyncio.wait(
                        self.metrics_tasks.values(),
                        timeout=30.0,
                        return_when=asyncio.ALL_COMPLETED
                    )
                    
                    if pending:
                        logging.warning(f"{len(pending)} metrics tasks still running after 30s wait")
                        # Instead of canceling, wait a bit longer for final updates
                        try:
                            await asyncio.wait(pending, timeout=5.0)
                        except Exception as e:
                            logging.error(f"Error waiting for pending tasks: {e}")
                    
                    # Check for any exceptions in completed tasks
                    for task in done:
                        try:
                            await task
                        except asyncio.CancelledError:
                            pass  # Ignore cancellation errors
                        except Exception as e:
                            logging.error(f"Error in metrics task: {e}")
                            
                except Exception as e:
                    logging.error(f"Error during metrics task cleanup: {e}")
                
                logging.info("Metrics task cleanup completed")

    @retry(
        stop=stop_after_attempt(3),
        wait=wait_exponential(multiplier=1, min=4, max=10)
    )
    async def log_to_dashboard(self, metrics, status="RUNNING"):
        """Log metrics to Plexus Dashboard with retry logic"""
        if not self.experiment_id:
            self.logging.warning("Experiment ID not available - skipping metrics update")
            return
        
        self.logging.info(f"Starting dashboard update for experiment {self.experiment_id}")
        
        try:
            elapsed_seconds = int((datetime.now(timezone.utc) - self.started_at).total_seconds())
            
            # Convert metrics to percentages for the dashboard
            metrics_list = [
                {"name": "Accuracy", "value": metrics["accuracy"] * 100},
                {"name": "Precision", "value": metrics["precision"] * 100},
                {"name": "Sensitivity", "value": metrics["sensitivity"] * 100},
                {"name": "Specificity", "value": metrics["specificity"] * 100}
            ]
            
            # Format confusion matrix data for the API
            confusion_matrix_data = metrics["confusion_matrices"][0]  # Get first score's matrix
            matrix_data = {
                "matrix": confusion_matrix_data["matrix"],
                "labels": confusion_matrix_data["labels"]
            }
            
            # Calculate total items based on status
            if status == "COMPLETED":
                # For final update, use actual total from distribution data
                total_predictions = 0
                if metrics["predicted_distribution"]:
                    first_score = metrics["predicted_distribution"][0]["score"]
                    total_predictions = sum(item["count"] for item in metrics["predicted_distribution"] 
                                         if item["score"] == first_score)
            else:
                # During evaluation, use the initial sample size
                total_predictions = self.number_of_texts_to_sample
            
            update_params = {
                "id": self.experiment_id,
                "status": status,
                "metrics": json.dumps(metrics_list),
                "processedItems": self.processed_items,
                "totalItems": total_predictions,
                "elapsedSeconds": elapsed_seconds,
                "estimatedRemainingSeconds": int(elapsed_seconds * (total_predictions - self.processed_items) / self.processed_items) if self.processed_items > 0 else total_predictions,
                "accuracy": metrics["accuracy"] * 100,
                "confusionMatrix": json.dumps(matrix_data),
                "predictedClassDistribution": json.dumps(metrics["predicted_distribution"]),
                "datasetClassDistribution": json.dumps(metrics["actual_distribution"])
            }

            if self.task_id:  # Ensure taskId is included in all updates
                update_params["taskId"] = self.task_id
            
            variables = {
                "input": update_params
            }
            
            self.logging.info("Executing dashboard update...")
            # Use synchronous execution during cleanup, async otherwise
            if status in ["COMPLETED", "FAILED"]:
                self.dashboard_client.execute(self._get_update_mutation(), variables)
            else:
                await asyncio.to_thread(self.dashboard_client.execute, self._get_update_mutation(), variables)
            self.logging.info("Successfully completed dashboard update")
            
        except Exception as e:
            self.logging.error(f"Error updating dashboard experiment: {e}")
            raise

    def calculate_metrics(self, results):
        logging.info(f"\nStarting metrics calculation with {len(results)} results")
        predicted_distributions = {}
        actual_distributions = {}
        confusion_matrices = {}
        
        total_correct = 0
        total_predictions = 0
        
        # Get the primary score name - if we're evaluating a specific score, use that
        primary_score_name = None
        if self.subset_of_score_names and len(self.subset_of_score_names) == 1:
            primary_score_name = self.subset_of_score_names[0]
        
        # First pass: build distributions and confusion matrices
        for result in results:
            logging.debug(f"\nProcessing result for form_id: {result['form_id']}")
            
            for score_identifier, score_result in result['results'].items():
                # Skip if the score result is an error
                if isinstance(score_result.value, str) and score_result.value.upper() == "ERROR":
                    continue

                # Skip if this is a dependency score and not our primary score
                score_name = score_result.parameters.name
                if primary_score_name and score_name != primary_score_name:
                    logging.info(f"Skipping metrics for dependency score: {score_name}")
                    continue

                predicted = str(score_result.value).lower().strip()
                actual = str(score_result.metadata['human_label']).lower().strip()
                
                # Standardize empty or NA values
                predicted = 'na' if predicted in ['', 'nan', 'n/a', 'none', 'null'] else predicted
                actual = 'na' if actual in ['', 'nan', 'n/a', 'none', 'null'] else actual
                
                logging.debug(f"Score: {score_name}")
                logging.debug(f"Predicted: '{predicted}'")
                logging.debug(f"Actual: '{actual}'")
                logging.debug(f"Correct: {score_result.metadata['correct']}")
                
                # Update total correct and predictions - only for the primary score
                if score_result.metadata['correct']:
                    total_correct += 1
                total_predictions += 1
                
                # Update actual label distribution
                if score_name not in actual_distributions:
                    actual_distributions[score_name] = {}
                if actual not in actual_distributions[score_name]:
                    actual_distributions[score_name][actual] = 0
                actual_distributions[score_name][actual] += 1
                
                # Update predicted distribution
                if score_name not in predicted_distributions:
                    predicted_distributions[score_name] = {}
                if predicted not in predicted_distributions[score_name]:
                    predicted_distributions[score_name][predicted] = 0
                predicted_distributions[score_name][predicted] += 1
                
                # Initialize confusion matrix for this score if needed
                if score_name not in confusion_matrices:
                    confusion_matrices[score_name] = {
                        'matrix': {},
                        'labels': set()
                    }
                
                # Add labels to set
                confusion_matrices[score_name]['labels'].add(actual)
                confusion_matrices[score_name]['labels'].add(predicted)
                
                # Initialize matrix entry if needed
                if actual not in confusion_matrices[score_name]['matrix']:
                    confusion_matrices[score_name]['matrix'][actual] = {}
                if predicted not in confusion_matrices[score_name]['matrix'][actual]:
                    confusion_matrices[score_name]['matrix'][actual][predicted] = 0
                
                # Update confusion matrix
                confusion_matrices[score_name]['matrix'][actual][predicted] += 1

        # Calculate overall accuracy
        accuracy = total_correct / total_predictions if total_predictions > 0 else 0
        
        # For binary classification scores, calculate additional metrics
        precision = accuracy
        sensitivity = accuracy
        specificity = accuracy
        
        # If we have binary classification data (yes/no), calculate detailed metrics
        for score_name, matrix_data in confusion_matrices.items():
            labels = sorted(list(matrix_data['labels']))
            if len(labels) == 2 and 'yes' in labels and 'no' in labels:
                tp = matrix_data['matrix'].get('yes', {}).get('yes', 0)
                tn = matrix_data['matrix'].get('no', {}).get('no', 0)
                fp = matrix_data['matrix'].get('no', {}).get('yes', 0)
                fn = matrix_data['matrix'].get('yes', {}).get('no', 0)
                
                precision = tp / (tp + fp) if (tp + fp) > 0 else 0
                sensitivity = tp / (tp + fn) if (tp + fn) > 0 else 0
                specificity = tn / (tn + fp) if (tn + fp) > 0 else 0
                break  # Use the first binary score found for these metrics

        # Format confusion matrices for API
        formatted_confusion_matrices = []
        for score_name, matrix_data in confusion_matrices.items():
            labels = sorted(list(matrix_data['labels']))
            matrix = []
            
            # Initialize the matrix with zeros
            for _ in range(len(labels)):
                matrix.append([0] * len(labels))
            
            # Fill in the matrix values
            for i, actual_label in enumerate(labels):
                for j, predicted_label in enumerate(labels):
                    matrix[i][j] = matrix_data['matrix'].get(actual_label, {}).get(predicted_label, 0)
            
            formatted_confusion_matrices.append({
                "score_name": score_name,
                "matrix": matrix,
                "labels": labels
            })
            
            # Log the confusion matrix for debugging
            logging.info(f"\nConfusion Matrix for {score_name}:")
            logging.info(f"Labels: {labels}")
            for i, row in enumerate(matrix):
                logging.info(f"{labels[i]}: {row}")

        # Format distributions for API - now including score names in the distribution
        predicted_label_distributions = []
        for score_name, distribution in predicted_distributions.items():
            total_score_predictions = sum(distribution.values())
            for label, count in distribution.items():
                predicted_label_distributions.append({
                    "score": score_name,
                    "label": label,
                    "count": count,
                    "percentage": (count / total_score_predictions * 100) if total_score_predictions > 0 else 0
                })

        actual_label_distributions = []
        for score_name, distribution in actual_distributions.items():
            total_score_actuals = sum(distribution.values())
            for label, count in distribution.items():
                actual_label_distributions.append({
                    "score": score_name,
                    "label": label,
                    "count": count,
                    "percentage": (count / total_score_actuals * 100) if total_score_actuals > 0 else 0
                })

        # Ensure we have at least one entry in each required field
        if not formatted_confusion_matrices:
            formatted_confusion_matrices.append({
                "score_name": primary_score_name or self.score_names()[0],
                "matrix": [[0, 0], [0, 0]],
                "labels": ['yes', 'no']
            })
        
        if not predicted_label_distributions:
            predicted_label_distributions.append({
                "score": primary_score_name or self.score_names()[0],
                "label": "no_data",
                "count": 0,
                "percentage": 0
            })
            
        if not actual_label_distributions:
            actual_label_distributions.append({
                "score": primary_score_name or self.score_names()[0],
                "label": "no_data",
                "count": 0,
                "percentage": 0
            })

        logging.info("\nCalculated metrics:")
        logging.info(f"Total predictions: {total_predictions}")
        logging.info(f"Total correct: {total_correct}")
        logging.info(f"Accuracy: {accuracy}")
        logging.info(f"Precision: {precision}")
        logging.info(f"Sensitivity: {sensitivity}")
        logging.info(f"Specificity: {specificity}")
        logging.info(f"Predicted distributions: {predicted_label_distributions}")
        logging.info(f"Actual distributions: {actual_label_distributions}")

        return {
            "accuracy": accuracy,
            "precision": precision,
            "sensitivity": sensitivity,
            "specificity": specificity,
            "predicted_distribution": predicted_label_distributions,
            "actual_distribution": actual_label_distributions,
            "confusion_matrices": formatted_confusion_matrices
        }

    async def _async_run(self):
        # Configure logging
        # logging.basicConfig(level=logging.DEBUG, format='%(asctime)s - %(levelname)s - %(message)s')

        # Determine the correct report folder
        if self.subset_of_score_names and len(self.subset_of_score_names) == 1:
            score_instance = Score.from_name(self.scorecard_name, self.subset_of_score_names[0])
            report_folder_path = score_instance.report_directory_path()
            report_folder_path = report_folder_path.rstrip('/')
        else:
            scorecard_name = self.scorecard.name.replace(' ', '_')
            report_folder_path = f"./reports/{scorecard_name}/combined"

        # Ensure the report folder exists
        os.makedirs(report_folder_path, exist_ok=True)

        logging.info(f"Report folder set to: {report_folder_path}")

        if self.labeled_samples:
            df = pd.DataFrame(self.labeled_samples)
        else:
            df = pd.read_csv(self.labeled_samples_filename)
        
        # Update number_of_texts_to_sample if dataframe is smaller
        self.number_of_texts_to_sample = min(len(df), self.requested_sample_size)
        logging.info(f"Adjusted sample size from {self.requested_sample_size} to {self.number_of_texts_to_sample} based on available data")

        # Calculate original label distribution before sampling
        label_distributions = []
        is_dataset_balanced = True  # Track overall dataset balance
        
        for score_name in self.score_names():
            score_instance = Score.from_name(self.scorecard_name, score_name)
            label_score_name = score_instance.get_label_score_name()
            
            # Try both possible column names for labels
            label_column = label_score_name + '_label'
            if label_column in df.columns:
                labels = df[label_column]
            elif label_score_name in df.columns:
                labels = df[label_score_name]
            else:
                logging.warning(f"No label column found for {score_name}")
                continue
            
            # Clean and standardize labels
            labels = labels.astype(str).str.lower().str.strip()
            labels = labels.replace({'nan': 'na', 'n/a': 'na', '': 'na'})
            
            # Calculate distribution
            value_counts = labels.value_counts()
            
            # Format distribution to match expected format exactly
            distribution = [
                {"label": str(label), "count": int(count)}
                for label, count in value_counts.items()
            ]
            
            # Check if distribution is balanced
            total = sum(d["count"] for d in distribution)
            expected_count = total / len(distribution)
            tolerance = 0.2  # 20% tolerance
            score_is_balanced = all(
                abs(d["count"] - expected_count) <= expected_count * tolerance 
                for d in distribution
            )
            
            # Update overall balance status
            is_dataset_balanced = is_dataset_balanced and score_is_balanced
            
            # Only include the distribution in the format expected by the API
            label_distributions.extend(distribution)

        # Update the experiment with the original distribution
        if self.dashboard_client and self.experiment_id:
            try:
                self.dashboard_client.updateEvaluation(
                    id=self.experiment_id,
                    datasetClassDistribution=json.dumps(label_distributions),
                    isDatasetClassDistributionBalanced=is_dataset_balanced
                )
            except Exception as e:
                logging.error(f"Failed to update dataset distribution: {e}")

        # Ensure we have the necessary columns
        if 'text' not in df.columns:
            raise ValueError("The dataframe must contain a 'text' column")

        if 'content_id' not in df.columns:
            logging.warning("'content_id' column not found. Using index as content_id.")
            df['content_id'] = df.index.astype(str)

        if 'Session ID' not in df.columns:
            logging.warning("'Session ID' column not found. Using content_id as Session ID.")
            df['Session ID'] = df['content_id']

        fine_tuning_ids = set()
        fine_tuning_ids_file = f"tuning/{self.scorecard_name}/{self.subset_of_score_names[0]}/training_ids.txt"
        original_shape = df.shape
        if os.path.exists(fine_tuning_ids_file):
            with open(fine_tuning_ids_file, 'r') as f:
                fine_tuning_ids = set(f.read().splitlines())
            logging.info(f"Loaded {len(fine_tuning_ids)} IDs used in fine-tuning")
            
            # Debug: Check the types and some sample values
            logging.info(f"Sample fine-tuning IDs: {list(fine_tuning_ids)[:5]}")
            logging.info(f"Sample content_ids from DataFrame: {df['content_id'].head().tolist()}")
            logging.info(f"content_id dtype: {df['content_id'].dtype}")
            
            # Convert fine_tuning_ids to the same type as content_id
            fine_tuning_ids = set(df['content_id'].dtype.type(id) for id in fine_tuning_ids)
            
            # Check for any matches
            matching_ids = df['content_id'].isin(fine_tuning_ids)
            logging.info(f"Number of matching IDs: {matching_ids.sum()}")
            
            df = df[~df['content_id'].isin(fine_tuning_ids)]
            logging.info(f"Excluded fine-tuning IDs. Original DataFrame shape: {original_shape}, New DataFrame shape: {df.shape}")
            
            # If still no change, let's check for any partial matches
            if original_shape == df.shape:
                partial_matches = df['content_id'].apply(lambda x: any(str(x) in str(id) for id in fine_tuning_ids))
                logging.info(f"Number of partial matches: {partial_matches.sum()}")
                if partial_matches.sum() > 0:
                    logging.info("Sample partial matches:")
                    for idx, content_id in df[partial_matches]['content_id'].head().items():
                        matching_fine_tuning_ids = [id for id in fine_tuning_ids if str(content_id) in str(id)]
                        logging.info(f"DataFrame ID: {content_id}, Matching fine-tuning IDs: {matching_fine_tuning_ids}")

        if hasattr(self, 'session_ids_to_sample') and self.session_ids_to_sample:
            selected_sample_rows = df[df['Session ID'].isin(self.session_ids_to_sample)]
        elif self.sampling_method == 'random':
            logging.info(f"Random seed: {self.random_seed}")
            logging.info(f"DataFrame shape before sampling: {df.shape}")
            logging.info(f"First few DataFrame indices: {df.index[:5].tolist()}")
            logging.info(f"First few Session IDs: {df['Session ID'].head(5).tolist()}")
            
            try:
                if self.number_of_texts_to_sample > len(df):
                    logging.warning("Requested number of samples is larger than the dataframe size. Using the entire dataframe.")
                    selected_sample_rows = df
                else:
                    selected_sample_rows = df.sample(
                        n=self.number_of_texts_to_sample,
                        random_state=self.random_seed
                    )

                logging.info(f"Sampled DataFrame shape: {selected_sample_rows.shape}")
                logging.info(f"First few sampled indices: {selected_sample_rows.index[:5].tolist()}")
                logging.info(f"First few sampled Session IDs: {selected_sample_rows['Session ID'].head(5).tolist()}")
            except ValueError as e:
                logging.error(f"Sampling error: {e}")
                selected_sample_rows = df
        elif self.sampling_method == 'all':
            selected_sample_rows = df
        elif self.sampling_method == 'sequential':
            logging.info(f"DataFrame shape before sampling: {df.shape}")
            logging.info(f"First few DataFrame indices: {df.index[:5].tolist()}")
            logging.info(f"First few session IDs: {df['Session ID'].head(5).tolist()}")

            logging.info("Using sequential sampling.")
            selected_sample_rows = df.head(self.number_of_texts_to_sample)
            
            logging.info(f"Sampled DataFrame shape: {selected_sample_rows.shape}")
            logging.info(f"First few sampled indices: {selected_sample_rows.index[:5].tolist()}")
            logging.info(f"First few sampled session IDs: {selected_sample_rows['Session ID'].head(5).tolist()}")
        else:
            logging.warning(f"Unknown sampling method '{self.sampling_method}'. Defaulting to random.")
            selected_sample_rows = df.sample(
                n=self.number_of_texts_to_sample,
                random_state=self.random_seed
            )

        # Process all results concurrently for each score
        score_tasks = []
        for score_name in self.score_names():
            task = asyncio.create_task(self.score_all_texts_for_score(selected_sample_rows, score_name))
            score_tasks.append(task)

        # Wait for all score evaluations to complete
        all_results = await asyncio.gather(*score_tasks)
        # Flatten results from all scores and filter out exceptions
        self.all_results = [
            result for score_results in all_results 
            for result in score_results 
            if not isinstance(result, Exception)
        ]

        if not os.path.exists(report_folder_path):
            os.makedirs(report_folder_path)

        logging.info("Logging scorecard results as an artifact in MLFlow.")
        scorecard_results = ScorecardResults(self.all_results)
        timestamp = datetime.now().strftime("%Y%m%d_%H%M%S")
        results_filename = f"scorecard_results_{timestamp}.json"
        scorecard_results.save_to_file(f"{report_folder_path}/{results_filename}")
        mlflow.log_artifact(f"{report_folder_path}/{results_filename}")

        logging.info("Scoring completed.")

        # Count the number correct out of all questions.
        for result in self.all_results:
            logging.info(f"Form ID: {result['form_id']}")
            for question in self.score_names():
                score_result = next((result for result in result['results'].values() if result.parameters.name == question), None)
                score_value = str(score_result.value).lower() if score_result else None
                human_label = str(score_result.metadata['human_label']).lower() if score_result and hasattr(score_result, 'metadata') and 'human_label' in score_result.metadata else None
                logging.info(f"Question: {question}, score Label: {score_value}, Human Label: {human_label}")
                is_match = 1 if score_result and hasattr(score_result, 'metadata') and score_result.metadata.get('correct', False) else 0
                self.total_correct += is_match
                self.total_questions += 1

                if not is_match and len(self.mismatches) < self.max_mismatches_to_report:
                    mismatch_data = {
                        'form_id': result['form_id'],
                        'question': question,
                        'predicted': score_value,
                        'ground_truth': human_label,
                        'explanation': score_result.metadata['explanation'] if score_result and hasattr(score_result, 'metadata') and 'explanation' in score_result.metadata else None,
                        'transcript': score_result.metadata['text'] if score_result and hasattr(score_result, 'metadata') and 'text' in score_result.metadata else None
                    }
                    # Only append if we have either a transcript or an explanation
                    if mismatch_data['transcript'] is not None or mismatch_data['explanation'] is not None:
                        self.mismatches.append(mismatch_data)

        analysis = ScorecardResultsAnalysis(
            scorecard_results=scorecard_results
        )

        def log_accuracy_heatmap():
            try:
                analysis.plot_accuracy_heatmap()
                mlflow.log_artifact(f"{report_folder_path}/accuracy_heatmap.png")
            except Exception as e:
                logging.error(f"Failed to log accuracy heatmap: {e}")

        def log_html_report():
            try:
                timestamp = datetime.now().strftime("%Y%m%d_%H%M%S")
                html_report_content = analysis.generate_html_report(expenses=expenses)
                report_filename = f"scorecard_report_{timestamp}.html"
                with open(f"{report_folder_path}/{report_filename}", "w") as file:
                    file.write(html_report_content)
                mlflow.log_artifact(f"{report_folder_path}/{report_filename}")
            except Exception as e:
                logging.error(f"Failed to log HTML report: {e}")

        def log_incorrect_scores_report():
            try:
                timestamp = datetime.now().strftime("%Y%m%d_%H%M%S")
                html_report_content = analysis.generate_html_report(only_incorrect_scores=True, expenses=expenses)
                report_filename = f"scorecard_report_incorrect_scores_{timestamp}.html"
                with open(f"{report_folder_path}/{report_filename}", "w") as file:
                    file.write(html_report_content)
                mlflow.log_artifact(f"{report_folder_path}/{report_filename}")
            except Exception as e:
                logging.error(f"Failed to log incorrect scores report: {e}")

        def log_no_costs_report():
            try:
                timestamp = datetime.now().strftime("%Y%m%d_%H%M%S")
                html_report_content = analysis.generate_html_report(redact_cost_information=True)
                report_filename = f"scorecard_report_no_costs_{timestamp}.html"
                with open(f"{report_folder_path}/{report_filename}", "w") as file:
                    file.write(html_report_content)
                mlflow.log_artifact(f"{report_folder_path}/{report_filename}")
            except Exception as e:
                logging.error(f"Failed to log no costs report: {e}")

        def log_scorecard_costs():
            try:
                timestamp = datetime.now().strftime("%Y%m%d_%H%M%S")
                analysis.plot_scorecard_costs(results=self.all_results)
                mlflow.log_artifact(f"{report_folder_path}/scorecard_input_output_costs_{timestamp}.png")
                mlflow.log_artifact(f"{report_folder_path}/histogram_of_total_costs_{timestamp}.png")
                mlflow.log_artifact(f"{report_folder_path}/distribution_of_input_costs_{timestamp}.png")
                mlflow.log_artifact(f"{report_folder_path}/total_llm_calls_by_score_{timestamp}.png")
                mlflow.log_artifact(f"{report_folder_path}/distribution_of_input_costs_by_element_type_{timestamp}.png")
            except Exception as e:
                logging.error(f"Failed to log scorecard costs: {e}")

        def log_csv_report():
            try:
                timestamp = datetime.now().strftime("%Y%m%d_%H%M%S")
                report_filename = f"scorecard_report_for_incorrect_results_{timestamp}.csv"
                with open(f"{report_folder_path}/{report_filename}", "w") as file:
                    file.write(analysis.generate_csv_scorecard_report(results=self.all_results))
                mlflow.log_artifact(f"{report_folder_path}/{report_filename}")
            except Exception as e:
                logging.error(f"Failed to log CSV report: {e}")

        def log_question_accuracy_csv():
            try:
                timestamp = datetime.now().strftime("%Y%m%d_%H%M%S")
                report_filename = f"question_accuracy_report_{timestamp}.csv"
                analysis.generate_question_accuracy_csv(output_file=f"{report_folder_path}/{report_filename}")
                mlflow.log_artifact(f"{report_folder_path}/{report_filename}")
            except Exception as e:
                logging.error(f"Failed to log question accuracy CSV: {e}")

        expenses = self.scorecard.get_accumulated_costs()
        expenses['cost_per_text'] = expenses['total_cost'] / len(selected_sample_rows)    

        loop = asyncio.get_running_loop()

        # Run these operations concurrently
        await asyncio.gather(
            asyncio.to_thread(log_html_report),
            asyncio.to_thread(log_incorrect_scores_report),
            asyncio.to_thread(log_no_costs_report),
            asyncio.to_thread(log_csv_report),
            asyncio.to_thread(log_question_accuracy_csv)
        )

        # Run these sequentially to avoid issues with Heatmap generation.
        await asyncio.to_thread(log_accuracy_heatmap)
        await asyncio.to_thread(log_scorecard_costs)

        # Calculate overall accuracy
        overall_accuracy = (self.total_correct / self.total_questions) * 100 if self.total_questions > 0 else 0
        mlflow.log_metric("overall_accuracy", overall_accuracy)

        # Log the results to MLflow
        mlflow.log_metric("number_of_texts", len(selected_sample_rows))
        mlflow.log_metric("number_of_scores", len(self.score_names()))
        mlflow.log_metric("total_cost", expenses['total_cost'])
        mlflow.log_metric("cost_per_text", expenses['cost_per_text'])

        # Generate the Excel report
        self.generate_excel_report(report_folder_path, self.all_results, selected_sample_rows)

        logging.info(f"Expenses: {expenses}")
        logging.info(f"{overall_accuracy:.1f}% accuracy / {len(selected_sample_rows)} samples")
        logging.info(f"cost: ${expenses['cost_per_text']:.6f} per call / ${expenses['total_cost']:.6f} total")

        report = self.generate_report(score_instance, overall_accuracy, expenses, len(selected_sample_rows))
        logging.info(report)

        await asyncio.to_thread(self.generate_and_log_confusion_matrix, self.all_results, report_folder_path)
        
        for question in self.score_names():
            self.create_performance_visualization(self.all_results, question, report_folder_path)

        self.generate_metrics_json(report_folder_path, len(selected_sample_rows), expenses)

    async def score_all_texts_for_score(self, selected_sample_rows, score_name: str, tracker):
        """Score all texts for a specific score with controlled concurrency"""
        if score_name not in self.results_by_score:
            self.results_by_score[score_name] = []
        if score_name not in self.processed_items_by_score:
            self.processed_items_by_score[score_name] = 0

        # Create a semaphore to limit concurrency
        # Default to 20 concurrent operations
        concurrency_limit = getattr(self, 'concurrency_limit', 20)
        semaphore = asyncio.Semaphore(concurrency_limit)
        
        # Use an atomic counter for tracking progress
        processed_counter = 0
        total_rows = len(selected_sample_rows)
        
        async def process_text(row, idx):
            async with semaphore:  # This ensures only N concurrent operations
                try:
                    result = await self.score_text(row, score_name)
                    if result:
                        # Use nonlocal to modify the counter from within the nested function
                        nonlocal processed_counter
                        processed_counter += 1
                        
                        # Store result in order received
                        self.results_by_score[score_name].append(result)
                        self.processed_items_by_score[score_name] = processed_counter
                        self.processed_items = sum(self.processed_items_by_score.values())
                        
                        # Update tracker with actual count of processed items
                        tracker.current_stage.status_message = f"Generating predictions ({processed_counter}/{total_rows})"
                        tracker.update(current_items=self.processed_items)
                        
                        # Start metrics task if needed
                        is_final_result = processed_counter == total_rows
                        await self.maybe_start_metrics_task(score_name, is_final_result)
                        
                        return result
                except Exception as e:
                    logging.error(f"Error processing text at index {idx} for {score_name}: {e}")
                    raise

        # Create tasks for all rows but process them with controlled concurrency
        tasks = [
            asyncio.create_task(process_text(row, idx))
            for idx, (_, row) in enumerate(selected_sample_rows.iterrows())
        ]
        
        # Wait for all tasks to complete
        results = []
        for task in asyncio.as_completed(tasks):
            try:
                result = await task
                if result:
                    results.append(result)
            except Exception as e:
                logging.error(f"Error in task for {score_name}: {e}")
        
        return results

    async def maybe_start_metrics_task(self, score_name: str, is_final_result: bool = False):
        """Start a metrics computation task if one isn't running, or if this is the final result"""
        if is_final_result:
            # For final results, always compute metrics
            self.completed_scores.add(score_name)
            if score_name in self.metrics_tasks:
                task = self.metrics_tasks[score_name]
                if not task.done():
                    task.cancel()
            self.metrics_tasks[score_name] = asyncio.create_task(self.continuous_metrics_computation(score_name))
        elif score_name not in self.metrics_tasks or self.metrics_tasks[score_name].done():
            # Start new task if none exists or previous one is done
            self.metrics_tasks[score_name] = asyncio.create_task(self.continuous_metrics_computation(score_name))

    async def continuous_metrics_computation(self, score_name: str):
        """Background task that continuously computes and posts metrics for a specific score"""
        last_processed_count = 0
        try:
            while not self.should_stop:
                # Check if we have any new results for this score
                current_count = len(self.results_by_score.get(score_name, []))
                if current_count > 0 and current_count != last_processed_count:
                    # Combine results from all scores for metrics calculation
                    combined_results = []
                    for score, results in self.results_by_score.items():
                        combined_results.extend(results)
                    
                    metrics = self.calculate_metrics(combined_results)
                    # If this is the final update (score is complete), mark it as completed
                    status = "COMPLETED" if score_name in self.completed_scores else "RUNNING"
                    
                    # For final updates, use synchronous execution
                    if status == "COMPLETED":
                        try:
                            update_variables = self._get_update_variables(metrics, status)
                            if self.task_id:  # Ensure taskId is preserved in final update
                                update_variables['input']['taskId'] = self.task_id
                            self.dashboard_client.execute(
                                self._get_update_mutation(),
                                update_variables
                            )
                            last_processed_count = current_count
                        except Exception as e:
                            self.logging.error(f"Error in final metrics update: {e}")
                    else:
                        # For progress updates, use async with shield
                        try:
                            api_task = asyncio.shield(self.log_to_dashboard(metrics, status=status))
                            await api_task
                            last_processed_count = current_count
                        except asyncio.CancelledError:
                            # If cancelled during progress update, just log and continue
                            self.logging.info("Progress update cancelled")
                        except Exception as e:
                            self.logging.error(f"Error in progress update: {e}")
                
                # Wait a bit before checking again
                await asyncio.sleep(.1)

        except asyncio.CancelledError:
            # Handle final cleanup if needed
            if score_name in self.completed_scores:
                try:
                    # Ensure final metrics are posted synchronously
                    combined_results = []
                    for score, results in self.results_by_score.items():
                        combined_results.extend(results)
                    metrics = self.calculate_metrics(combined_results)
                    update_variables = self._get_update_variables(metrics, "COMPLETED")
                    if self.task_id:  # Ensure taskId is preserved in final cleanup
                        update_variables['input']['taskId'] = self.task_id
                    self.dashboard_client.execute(
                        self._get_update_mutation(),
                        update_variables
                    )
                except Exception as e:
                    self.logging.error(f"Error during final metrics update: {e}")
            self.logging.info(f"Metrics computation for {score_name} cancelled")
        except Exception as e:
            self.logging.error(f"Error in metrics computation for {score_name}: {e}")

    def _get_update_mutation(self):
        """Get the GraphQL mutation for updating metrics"""
        return """
        mutation UpdateEvaluation($input: UpdateEvaluationInput!) {
            updateEvaluation(input: $input) {
                id
                type
                accountId
                status
                createdAt
                updatedAt
                parameters
                metrics
                inferences
                accuracy
                cost
                startedAt
                elapsedSeconds
                estimatedRemainingSeconds
                totalItems
                processedItems
                errorMessage
                errorDetails
                scorecardId
                scoreId
                confusionMatrix
                scoreGoal
                datasetClassDistribution
                isDatasetClassDistributionBalanced
                predictedClassDistribution
                isPredictedClassDistributionBalanced
            }
        }
        """

    def _get_update_variables(self, metrics, status):
        """Get the variables for the update mutation"""
        elapsed_seconds = int((datetime.now(timezone.utc) - self.started_at).total_seconds())
        
        # Format metrics for API
        metrics_list = [
            {"name": "Accuracy", "value": metrics["accuracy"] * 100},
            {"name": "Precision", "value": metrics["precision"] * 100},
            {"name": "Sensitivity", "value": metrics["sensitivity"] * 100},
            {"name": "Specificity", "value": metrics["specificity"] * 100}
        ]
        
        # Get first score's confusion matrix
        confusion_matrix_data = metrics["confusion_matrices"][0]
        matrix_data = {
            "matrix": confusion_matrix_data["matrix"],
            "labels": confusion_matrix_data["labels"]
        }
        
        # Calculate total items based on status
        if status == "COMPLETED":
            # For final update, use actual total from distribution data
            total_predictions = 0
            if metrics["predicted_distribution"]:
                first_score = metrics["predicted_distribution"][0]["score"]
                total_predictions = sum(item["count"] for item in metrics["predicted_distribution"] 
                                     if item["score"] == first_score)
        else:
            # During evaluation, use the initial sample size
            total_predictions = self.number_of_texts_to_sample
        
        # Build update input that matches the schema
        update_input = {
            "id": self.experiment_id,
            "status": status,
            "metrics": json.dumps(metrics_list),
            "processedItems": self.processed_items,
            "totalItems": total_predictions,
            "elapsedSeconds": elapsed_seconds,
            "accuracy": metrics["accuracy"] * 100,
            "taskId": self.task_id  # Always include taskId in all updates
        }

        # Only add optional fields if they have values
        if self.processed_items > 0:
            update_input["estimatedRemainingSeconds"] = int(elapsed_seconds * (total_predictions - self.processed_items) / self.processed_items)
        
        if confusion_matrix_data["matrix"]:
            update_input["confusionMatrix"] = json.dumps(matrix_data)
        
        if metrics["predicted_distribution"]:
            update_input["predictedClassDistribution"] = json.dumps(metrics["predicted_distribution"])
        
        if metrics["actual_distribution"]:
            update_input["datasetClassDistribution"] = json.dumps(metrics["actual_distribution"])

        return {
            "input": update_input
        }

    async def score_all_texts(self, selected_sample_rows):
        """Score all texts concurrently"""
        tasks = []
        for _, row in selected_sample_rows.iterrows():
            task = asyncio.create_task(self.score_text(row))
            tasks.append(task)
        
        results = []
        for task in asyncio.as_completed(tasks):
            try:
                result = await task
                results.append(result)
            except Exception as e:
                logging.error(f"Error scoring text: {e}")
        
        return results

    def generate_csv_scorecard_report(self, *, results):
        report = "session_id,question_name,human_label,result_value,correct_value\n"

        for result in results:
            report += f"{result['session_id']}, {result['question_name']}, {result['human_label']}, {result['result']['value']}, ,\n"
        
        return report

    def generate_excel_report(self, report_folder_path, results, selected_sample_rows):
        records = []
        score_names = self.score_names()
        all_score_names = "_".join(score_names).replace(" ", "_")
        filename_safe_score_names = "".join(c for c in all_score_names if c.isalnum() or c in "_-")
        for result in results:
            for question in score_names:
                score_result = next((r for r in result['results'].values() if r.parameters.name == question), None)
                if score_result:  # We know if it exists, it has metadata since we cleaned up score_text
                    records.append({
                        'report_id': result['session_id'],
                        'form_id': result['form_id'],
                        'question_name': question,
                        'human_label': score_result.metadata['human_label'],
                        'human_explanation': score_result.metadata['human_explanation'],
                        'predicted_answer': score_result.value,
                        'match': score_result.metadata['correct'],
                        'explanation': score_result.metadata.get('explanation'),
                        'original_text': score_result.metadata['text'],
                    })

        df_records = pd.DataFrame(records)
        excel_file_path = f"{report_folder_path}/Evaluation Report for {filename_safe_score_names}.xlsx"
        df_records.to_excel(excel_file_path, index=False)
        mlflow.log_artifact(excel_file_path)

        logging.info(f"Excel report generated at {excel_file_path}")

    def generate_and_log_confusion_matrix(self, results, report_folder_path):
        for question in self.score_names():
            # Sanitize the question name for use in filename
            safe_question = question.replace('/', '_').replace('\\', '_').replace(':', '_')
            safe_question = "".join(c for c in safe_question if c.isalnum() or c in "_- ")
            
            y_true = []
            y_pred = []
            class_names = set()

            for result in results:
                score_result = next((result for result in result['results'].values() if result.parameters.name == question), None)
                if score_result:
                    true_label = score_result.metadata['human_label']
                    pred_label = str(score_result.value).lower()
                    
                    y_true.append(true_label)
                    y_pred.append(pred_label)
                    class_names.update([true_label, pred_label])

            if not class_names:
                logging.warning(f"No labels found for question '{question}'. Skipping confusion matrix generation.")
                continue

            class_names = sorted(list(class_names))
            
            if len(class_names) < 2:
                logging.warning(f"Only one unique label found for question '{question}'. Skipping confusion matrix generation.")
                continue

            cm = confusion_matrix(y_true, y_pred, labels=class_names)

            plt.figure(figsize=(10, 10))
            sns.heatmap(cm, annot=True, fmt='d', cmap='cool', 
                        xticklabels=class_names, yticklabels=class_names, square=True,
                        cbar=False)
            plt.title(f'Confusion Matrix for {question}', fontsize=12)
            plt.xlabel('Predicted', fontsize=10)
            plt.ylabel('True', fontsize=10)
            plt.tick_params(axis='both', which='major', labelsize=16)

            cm_path = f"{report_folder_path}/confusion_matrix_{safe_question}.png"
            plt.savefig(cm_path, bbox_inches='tight', dpi=600)
            plt.close()

            mlflow.log_artifact(cm_path)

    def create_performance_visualization(self, results, question, report_folder_path):
        # Sanitize the question name for use in filename
        safe_question = question.replace('/', '_').replace('\\', '_').replace(':', '_')
        safe_question = "".join(c for c in safe_question if c.isalnum() or c in "_- ")
        
        true_labels = []
        pred_labels = []
        for result in results:
            score_result = next((r for r in result['results'].values() if r.parameters.name == question), None)
            if score_result:
                true_labels.append(score_result.metadata['human_label'])
                pred_labels.append(str(score_result.value).lower())
        
        unique_labels = sorted(set(true_labels + pred_labels))
        
        true_counts = [true_labels.count(label) for label in unique_labels]
        pred_counts = [pred_labels.count(label) for label in unique_labels]
        
        accuracies = []
        for label in unique_labels:
            correct = sum((t == p == label) for t, p in zip(true_labels, pred_labels))
            total = true_labels.count(label)
            accuracies.append(correct / total if total > 0 else 0)
        
        fig, (ax1, ax2) = plt.subplots(2, 1, figsize=(10, 10), sharex=True)
        
        x = np.arange(len(unique_labels))
        width = 0.35
        
        ax1.bar(x - width/2, true_counts, width, label='Ground Truth', color=(0.012, 0.635, 0.996))
        ax1.bar(x + width/2, pred_counts, width, label='Predicted', color=(0.815, 0.2, 0.51))
        ax1.set_ylabel('Count', fontsize=10)
        ax1.set_title(f'Label Distribution for {question}', fontsize=12)
        ax1.legend(fontsize=10)
        ax1.tick_params(axis='both', which='major', labelsize=8)
        
        incorrect = [1 - acc for acc in accuracies]
        ax2.bar(x, incorrect, width*2, bottom=accuracies, color='#d33', label='Incorrect')
        ax2.bar(x, accuracies, width*2, color='#393', label='Correct')
        ax2.set_ylabel('Accuracy (%)', fontsize=10)
        ax2.set_ylim(0, 1)
        ax2.set_yticklabels([f'{int(x*100)}%' for x in ax2.get_yticks()], fontsize=8)
        ax2.set_xlabel('Labels (Based on Ground Truth)', fontsize=10)
        ax2.set_title(f'Accuracy by Label for {question}', fontsize=12)
        ax2.legend(fontsize=10)
        ax2.tick_params(axis='both', which='major', labelsize=8)
        
        plt.xticks(x, unique_labels, rotation=45, ha='right', fontsize=16)
        plt.tight_layout()
        
        # Use the sanitized question name in the file path
        plt.savefig(f"{report_folder_path}/performance_{safe_question}.png", bbox_inches='tight', dpi=600)
        plt.close()
        
        mlflow.log_artifact(f"{report_folder_path}/performance_{safe_question}.png")
        
    def generate_metrics_json(self, report_folder_path, sample_size, expenses):
        overall_accuracy = None if self.total_questions == 0 else (self.total_correct / self.total_questions) * 100
        
        if sample_size < 120:
            accuracy_format = "{:.0f}"
        elif sample_size < 10000:
            accuracy_format = "{:.1f}"
        else:
            accuracy_format = "{:.2f}"
        
        metrics = {
            "overall_accuracy": accuracy_format.format(overall_accuracy) if overall_accuracy is not None else 0,
            "number_correct": self.total_correct,
            "total_questions": self.total_questions,
            "number_of_samples": sample_size,
            "cost_per_call": f"{expenses['cost_per_text']:.7f}".rstrip('0').rstrip('.'),
            "total_cost": f"{expenses['total_cost']:.7f}".rstrip('0').rstrip('.')
        }

        timestamp = datetime.now().strftime("%Y%m%d_%H%M%S")
        metrics_filename = f"metrics_{timestamp}.json"
        metrics_file_path = f"{report_folder_path}/{metrics_filename}"
        with open(metrics_file_path, 'w') as f:
            json.dump(metrics, f, indent=2)

        mlflow.log_artifact(metrics_file_path)
        logging.info(f"Metrics JSON file generated at {metrics_file_path}")

        for key, value in metrics.items():
            if key in ["overall_accuracy", "cost_per_call", "total_cost"]:
                mlflow.log_metric(key, float(value))
            else:
                mlflow.log_metric(key, value)

    def generate_report(self, score_instance, overall_accuracy, expenses, sample_size):
        score_config = score_instance.parameters

        report = f"""
Evaluation Report:
------------------

Prompts:
{yaml.dump(score_config.graph, default_flow_style=False)}

Mismatches (up to {self.max_mismatches_to_report}):
"""
        for mismatch in self.mismatches:
            report += f"""
Form ID:      {mismatch['form_id']}
Question:     {mismatch['question']}

Predicted:    {mismatch['predicted']}
Ground Truth: {mismatch['ground_truth']}
QA Reasoning for Ground Truth: {mismatch['human_explanation']}

Explanation:
{mismatch['explanation']}

Transcript:
{mismatch['transcript']}

---
"""
        report += f"""

Overall Accuracy: {overall_accuracy:.1f}% ({self.total_correct} / {self.total_questions})
Sample Size:      {sample_size}
Cost per call:    ${expenses['cost_per_text']:.6f}
Total cost:       ${expenses['total_cost']:.6f}
"""            

        return report

    async def score_text(self, row, score_name: str = None):
        """Score text with retry logic for handling timeouts and request exceptions"""
        max_attempts = 5
        base_delay = 4
        max_delay = 10
        
        for attempt in range(max_attempts):
            try:
                text = row['text']
                content_id = row.get('content_id', '')
                session_id = row.get('Session ID', content_id)
                columns = row.get('columns', {})
                form_id = columns.get('form_id', '')
                metadata_string = columns.get('metadata', {})
                
                # Initialize human_labels dictionary
                human_labels = {}
                
                if isinstance(metadata_string, dict):
                    metadata = metadata_string
                else:
                    try:
                        metadata = json.loads(metadata_string)
                    except json.JSONDecodeError:
                        logging.warning(f"Failed to parse metadata as JSON. Using empty dict. Metadata: {metadata_string}")
                        metadata = {}

                logging.info(f"Processing text for content_id: {content_id}, session_id: {session_id}, form_id: {form_id}")

                # If score_name is provided, only process that score
                score_names_to_process = [score_name] if score_name else self.score_names_to_process()
                
                # Check if we need to generate visualization for any LangGraphScores
                if hasattr(self, 'visualize') and self.visualize:
                    for score_to_process in score_names_to_process:
                        # Find score config in the scores list
                        score_config = next(
                            (score for score in self.scorecard.properties['scores'] 
                             if score.get('name') == score_to_process),
                            {}
                        )
                        if score_config.get('class') == 'LangGraphScore':
                            score_instance = Score.from_name(self.scorecard_name, score_to_process)
                            if isinstance(score_instance, LangGraphScore):
                                await score_instance.async_setup()  # Ensure the graph is built
                                timestamp = datetime.now().strftime("%Y%m%d_%H%M%S")
                                output_path = os.path.join('tmp', f'graph_{score_to_process}_{timestamp}.png')
                                score_instance.generate_graph_visualization(output_path)
                                logging.info(f"Generated graph visualization at {output_path}")
                
                scorecard_results = await self.scorecard.score_entire_text(
                    text=text,
                    metadata=metadata,
                    subset_of_score_names=score_names_to_process
                )

                # Create a new dictionary for filtered results
                filtered_results = {}

                result = {
                    'content_id': content_id,
                    'session_id': session_id,
                    'form_id': form_id,
                    'results': filtered_results,  # Use the filtered results dictionary
                    'human_labels': human_labels
                }

                # Track if we've processed any scores for this text
                has_processed_scores = False

                # Get the primary score name if we're evaluating a specific score
                primary_score_name = score_name if score_name else (
                    self.subset_of_score_names[0] if self.subset_of_score_names and len(self.subset_of_score_names) == 1 
                    else None
                )

                for score_identifier in scorecard_results.keys():
                    try:
                        score_result = scorecard_results[score_identifier]
                        score_instance = Score.from_name(self.scorecard.name, score_identifier)
                        label_score_name = score_instance.get_label_score_name()
                        score_name = score_instance.parameters.name

                        # Skip if this is a dependency score and not our primary score
                        if primary_score_name and score_name != primary_score_name:
                            logging.info(f"Skipping result creation for dependency score: {score_name}")
                            continue

                        # First check for override
                        human_label = None
                        if form_id in self.override_data and score_name in self.override_data[form_id]:
                            human_label = self.override_data[form_id][score_name]
                            logging.info(f"Using override for form {form_id}, score {score_name}: {human_label}")
                        else:
                            # Fall back to row data if no override exists
                            label_column = label_score_name + '_label'
                            if label_column in row.index:
                                human_label = row[label_column]
                            elif label_score_name in row.index:
                                human_label = row[label_score_name]
                            else:
                                logging.warning(f"Neither '{score_identifier}' nor '{label_score_name}' found in the row. Available columns: {row.index.tolist()}")
                                continue

                        human_label = str(human_label).lower().rstrip('.!?')
                        if human_label == 'nan':
                            human_label = ''
                        if human_label == 'n/a':
                            human_label = 'na'

                        human_explanation = columns.get(f"{label_score_name} comment", 'None')

                        score_result_value = ' '.join(str(score_result.value).lower().strip().split())

                        if form_id in self.override_data:
                            for override_question_name, correct_value in self.override_data[form_id].items():
                                if str(override_question_name) in human_labels:
                                    logging.info(f"OVERRIDING human label for question '{override_question_name}' in form '{form_id}' from '{human_labels[str(override_question_name)]}' to '{correct_value}'")
                                    human_labels[str(override_question_name)] = correct_value

                        score_result.metadata['human_label'] = human_label
                        score_result.metadata['human_explanation'] = human_explanation
                        score_result.metadata['correct'] = score_result_value.strip() == human_label.strip()
                        score_result.metadata['text'] = text

                        # Add to filtered results only if we get here (i.e., all conditions are met)
                        filtered_results[score_identifier] = score_result
                        has_processed_scores = True

                        # Create ScoreResult in a non-blocking way only for the primary score
                        if self.dashboard_client and self.experiment_id:
                            await self._create_score_result(
                                score_result=score_result,
                                content_id=content_id,
                                result=result
                            )

                    except Exception as e:
                        logging.exception(f"Error processing {score_identifier}: {e}")
                        score_result = Score.Result(
                            value="ERROR", 
                            error=str(e),
                            parameters=Score.Parameters(
                                name=score_identifier,
                                scorecard=self.scorecard_name
                            )
                        )

                # Remove the result accumulation from here since it's now handled in _async_run
                if has_processed_scores:
                    self.processed_items += 1

                return result

            except (Timeout, RequestException) as e:
                if attempt == max_attempts - 1:  # Last attempt
                    raise  # Re-raise the last error
                
                # Calculate exponential backoff delay
                delay = min(base_delay * (2 ** attempt), max_delay)
                logging.info(f"Attempt {attempt + 1} failed with error: {e}. Retrying in {delay} seconds...")
                await asyncio.sleep(delay)

    async def _create_score_result(self, *, score_result, content_id, result):
        """Create a score result in the dashboard."""
        try:
            # Log the raw inputs
            logging.info("Creating score result with raw inputs:")
            logging.info(f"score_result value: {score_result.value}")
            logging.info(f"score_result metadata: {truncate_dict_strings_inner(score_result.metadata)}")
            logging.info(f"content_id: {content_id}")
            logging.info(f"result dict: {truncate_dict_strings_inner(result)}")

            # Validate required attributes are available
            if not hasattr(self, 'experiment_id') or not self.experiment_id:
                raise ValueError("experiment_id is not set")
            if not hasattr(self, 'account_id') or not self.account_id:
                raise ValueError("account_id is not set")
            if not hasattr(self, 'scorecard_id') or not self.scorecard_id:
                raise ValueError("scorecard_id is not set")

            # Ensure we have a valid string value
            value = str(score_result.value) if score_result.value is not None else "N/A"
            
            # Ensure we have valid metadata
            metadata_dict = {
                'item_id': result.get('form_id', ''),
                'results': {
                    score_result.parameters.name: {
                        'value': value,
                        'confidence': None,
                        'explanation': score_result.metadata.get('explanation', ''),
                        'metadata': {
                            'human_label': score_result.metadata.get('human_label', ''),
                            'correct': score_result.metadata.get('correct', False),
                            'human_explanation': score_result.metadata.get('human_explanation', ''),
                            'text': score_result.metadata.get('text', '')
                        }
                    }
                }
            }
            
            # First, create or upsert the Item record
            # We'll use the content_id as the externalId
            await self._create_or_upsert_item(content_id=content_id, score_result=score_result, result=result)
            
            # Create data dictionary with all required fields
            data = {
                'evaluationId': self.experiment_id,
                'itemId': content_id,  # Use content_id as the itemId
                'accountId': self.account_id,
                'scorecardId': self.scorecard_id,
                'scoreId': self.score_id,
                'value': value,
                'metadata': json.dumps(metadata_dict),  # Ensure metadata is a JSON string
                'code': '200',  # HTTP response code for successful evaluation
                'type': 'evaluation'  # Mark this as an evaluation score result
            }

            # Add trace data if available
            logging.info("Checking for trace data to add to score result...")            
            if score_result.metadata and 'trace' in score_result.metadata:
                logging.info(f"trace content: {score_result.metadata['trace']}")
                data['trace'] = json.dumps(score_result.metadata['trace'])
                logging.info("Added metadata trace to trace data")
            else:
                logging.info("No trace data found to add")

            # Log the data being sent
            self.logging.info("Preparing to create score result with data:")
            for key, value in data.items():
                self.logging.info(f"{key}: {truncate_dict_strings_inner(value)}")

            # Validate all required fields are present and not None
            required_fields = ['evaluationId', 'itemId', 'accountId', 'scorecardId', 'value', 'metadata', 'code']
            missing_fields = [field for field in required_fields if not data.get(field)]
            if missing_fields:
                self.logging.error(f"Missing required fields: {', '.join(missing_fields)}")
                self.logging.error(f"Current data: {data}")
                raise ValueError(f"Missing required fields: {', '.join(missing_fields)}")

            mutation = """
            mutation CreateScoreResult($input: CreateScoreResultInput!) {
                createScoreResult(input: $input) {
                    id
                    evaluationId
                    itemId
                    accountId
                    scorecardId
                    value
                    metadata
                    trace
                    code
                    type
                }
            }
            """
            
            variables = {
                "input": data
            }
            
            # Log the exact mutation and variables being sent
            logging.info("Sending GraphQL mutation:")
            logging.info(f"Mutation: {mutation}")
            logging.info("Variables:")
            for key, value in data.items():
                logging.info(f"{key}: {value}")
            
            # Execute the API call in a non-blocking way
            response = await asyncio.to_thread(self.dashboard_client.execute, mutation, variables)
            
            # Check for GraphQL errors in the response
            if 'errors' in response:
                error_messages = [error.get('message', 'Unknown error') for error in response.get('errors', [])]
                error_str = '; '.join(error_messages)
                logging.error(f"GraphQL errors creating score result: {error_str}")
                logging.error(f"Full error response: {response['errors']}")
                raise Exception(f"Failed to create score result: {error_str}")
            
            if not response.get('createScoreResult'):
                logging.error(f"No data returned from createScoreResult mutation. Full response: {response}")
                raise Exception("Failed to create score result - no data returned")
            
            # Log the successful response
            logging.debug("Successfully created score result:")
            logging.debug(f"Response: {truncate_dict_strings_inner(response)}")
            
        except Exception as e:
            logging.error(f"Error creating score result: {e}")
            logging.error(f"Error details:", exc_info=True)
            raise

    async def _create_or_upsert_item(self, *, content_id, score_result, result):
        """Create or update an Item record for the given content_id."""
        try:
            # First, check if an item with this externalId already exists for this account
            query = """
            query GetItemByAccountAndExternalId($accountId: String!, $externalId: String!) {
                listItems(filter: {accountId: {eq: $accountId}, externalId: {eq: $externalId}}, limit: 1) {
                    items {
                        id
                    }
                }
            }
            """
            
            variables = {
                "accountId": self.account_id,
                "externalId": content_id
            }
            
            logging.info(f"Checking if item exists with externalId: {content_id}")
            response = await asyncio.to_thread(self.dashboard_client.execute, query, variables)
            
            existing_items = response.get('listItems', {}).get('items', [])
            
            if existing_items:
                # Item exists, we'll update it
                item_id = existing_items[0]['id']
                logging.info(f"Found existing item with id: {item_id}, will update")
                
                # Update the item with latest information
                mutation = """
                mutation UpdateItem($input: UpdateItemInput!) {
                    updateItem(input: $input) {
                        id
                        externalId
                    }
                }
                """
                
                # Extract description from metadata if available
                description = ""
                if score_result.metadata and 'text' in score_result.metadata:
                    # Truncate long text for description
                    description = score_result.metadata['text'][:200] + "..." if len(score_result.metadata['text']) > 200 else score_result.metadata['text']
                
                update_variables = {
                    "input": {
                        "id": item_id,
                        "updatedAt": datetime.now(timezone.utc).isoformat().replace('+00:00', 'Z'),
                        "description": description,
                        "evaluationId": self.experiment_id
                    }
                }
                
                await asyncio.to_thread(self.dashboard_client.execute, mutation, update_variables)
                logging.info(f"Successfully updated item: {item_id}")
                
            else:
                # Item doesn't exist, create a new one
                logging.info(f"No existing item found with externalId: {content_id}, creating new item")
                
                mutation = """
                mutation CreateItem($input: CreateItemInput!) {
                    createItem(input: $input) {
                        id
                        externalId
                    }
                }
                """
                
                # Extract description from metadata if available
                description = ""
                if score_result.metadata and 'text' in score_result.metadata:
                    # Truncate long text for description
                    description = score_result.metadata['text'][:200] + "..." if len(score_result.metadata['text']) > 200 else score_result.metadata['text']
                
                # Get score name if available
                score_name = score_result.parameters.name if hasattr(score_result, 'parameters') and hasattr(score_result.parameters, 'name') else ""
                
                # Determine if this is an evaluation item
                is_evaluation = self.experiment_id is not None
                
                create_variables = {
                    "input": {
                        "externalId": content_id,
                        "description": description,
                        "accountId": self.account_id,
<<<<<<< HEAD
                        "evaluationId": self.experiment_id or ("evaluation-default" if is_evaluation else "prediction-default"),
                        "isEvaluation": is_evaluation,
                        "createdByType": "evaluation" if is_evaluation else "prediction"
=======
                        "evaluationId": self.experiment_id,
                        "isEvaluation": is_evaluation,
                        "createdByType": "evaluation"
>>>>>>> c4a3902e
                    }
                }
                
                # Remove None values
                create_variables["input"] = {k: v for k, v in create_variables["input"].items() if v is not None}
                
                await asyncio.to_thread(self.dashboard_client.execute, mutation, create_variables)
                logging.info(f"Successfully created new item with externalId: {content_id}")
                
        except Exception as e:
            logging.error(f"Error creating/upserting item: {e}")
            logging.error("Error details:", exc_info=True)
            # We'll continue with score result creation even if item creation fails

    async def cleanup(self):
        """Clean up all resources"""
        try:
            # Stop the metrics computation task
            self.should_stop = True
            if hasattr(self, 'metrics_tasks') and self.metrics_tasks:
                self.logging.info("Cleaning up metrics tasks...")
                for task in self.metrics_tasks.values():
                    if not task.done():
                        task.cancel()
                        try:
                            await task
                        except asyncio.CancelledError:
                            pass  # Expected during cleanup
                        except Exception as e:
                            self.logging.error(f"Error cleaning up metrics task: {e}")
            
            # Clean up scorecard
            if hasattr(self, 'scorecard'):
                if isinstance(self.scorecard, LangGraphScore):
                    await self.scorecard.cleanup()
                elif hasattr(self.scorecard, 'cleanup'):
                    await self.scorecard.cleanup()
            
            # Wait for any remaining tasks
            tasks = [task for task in asyncio.all_tasks() 
                    if task != asyncio.current_task()]
            if tasks:
                for task in tasks:
                    if not task.done():
                        task.cancel()
                try:
                    await asyncio.wait(tasks, timeout=2.0)
                except (asyncio.CancelledError, asyncio.TimeoutError):
                    pass

        except Exception as e:
            self.logging.error(f"Error during {self.__class__.__name__} cleanup: {e}")
            self.logging.debug("Cleanup error details:", exc_info=True)

    async def __aenter__(self):
        return self

    async def __aexit__(self, exc_type, exc_val, exc_tb):
        await self.cleanup()

    def __enter__(self):
        return self

    def __exit__(self, exc_type, exc_val, exc_tb):
        loop = asyncio.get_event_loop()
        loop.run_until_complete(self.__aexit__(exc_type, exc_val, exc_tb))

class ConsistencyEvaluation(Evaluation):
    def __init__(self, *, number_of_times_to_sample_each_text, **kwargs):
        super().__init__(**kwargs)
        self.number_of_times_to_sample_each_text = number_of_times_to_sample_each_text
    
    def log_parameters(self):
        super().log_parameters()
        mlflow.log_param("number_of_times_to_sample_each_text", self.number_of_times_to_sample_each_text)

class AccuracyEvaluation(Evaluation):
    def __init__(self, *, override_folder: str, labeled_samples: list = None, labeled_samples_filename: str = None, score_id: str = None, visualize: bool = False, task_id: str = None, evaluation_id: str = None, account_id: str = None, scorecard_id: str = None, **kwargs):
        # Store scorecard_id before calling super().__init__
        self.scorecard_id = scorecard_id
        super().__init__(**kwargs)
        self.override_folder = override_folder
        self.labeled_samples = labeled_samples
        self.labeled_samples_filename = labeled_samples_filename
        self.score_id = score_id
        self.visualize = visualize
        self.task_id = task_id  # Store task ID
        self.evaluation_id = evaluation_id  # Store evaluation ID
        self.account_id = account_id  # Store account ID
        # Don't overwrite scorecard_id here since it's already set
        self.results_queue = Queue()
        self.metrics_tasks = {}  # Dictionary to track metrics tasks per score
        self.should_stop = False
        self.completed_scores = set()  # Track which scores have completed all their results
        self.override_data = {}  # Initialize empty override data dictionary
        self.logger = logging.getLogger('plexus/evaluation')  # Add dedicated logger
        
        # Load override data from CSV files
        self._load_override_data_from_csv()

    def _load_override_data_from_csv(self):
        """Load override data from CSV files using the scorecard's configuration."""
        try:
            # Look for scores that have column mappings defined in their data configuration
            for score_config in self.scorecard.scores:
                score_name = score_config.get('name')
                if not score_name:
                    continue
                
                # Check if this score has data configuration with column mappings
                data_config = score_config.get('data', {})
                if not data_config:
                    continue
                
                # Look for searches with column mappings
                searches = data_config.get('searches', [])
                for search in searches:
                    item_list_filename = search.get('item_list_filename')
                    column_mappings = search.get('column_mappings', [])
                    
                    if not item_list_filename or not column_mappings:
                        continue
                    
                    try:
                        # Load the CSV file
                        df = pd.read_csv(item_list_filename)
                        
                        # Find form_id column
                        form_id_col = None
                        for col in df.columns:
                            if col.lower() in ['form_id', 'f_id']:
                                form_id_col = col
                                break
                        
                        if form_id_col is None:
                            self.logging.warning(f"No form_id column found in {item_list_filename}")
                            continue
                        
                        # Process each column mapping
                        for mapping in column_mappings:
                            dataframe_column = mapping.get('dataframe_column')
                            csv_column = mapping.get('csv_column')
                            
                            if not dataframe_column or not csv_column:
                                continue
                            
                            # Check if the dataframe_column matches our score name
                            if dataframe_column == score_name:
                                # Find the CSV column (case-insensitive)
                                actual_csv_col = None
                                for col in df.columns:
                                    if col.lower() == csv_column.lower():
                                        actual_csv_col = col
                                        break
                                
                                if actual_csv_col:
                                    # Load the override data
                                    for _, row in df.iterrows():
                                        form_id = row[form_id_col]
                                        if pd.isna(form_id):
                                            continue
                                        
                                        form_id = int(form_id)
                                        answer_value = row[actual_csv_col]
                                        
                                        if pd.notna(answer_value):
                                            if form_id not in self.override_data:
                                                self.override_data[form_id] = {}
                                            self.override_data[form_id][score_name] = str(answer_value).strip().lower()
                                    
                                    self.logging.info(f"Loaded override data for score '{score_name}' from {item_list_filename}: {len([r for r in df.iterrows() if pd.notna(r[1][form_id_col])])} records")
                                else:
                                    self.logging.warning(f"CSV column '{csv_column}' not found in {item_list_filename}")
                    
                    except Exception as e:
                        self.logging.warning(f"Failed to load override data from {item_list_filename}: {e}")
            
            if self.override_data:
                total_overrides = sum(len(scores) for scores in self.override_data.values())
                self.logging.info(f"Loaded {total_overrides} override entries for {len(self.override_data)} form IDs")
            else:
                self.logging.info("No override data loaded from CSV files")
                
        except Exception as e:
            self.logging.warning(f"Failed to load override data: {e}")

    async def run(self, tracker, progress_callback=None):
        """Modified run method to accept tracker argument"""
        self.progress_callback = progress_callback
        
        # Store the evaluation ID from the parent process
        self.experiment_id = self.evaluation_id
        
        if not self.experiment_id:
            self.logging.error("No evaluation_id provided to AccuracyEvaluation")
            raise ValueError("No evaluation_id provided to AccuracyEvaluation")
        
        # Initialize started_at for elapsed time calculations
        self.started_at = datetime.now(timezone.utc)
        
        self.logging.info(f"Using existing evaluation record with ID: {self.experiment_id}")
        
        # Update the evaluation record with scorecard and score IDs
        if self.dashboard_client:
            update_data = {}
            if self.scorecard_id:
                update_data['scorecardId'] = self.scorecard_id
            if self.score_id:
                update_data['scoreId'] = self.score_id
            
            if update_data:
                try:
                    self.logging.info(f"Updating evaluation record {self.experiment_id} with: {update_data}")
                    mutation = """mutation UpdateEvaluation($input: UpdateEvaluationInput!) {
                        updateEvaluation(input: $input) {
                            id
                            scorecardId
                            scoreId
                        }
                    }"""
                    self.dashboard_client.execute(mutation, {
                        'input': {
                            'id': self.experiment_id,
                            **update_data
                        }
                    })
                    self.logging.info("Successfully updated evaluation record with scorecard and score IDs")
                except Exception as e:
                    self.logging.error(f"Failed to update evaluation record with IDs: {str(e)}")
                    # Continue execution even if update fails
        
        try:
            return await self._run_evaluation(tracker)
        finally:
            self.should_stop = True

    async def _run_evaluation(self, tracker):
        try:
            # Load the labeled samples
            import pandas as pd
            if self.labeled_samples:
                df = pd.DataFrame(self.labeled_samples)
            else:
                df = pd.read_csv(self.labeled_samples_filename)

            # Adjust the sample size if necessary
            self.number_of_texts_to_sample = min(len(df), self.requested_sample_size)
            self.logging.info(f"Adjusted sample size from {self.requested_sample_size} to {self.number_of_texts_to_sample} based on available data")

            # Sample rows based on the sampling method
            if self.sampling_method == 'random':
                selected_sample_rows = df.sample(n=self.number_of_texts_to_sample, random_state=self.random_seed)
            elif self.sampling_method == 'sequential':
                selected_sample_rows = df.head(self.number_of_texts_to_sample)
            else:
                selected_sample_rows = df

            # Update tracker status without advancing stage
            tracker.current_stage.status_message = "Generating predictions..."
            tracker.update(current_items=0)

            # Process all scores concurrently
            score_tasks = []
            for score_name in self.score_names():
                task = asyncio.create_task(self.score_all_texts_for_score(selected_sample_rows, score_name, tracker))
                score_tasks.append(task)

            all_results = await asyncio.gather(*score_tasks)
            self.all_results = [result for score_results in all_results for result in score_results if not isinstance(result, Exception)]

            # Reset counters and mismatches
            self.total_correct = 0
            self.total_questions = 0
            self.mismatches = []
            
            # Count the number correct out of all questions and collect mismatches
            for result in self.all_results:
                for question in self.score_names():
                    score_result = next((r for r in result['results'].values() if r.parameters.name == question), None)
                    score_value = str(score_result.value).lower() if score_result else None
                    human_label = str(score_result.metadata['human_label']).lower() if score_result and hasattr(score_result, 'metadata') and 'human_label' in score_result.metadata else None
                    
                    is_match = 1 if score_result and hasattr(score_result, 'metadata') and score_result.metadata.get('correct', False) else 0
                    self.total_correct += is_match
                    self.total_questions += 1

                    if not is_match and len(self.mismatches) < self.max_mismatches_to_report:
                        mismatch_data = {
                            'form_id': result['form_id'],
                            'question': question,
                            'predicted': score_value,
                            'ground_truth': human_label,
                            'explanation': score_result.metadata['explanation'] if score_result and hasattr(score_result, 'metadata') and 'explanation' in score_result.metadata else None,
                            'transcript': score_result.metadata['text'] if score_result and hasattr(score_result, 'metadata') and 'text' in score_result.metadata else None,
                            'human_explanation': score_result.metadata['human_explanation'] if score_result and hasattr(score_result, 'metadata') and 'human_explanation' in score_result.metadata else None
                        }
                        # Only append if we have either a transcript or an explanation
                        if mismatch_data['transcript'] is not None or mismatch_data['explanation'] is not None:
                            self.mismatches.append(mismatch_data)

            # Calculate metrics from the results
            metrics = self.calculate_metrics(self.all_results)

            if hasattr(self, 'progress_callback') and self.progress_callback:
                self.progress_callback(self.number_of_texts_to_sample)
            
            # Generate and print evaluation report
            if self.all_results:
                expenses = self.scorecard.get_accumulated_costs()
                expenses['cost_per_text'] = expenses['total_cost'] / self.number_of_texts_to_sample
                
                # Get the primary score name if we're evaluating a specific score
                primary_score_name = None
                if self.subset_of_score_names and len(self.subset_of_score_names) == 1:
                    primary_score_name = self.subset_of_score_names[0]
                else:
                    primary_score_name = self.score_names()[0]
                
                score_instance = Score.from_name(self.scorecard_name, primary_score_name)
                
                # Calculate overall_accuracy from the counters we just updated
                overall_accuracy = (self.total_correct / self.total_questions * 100) if self.total_questions > 0 else 0
                
                report = self.generate_report(score_instance, overall_accuracy, expenses, self.number_of_texts_to_sample)
                print("\n" + report + "\n")

            return metrics
        except Exception as e:
            self.logging.error(f"Error in _run_evaluation: {e}", exc_info=True)
            raise e
        finally:
            pass
<|MERGE_RESOLUTION|>--- conflicted
+++ resolved
@@ -1809,15 +1809,9 @@
                         "externalId": content_id,
                         "description": description,
                         "accountId": self.account_id,
-<<<<<<< HEAD
-                        "evaluationId": self.experiment_id or ("evaluation-default" if is_evaluation else "prediction-default"),
-                        "isEvaluation": is_evaluation,
-                        "createdByType": "evaluation" if is_evaluation else "prediction"
-=======
                         "evaluationId": self.experiment_id,
                         "isEvaluation": is_evaluation,
                         "createdByType": "evaluation"
->>>>>>> c4a3902e
                     }
                 }
                 
