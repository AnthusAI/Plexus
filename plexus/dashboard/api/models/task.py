from typing import Optional, Dict, Any, List, TYPE_CHECKING
from dataclasses import dataclass
from datetime import datetime, timezone
from .base import BaseModel
from .account import Account
from ..client import _BaseAPIClient

if TYPE_CHECKING:
    from .task_stage import TaskStage

@dataclass
class Task(BaseModel):
    accountId: str
    type: str
    status: str
    target: str
    command: str
    description: Optional[str] = None
    metadata: Optional[Dict] = None
    createdAt: Optional[datetime] = None
    updatedAt: Optional[datetime] = None
    startedAt: Optional[datetime] = None
    completedAt: Optional[datetime] = None
    estimatedCompletionAt: Optional[datetime] = None
    errorMessage: Optional[str] = None
    errorDetails: Optional[Dict] = None
    stdout: Optional[str] = None
    stderr: Optional[str] = None
    currentStageId: Optional[str] = None
<<<<<<< HEAD
=======
    workerNodeId: Optional[str] = None
    dispatchStatus: Optional[str] = None
    lock_token: Optional[str] = None
    lock_expires: Optional[datetime] = None
    scorecardId: Optional[str] = None
    scoreId: Optional[str] = None
>>>>>>> eb5cbf08

    def __init__(
        self,
        id: str,
        accountId: str,
        type: str,
        status: str,
        target: str,
        command: str,
        description: Optional[str] = None,
        metadata: Optional[Dict] = None,
        createdAt: Optional[datetime] = None,
        updatedAt: Optional[datetime] = None,
        startedAt: Optional[datetime] = None,
        completedAt: Optional[datetime] = None,
        estimatedCompletionAt: Optional[datetime] = None,
        errorMessage: Optional[str] = None,
        errorDetails: Optional[Dict] = None,
        stdout: Optional[str] = None,
        stderr: Optional[str] = None,
        currentStageId: Optional[str] = None,
<<<<<<< HEAD
=======
        workerNodeId: Optional[str] = None,
        dispatchStatus: Optional[str] = None,
        scorecardId: Optional[str] = None,
        scoreId: Optional[str] = None,
>>>>>>> eb5cbf08
        client: Optional[_BaseAPIClient] = None
    ):
        super().__init__(id, client)
        self.accountId = accountId
        self.type = type
        self.status = status
        self.target = target
        self.command = command
        self.description = description
        self.metadata = metadata
        self.createdAt = createdAt
        self.updatedAt = updatedAt
        self.startedAt = startedAt
        self.completedAt = completedAt
        self.estimatedCompletionAt = estimatedCompletionAt
        self.errorMessage = errorMessage
        self.errorDetails = errorDetails
        self.stdout = stdout
        self.stderr = stderr
        self.currentStageId = currentStageId
<<<<<<< HEAD
=======
        self.workerNodeId = workerNodeId
        self.dispatchStatus = dispatchStatus
        self.scorecardId = scorecardId
        self.scoreId = scoreId
>>>>>>> eb5cbf08

    @classmethod
    def fields(cls) -> str:
        return """
            id
            accountId
            type
            status
            target
            command
            description
            metadata
            createdAt
            updatedAt
            startedAt
            completedAt
            estimatedCompletionAt
            errorMessage
            errorDetails
            stdout
            stderr
            currentStageId
<<<<<<< HEAD
=======
            workerNodeId
            dispatchStatus
            scorecardId
            scoreId
>>>>>>> eb5cbf08
            stages {
                items {
                    id
                    name
                    order
                    status
                    statusMessage
                    startedAt
                    completedAt
                    estimatedCompletionAt
                    processedItems
                    totalItems
                }
            }
        """

    @classmethod
    def _get_account_id(cls, client) -> str:
        """Get the account ID for the call-criteria account."""
        account = Account.list_by_key(client, "call-criteria")
        if not account:
            raise ValueError("No account found with key: call-criteria")
        return account.id

    @classmethod
    def create(cls, client, type: str, target: str, command: str, **kwargs) -> 'Task':
        """Create a new task record.
        
        Args:
            client: The API client instance
            type: Task type
            target: Task target
            command: Command string
            **kwargs: Additional task fields
        
        Returns:
            Task: The created task instance
        """
        # Get the account ID if not provided
        if 'accountId' not in kwargs:
            kwargs['accountId'] = cls._get_account_id(client)

        # Prepare input data
        input_data = {
            "type": type,
            "target": target,
            "command": command,
            "status": "PENDING",  # Default status for new tasks
            **kwargs
        }

        # Create task with account ID
        response = client.execute(
            """
            mutation CreateTask($input: CreateTaskInput!) {
                createTask(input: $input) {
                    id
                    type
                    target
                    command
                    accountId
                    status
                    description
                    dispatchStatus
                    metadata
                    createdAt
                    updatedAt
                    startedAt
                    completedAt
                    estimatedCompletionAt
                    errorMessage
                    errorDetails
                    stdout
                    stderr
                    currentStageId
                }
            }
            """,
            {"input": input_data}
        )

<<<<<<< HEAD
        optional_fields = [
            'startedAt', 'completedAt', 'estimatedCompletionAt',
            'errorMessage', 'errorDetails', 'stdout', 'stderr',
            'currentStageId'
        ]
        for field in optional_fields:
            if field in kwargs:
                input_data[field] = kwargs[field]
=======
        if 'errors' in response:
            raise ValueError(f"Failed to create task: {response['errors']}")
>>>>>>> eb5cbf08

        task_data = response['createTask']
        return cls.from_dict(task_data, client)

    @staticmethod
    def _parse_datetime(value: Any) -> Optional[datetime]:
        """Safely parse a datetime value from various formats."""
        if not value:
            return None
        if isinstance(value, datetime):
            return value
        if isinstance(value, str):
            try:
                # Try parsing ISO format with Z
                if value.endswith('Z'):
                    value = value[:-1] + '+00:00'
                return datetime.fromisoformat(value)
            except (ValueError, TypeError):
                try:
                    # Fallback to parsing with dateutil
                    from dateutil import parser
                    return parser.parse(value)
                except:
                    logging.error(f"Failed to parse datetime value: {value}")
                    return None
        return None

    @staticmethod
    def _format_datetime(dt: Optional[datetime]) -> Optional[str]:
        """Safely format a datetime value to ISO format with Z."""
        if not dt:
            return None
        try:
            # Ensure the datetime is UTC
            if dt.tzinfo is None:
                dt = dt.replace(tzinfo=timezone.utc)
            elif dt.tzinfo != timezone.utc:
                dt = dt.astimezone(timezone.utc)
            return dt.isoformat().replace('+00:00', 'Z')
        except Exception as e:
            logging.error(f"Failed to format datetime: {e}")
            return None

    @classmethod
    def from_dict(cls, data: Dict[str, Any], client: _BaseAPIClient) -> 'Task':
<<<<<<< HEAD
        for date_field in ['createdAt', 'startedAt', 'completedAt', 'estimatedCompletionAt']:
            if data.get(date_field):
                data[date_field] = datetime.fromisoformat(
                    data[date_field].replace('Z', '+00:00')
                )

        filtered_data = {k: v for k, v in data.items() if k != 'stages'}
        return cls(client=client, **filtered_data)
=======
        # Convert datetime fields
        for date_field in ['createdAt', 'updatedAt', 'startedAt', 'completedAt', 'estimatedCompletionAt']:
            if date_field in data:
                data[date_field] = cls._parse_datetime(data[date_field])

        # Store stages data for later access if needed
        stages_data = data.pop('stages', None)
        
        # Create instance with remaining fields
        task = cls(client=client, **data)
        
        # Store stages data if present
        if stages_data and 'items' in stages_data:
            task._stages = stages_data['items']
        
        return task
>>>>>>> eb5cbf08

    def update(self, **kwargs) -> 'Task':
        if 'createdAt' in kwargs:
            raise ValueError("createdAt cannot be modified")

        # Convert datetime fields to ISO format strings
        for field, value in list(kwargs.items()):
            if isinstance(value, datetime):
                kwargs[field] = self._format_datetime(value)
            elif value is None:
                kwargs[field] = None

        mutation = """
        mutation UpdateTask($input: UpdateTaskInput!) {
            updateTask(input: $input) {
                %s
            }
        }
        """ % self.fields()

        query = """
        query GetTask($id: ID!) {
            getTask(id: $id) {
                accountId
                type
                status
                target
                command
            }
        }
        """
        result = self._client.execute(query, {'id': self.id})
        current_data = result.get('getTask', {})

        input_data = {
            'id': self.id,
            'accountId': current_data['accountId'],
            'type': current_data['type'],
            'status': current_data['status'],
            'target': current_data['target'],
            'command': current_data['command'],
            **kwargs
        }

        result = self._client.execute(mutation, {'input': input_data})
        return self.from_dict(result['updateTask'], self._client)

    @classmethod
    def get_by_id(cls, id: str, client: _BaseAPIClient) -> 'Task':
        query = """
        query GetTask($id: ID!) {
            getTask(id: $id) {
                %s
            }
        }
        """ % cls.fields()

        result = client.execute(query, {'id': id})
        if not result or 'getTask' not in result:
            raise Exception(f"Failed to get Task {id}")

        return cls.from_dict(result['getTask'], client)

    def get_stages(self) -> List['TaskStage']:
        from .task_stage import TaskStage
        query = """
        query ListTaskStages($taskId: String!) {
            listTaskStages(filter: { taskId: { eq: $taskId } }) {
                items {
                    id
                    taskId
                    name
                    order
                    status
                    statusMessage
                    startedAt
                    completedAt
                    estimatedCompletionAt
                    processedItems
                    totalItems
                }
            }
        }
        """
        result = self._client.execute(query, {'taskId': self.id})
        stages = result.get('listTaskStages', {}).get('items', [])
        return [TaskStage.from_dict(stage, self._client) for stage in stages]

    def start_processing(self) -> None:
<<<<<<< HEAD
        """Mark the task as started and update its status."""
        update_fields = {"status": "RUNNING"}
        if not self.startedAt:
            update_fields["startedAt"] = datetime.now(timezone.utc)
        self.update(**update_fields)
=======
        """Mark the task as started."""
        self.update(
            status='RUNNING',
            startedAt=self._format_datetime(datetime.now(timezone.utc))
        )
>>>>>>> eb5cbf08

    def complete_processing(self) -> None:
        """Mark the task as completed."""
        self.update(
            status="COMPLETED",
            completedAt=self._format_datetime(datetime.now(timezone.utc))
        )

    def fail_processing(
        self,
        error_message: str,
        error_details: Optional[Dict] = None
    ) -> None:
        """Mark the task as failed with error information."""
        self.update(
            status="FAILED",
            errorMessage=error_message,
            errorDetails=error_details,
            completedAt=self._format_datetime(datetime.now(timezone.utc))
        )

<<<<<<< HEAD
=======
    def create_stage(self, name: str, order: int) -> 'TaskStage':
        """Create a new TaskStage for this Task."""
        from .task_stage import TaskStage
        
        mutation = """
        mutation CreateTaskStage($input: CreateTaskStageInput!) {
            createTaskStage(input: $input) {
                id
                taskId
                name
                order
                status
                statusMessage
                startedAt
                completedAt
                estimatedCompletionAt
                processedItems
                totalItems
            }
        }
        """
        
        # Always include the task's start time when creating a stage
        variables = {
            'input': {
                'taskId': self.id,
                'name': name,
                'order': order,
                'status': 'PENDING',
                'startedAt': self._format_datetime(self.startedAt) if self.startedAt else None
            }
        }
        
        result = self._client.execute(mutation, variables)
        stage_data = result.get('createTaskStage')
        if not stage_data:
            raise Exception("Failed to create TaskStage")
        
        stage = TaskStage.from_dict(stage_data, self._client)
        
        # Update task's currentStageId if this is the first stage
        if order == 1:
            self.update(currentStageId=stage.id)
        
        return stage

    def advance_stage(self, stage: 'TaskStage') -> None:
        """Update the task's current stage."""
        # First, ensure the stage has the task's original start time
        if self.startedAt:
            stage.update(startedAt=self.startedAt.isoformat().replace('+00:00', 'Z'))
        
        # Then update the current stage ID
        self.update(currentStageId=stage.id)

>>>>>>> eb5cbf08
    def update_progress(
        self,
        processed_items: int,
        total_items: int,
        stage_configs: Optional[Dict[str, Dict[str, Any]]] = None,
        estimated_completion_at: Optional[datetime] = None
    ) -> List['TaskStage']:
        """
        Update progress for task stages.
        
        Args:
            processed_items: Number of items processed so far
            total_items: Total number of items to process
            stage_configs: Optional dict mapping stage names to their configs:
                {
                    "stage_name": {
                        "order": int,
                        "totalItems": int,
                        "processedItems": int
                    }
                }
                If not provided, stages won't be created/updated
            estimated_completion_at: Optional estimated completion time in UTC
        
        Returns:
            List of current stages in order
        """
        from .task_stage import TaskStage

        if not stage_configs:
            return []

        now = datetime.now(timezone.utc)

        # Determine new status based on progress
        new_status = self.status
        if processed_items == 0:
            if self.status not in ["COMPLETED", "FAILED"]:
                new_status = "PENDING"
        elif processed_items == total_items:
            if self.status != "COMPLETED":
                new_status = "COMPLETED"
        else:
            if self.status != "RUNNING":
                new_status = "RUNNING"

        # Combine all task updates into a single call
        update_fields = {
            "updatedAt": now,
            "status": new_status
        }
        
<<<<<<< HEAD
        if estimated_completion_at:
            update_fields["estimatedCompletionAt"] = estimated_completion_at
        
        if new_status == "COMPLETED":
            update_fields["completedAt"] = now
=======
        # Only update estimated completion time
        # Never modify startedAt - it should be set once when the task is created/started
        self.update(estimatedCompletionAt=estimated_completion_at)
>>>>>>> eb5cbf08
        
        self.update(**update_fields)

        # Get or create stages
        stages = self.get_stages()
        existing_stage_names = {stage.name for stage in stages}
        
        # Create any missing stages
        for name, config in stage_configs.items():
            if name not in existing_stage_names:
                stages.append(TaskStage.create(
                    client=self._client,
                    taskId=self.id,
                    name=name,
                    order=config["order"],
                    status="PENDING",
                    processedItems=0,
                    totalItems=config["totalItems"],
                    statusMessage=config.get("statusMessage")
                ))

        # Sort stages by order
        stages.sort(key=lambda s: s.order)

        # Update stage progress
        for stage in stages:
            config = stage_configs.get(stage.name)
            if not config:
                continue

            processed = config.get("processedItems", 0)
            total = config.get("totalItems", 0)

            # Combine all stage updates into a single call
            update_fields = {
                "processedItems": processed,
                "totalItems": total,
                "statusMessage": config.get("statusMessage")
            }
<<<<<<< HEAD

            # Determine if stage status needs to change
            if processed == 0:
                if stage.status not in ["COMPLETED", "FAILED"]:
                    update_fields["status"] = "PENDING"
            elif processed == total:
                if stage.status != "COMPLETED":
                    update_fields.update({
                        "status": "COMPLETED",
                        "completedAt": now
                    })
            else:
                if stage.status != "RUNNING":
                    update_fields.update({
                        "status": "RUNNING",
                        "startedAt": now
                    })

            stage.update(**update_fields)

        return stages
=======
            
            # Only add progress tracking fields if they're explicitly set in config
            if "processedItems" in config:
                update_data["processedItems"] = config["processedItems"]
            if "totalItems" in config:
                update_data["totalItems"] = config["totalItems"]
                
            # ALWAYS use the task's original start time for all stages
            # This ensures consistent timing across the entire task
            if self.startedAt:
                update_data["startedAt"] = self.startedAt.isoformat().replace('+00:00', 'Z')
            
            # Remove None values to avoid overwriting existing data
            update_data = {k: v for k, v in update_data.items() if v is not None}
            
            # Update the stage
            stage.update(**update_data)
            
        # Return all stages including newly created ones
        return stages + created_stages
>>>>>>> eb5cbf08

    def fail_current_stage(
        self,
        error_message: str,
        error_details: Optional[Dict] = None
    ) -> None:
        """Mark the current running stage as failed."""
        stages = self.get_stages()
        for stage in stages:
            if stage.status == "RUNNING":
                stage.update(
                    status="FAILED",
                    statusMessage=error_message,
                    completedAt=datetime.now(timezone.utc)
                ) <|MERGE_RESOLUTION|>--- conflicted
+++ resolved
@@ -27,15 +27,12 @@
     stdout: Optional[str] = None
     stderr: Optional[str] = None
     currentStageId: Optional[str] = None
-<<<<<<< HEAD
-=======
     workerNodeId: Optional[str] = None
     dispatchStatus: Optional[str] = None
     lock_token: Optional[str] = None
     lock_expires: Optional[datetime] = None
     scorecardId: Optional[str] = None
     scoreId: Optional[str] = None
->>>>>>> eb5cbf08
 
     def __init__(
         self,
@@ -57,13 +54,10 @@
         stdout: Optional[str] = None,
         stderr: Optional[str] = None,
         currentStageId: Optional[str] = None,
-<<<<<<< HEAD
-=======
         workerNodeId: Optional[str] = None,
         dispatchStatus: Optional[str] = None,
         scorecardId: Optional[str] = None,
         scoreId: Optional[str] = None,
->>>>>>> eb5cbf08
         client: Optional[_BaseAPIClient] = None
     ):
         super().__init__(id, client)
@@ -84,13 +78,10 @@
         self.stdout = stdout
         self.stderr = stderr
         self.currentStageId = currentStageId
-<<<<<<< HEAD
-=======
         self.workerNodeId = workerNodeId
         self.dispatchStatus = dispatchStatus
         self.scorecardId = scorecardId
         self.scoreId = scoreId
->>>>>>> eb5cbf08
 
     @classmethod
     def fields(cls) -> str:
@@ -113,13 +104,10 @@
             stdout
             stderr
             currentStageId
-<<<<<<< HEAD
-=======
             workerNodeId
             dispatchStatus
             scorecardId
             scoreId
->>>>>>> eb5cbf08
             stages {
                 items {
                     id
@@ -201,19 +189,8 @@
             {"input": input_data}
         )
 
-<<<<<<< HEAD
-        optional_fields = [
-            'startedAt', 'completedAt', 'estimatedCompletionAt',
-            'errorMessage', 'errorDetails', 'stdout', 'stderr',
-            'currentStageId'
-        ]
-        for field in optional_fields:
-            if field in kwargs:
-                input_data[field] = kwargs[field]
-=======
         if 'errors' in response:
             raise ValueError(f"Failed to create task: {response['errors']}")
->>>>>>> eb5cbf08
 
         task_data = response['createTask']
         return cls.from_dict(task_data, client)
@@ -259,16 +236,6 @@
 
     @classmethod
     def from_dict(cls, data: Dict[str, Any], client: _BaseAPIClient) -> 'Task':
-<<<<<<< HEAD
-        for date_field in ['createdAt', 'startedAt', 'completedAt', 'estimatedCompletionAt']:
-            if data.get(date_field):
-                data[date_field] = datetime.fromisoformat(
-                    data[date_field].replace('Z', '+00:00')
-                )
-
-        filtered_data = {k: v for k, v in data.items() if k != 'stages'}
-        return cls(client=client, **filtered_data)
-=======
         # Convert datetime fields
         for date_field in ['createdAt', 'updatedAt', 'startedAt', 'completedAt', 'estimatedCompletionAt']:
             if date_field in data:
@@ -285,7 +252,6 @@
             task._stages = stages_data['items']
         
         return task
->>>>>>> eb5cbf08
 
     def update(self, **kwargs) -> 'Task':
         if 'createdAt' in kwargs:
@@ -375,19 +341,11 @@
         return [TaskStage.from_dict(stage, self._client) for stage in stages]
 
     def start_processing(self) -> None:
-<<<<<<< HEAD
-        """Mark the task as started and update its status."""
-        update_fields = {"status": "RUNNING"}
-        if not self.startedAt:
-            update_fields["startedAt"] = datetime.now(timezone.utc)
-        self.update(**update_fields)
-=======
         """Mark the task as started."""
         self.update(
             status='RUNNING',
             startedAt=self._format_datetime(datetime.now(timezone.utc))
         )
->>>>>>> eb5cbf08
 
     def complete_processing(self) -> None:
         """Mark the task as completed."""
@@ -409,8 +367,6 @@
             completedAt=self._format_datetime(datetime.now(timezone.utc))
         )
 
-<<<<<<< HEAD
-=======
     def create_stage(self, name: str, order: int) -> 'TaskStage':
         """Create a new TaskStage for this Task."""
         from .task_stage import TaskStage
@@ -466,7 +422,6 @@
         # Then update the current stage ID
         self.update(currentStageId=stage.id)
 
->>>>>>> eb5cbf08
     def update_progress(
         self,
         processed_items: int,
@@ -519,17 +474,12 @@
             "status": new_status
         }
         
-<<<<<<< HEAD
-        if estimated_completion_at:
-            update_fields["estimatedCompletionAt"] = estimated_completion_at
-        
-        if new_status == "COMPLETED":
-            update_fields["completedAt"] = now
-=======
         # Only update estimated completion time
         # Never modify startedAt - it should be set once when the task is created/started
         self.update(estimatedCompletionAt=estimated_completion_at)
->>>>>>> eb5cbf08
+        
+        if new_status == "COMPLETED":
+            update_fields["completedAt"] = now
         
         self.update(**update_fields)
 
@@ -569,29 +519,6 @@
                 "totalItems": total,
                 "statusMessage": config.get("statusMessage")
             }
-<<<<<<< HEAD
-
-            # Determine if stage status needs to change
-            if processed == 0:
-                if stage.status not in ["COMPLETED", "FAILED"]:
-                    update_fields["status"] = "PENDING"
-            elif processed == total:
-                if stage.status != "COMPLETED":
-                    update_fields.update({
-                        "status": "COMPLETED",
-                        "completedAt": now
-                    })
-            else:
-                if stage.status != "RUNNING":
-                    update_fields.update({
-                        "status": "RUNNING",
-                        "startedAt": now
-                    })
-
-            stage.update(**update_fields)
-
-        return stages
-=======
             
             # Only add progress tracking fields if they're explicitly set in config
             if "processedItems" in config:
@@ -612,7 +539,6 @@
             
         # Return all stages including newly created ones
         return stages + created_stages
->>>>>>> eb5cbf08
 
     def fail_current_stage(
         self,
