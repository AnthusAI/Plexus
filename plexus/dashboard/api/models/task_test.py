from datetime import datetime, timezone
from unittest.mock import MagicMock
import pytest
from .task import Task
from .task_stage import TaskStage

def test_create_task():
    mock_client = MagicMock()
    mock_client.execute.return_value = {
        'createTask': {
            'id': 'test-task-id',
            'accountId': 'test-account',
            'type': 'TEST',
            'status': 'PENDING',
            'target': 'test/target',
            'command': 'test command',
            'createdAt': '2024-01-01T00:00:00Z',
            'metadata': {'test': 'data'},
            'startedAt': None,
            'completedAt': None,
            'estimatedCompletionAt': None,
            'errorMessage': None,
            'errorDetails': None,
            'stdout': None,
            'stderr': None,
            'currentStageId': None
        }
    }

    task = Task.create(
        client=mock_client,
        accountId='test-account',
        type='TEST',
        target='test/target',
        command='test command',
        metadata={'test': 'data'}
    )

    assert task.id == 'test-task-id'
    assert task.accountId == 'test-account'
    assert task.type == 'TEST'
    assert task.status == 'PENDING'
    assert task.target == 'test/target'
    assert task.command == 'test command'
    assert task.createdAt == datetime(2024, 1, 1, tzinfo=timezone.utc)
    assert task.metadata == {'test': 'data'}

    mock_client.execute.assert_called_once()
    mutation = mock_client.execute.call_args[0][0]
    assert 'mutation CreateTask($input: CreateTaskInput!)' in mutation
    assert 'createTask(input: $input)' in mutation

def test_update_task():
    mock_client = MagicMock()
    mock_task = Task(
        id='test-task-id',
        accountId='test-account',
        type='TEST',
        status='PENDING',
        target='test/target',
        command='test command',
        client=mock_client
    )

    mock_client.execute.side_effect = [
        {
            'getTask': {
                'accountId': 'test-account',
                'type': 'TEST',
                'status': 'PENDING',
                'target': 'test/target',
                'command': 'test command'
            }
        },
        {
            'updateTask': {
                'id': 'test-task-id',
                'accountId': 'test-account',
                'type': 'TEST',
                'status': 'RUNNING',
                'target': 'test/target',
                'command': 'test command',
                'createdAt': '2024-01-01T00:00:00Z',
                'startedAt': '2024-01-01T00:00:00Z'
            }
        }
    ]

    updated = mock_task.update(
        status='RUNNING',
        startedAt=datetime(2024, 1, 1, tzinfo=timezone.utc)
    )

    assert updated.status == 'RUNNING'
    assert updated.startedAt == datetime(2024, 1, 1, tzinfo=timezone.utc)
    assert mock_client.execute.call_count == 2

def test_get_task_by_id():
    mock_client = MagicMock()
    mock_client.execute.return_value = {
        'getTask': {
            'id': 'test-task-id',
            'accountId': 'test-account',
            'type': 'TEST',
            'status': 'PENDING',
            'target': 'test/target',
            'command': 'test command',
            'createdAt': '2024-01-01T00:00:00Z'
        }
    }

    task = Task.get_by_id('test-task-id', mock_client)
    assert task.id == 'test-task-id'
    assert task.accountId == 'test-account'
    assert task.type == 'TEST'
    assert task.status == 'PENDING'

    mock_client.execute.assert_called_once()
    query = mock_client.execute.call_args[0][0]
    assert 'query GetTask($id: ID!)' in query
    assert 'getTask(id: $id)' in query

def test_get_stages():
    mock_client = MagicMock()
    mock_task = Task(
        id='test-task-id',
        accountId='test-account',
        type='TEST',
        status='PENDING',
        target='test/target',
        command='test command',
        client=mock_client
    )

    mock_client.execute.return_value = {
        'listTaskStageByTaskId': {
            'items': [
                {
                    'id': 'test-stage-1',
                    'taskId': mock_task.id,
                    'name': 'Setup',
                    'order': 1,
                    'status': 'PENDING',
                    'statusMessage': 'Starting...',
                    'startedAt': None,
                    'completedAt': None,
                    'estimatedCompletionAt': None,
                    'processedItems': 0,
                    'totalItems': 1
                }
            ]
        }
    }

    stages = mock_task.get_stages()
    assert len(stages) == 1
    assert isinstance(stages[0], TaskStage)
    assert stages[0].id == 'test-stage-1'
    assert stages[0].name == 'Setup'

    mock_client.execute.assert_called_once()
    query = mock_client.execute.call_args[0][0]
    assert 'query ListTaskStageByTaskId($taskId: String!, $limit: Int, $nextToken: String)' in query
    assert 'listTaskStageByTaskId(taskId: $taskId, limit: $limit, nextToken: $nextToken)' in query

def test_start_processing():
    mock_client = MagicMock()
    mock_task = Task(
        id='test-task-id',
        accountId='test-account',
        type='TEST',
        status='PENDING',
        target='test/target',
        command='test command',
        client=mock_client
    )

    mock_client.execute.side_effect = [
        {
            'getTask': {
                'accountId': 'test-account',
                'type': 'TEST',
                'status': 'PENDING',
                'target': 'test/target',
                'command': 'test command'
            }
        },
        {
            'updateTask': {
                'id': 'test-task-id',
                'accountId': 'test-account',
                'type': 'TEST',
                'status': 'RUNNING',
                'target': 'test/target',
                'command': 'test command',
                'startedAt': '2024-01-01T00:00:00Z'
            }
        }
    ]

    mock_task.start_processing()
    assert mock_client.execute.call_count == 2

def test_complete_processing():
    mock_client = MagicMock()
    mock_task = Task(
        id='test-task-id',
        accountId='test-account',
        type='TEST',
        status='RUNNING',
        target='test/target',
        command='test command',
        client=mock_client
    )

<<<<<<< HEAD
    # Mock the get_stages response
    mock_stage = MagicMock()
    mock_stage.status = 'RUNNING'
    mock_stage.completedAt = None
    mock_stage.startedAt = None
    mock_task.get_stages = MagicMock(return_value=[mock_stage])

    # Mock the execute responses for update
    mock_client.execute.side_effect = [
        {
            'getTask': {
                'id': 'test-task-id',
                'accountId': 'test-account',
                'type': 'TEST',
                'status': 'RUNNING',
                'target': 'test/target',
                'command': 'test command'
=======
    # Track the sequence of calls to return appropriate responses
    call_count = 0
    def mock_execute(query, variables):
        nonlocal call_count
        call_count += 1
        
        # First call - list stages
        if call_count == 1 and 'query ListTaskStageByTaskId' in query:
            return {
                'listTaskStageByTaskId': {
                    'items': [
                        {
                            'id': 'test-stage-1',
                            'taskId': 'test-task-id',
                            'name': 'Running',
                            'order': 1,
                            'status': 'RUNNING',
                            'statusMessage': None,
                            'startedAt': None,
                            'completedAt': None,
                            'estimatedCompletionAt': None,
                            'processedItems': 0,
                            'totalItems': 1
                        }
                    ],
                    'nextToken': None
                }
>>>>>>> bd53c9c7
            }
        # Second call - get stage data
        elif call_count == 2 and 'query GetTaskStage' in query:
            return {
                'getTaskStage': {
                    'id': 'test-stage-1',
                    'taskId': 'test-task-id',
                    'name': 'Running',
                    'order': 1,
                    'status': 'RUNNING'
                }
            }
        # Third call - update stage
        elif call_count == 3 and 'mutation UpdateTaskStage' in query:
            return {
                'updateTaskStage': {
                    'id': 'test-stage-1',
                    'taskId': 'test-task-id',
                    'name': 'Running',
                    'order': 1,
                    'status': 'COMPLETED',
                    'completedAt': '2024-01-01T00:00:00Z'
                }
            }
        # Fourth call - get task data
        elif call_count == 4 and 'query GetTask' in query:
            return {
                'getTask': {
                    'accountId': 'test-account',
                    'type': 'TEST',
                    'status': 'RUNNING',
                    'target': 'test/target',
                    'command': 'test command'
                }
            }
        # Fifth call - update task
        elif call_count == 5 and 'mutation UpdateTask' in query:
            return {
                'updateTask': {
                    'id': 'test-task-id',
                    'accountId': 'test-account',
                    'type': 'TEST',
                    'status': 'COMPLETED',
                    'target': 'test/target',
                    'command': 'test command',
                    'completedAt': '2024-01-01T00:00:00Z'
                }
            }
        return {}

    mock_client.execute = MagicMock(side_effect=mock_execute)

    mock_task.complete_processing()
    assert mock_client.execute.call_count == 5

    # Verify the sequence of calls
    calls = mock_client.execute.call_args_list
    assert 'query ListTaskStageByTaskId' in calls[0][0][0]  # First call should be to list stages
    assert 'query GetTaskStage' in calls[1][0][0]  # Second call should be GetTaskStage
    assert 'mutation UpdateTaskStage' in calls[2][0][0]  # Third call should be to update stage
    assert 'query GetTask' in calls[3][0][0]  # Fourth call should be GetTask for task update
    assert 'mutation UpdateTask' in calls[4][0][0]  # Fifth call should be to update task

def test_fail_processing():
    mock_client = MagicMock()
    mock_task = Task(
        id='test-task-id',
        accountId='test-account',
        type='TEST',
        status='RUNNING',
        target='test/target',
        command='test command',
        client=mock_client
    )

    def mock_execute(query, variables):
        if 'query GetTask($id: ID!)' in query:
            return {
                'getTask': {
                    'id': 'test-task-id',
                    'accountId': 'test-account',
                    'type': 'TEST',
                    'status': 'RUNNING',
                    'target': 'test/target',
                    'command': 'test command'
                }
            }
        elif 'query ListTaskStageByTaskId' in query:
            return {
                'listTaskStageByTaskId': {
                    'items': [
                        {
                            'id': 'test-stage-1',
                            'taskId': 'test-task-id',
                            'name': 'Running',
                            'order': 1,
                            'status': 'RUNNING',
                            'statusMessage': None,
                            'startedAt': None,
                            'completedAt': None,
                            'estimatedCompletionAt': None,
                            'processedItems': 0,
                            'totalItems': 1
                        }
                    ]
                }
            }
        elif 'mutation UpdateTaskStage' in query:
            return {
                'updateTaskStage': {
                    'id': 'test-stage-1',
                    'taskId': 'test-task-id',
                    'name': 'Running',
                    'order': 1,
                    'status': 'FAILED',
                    'statusMessage': 'Error: Test error',
                    'startedAt': None,
                    'completedAt': '2024-01-01T00:00:00Z',
                    'estimatedCompletionAt': None,
                    'processedItems': 0,
                    'totalItems': 1
                }
            }
        elif 'mutation UpdateTask' in query:
            return {
                'updateTask': {
                    'id': 'test-task-id',
                    'accountId': 'test-account',
                    'type': 'TEST',
                    'status': 'FAILED',
                    'target': 'test/target',
                    'command': 'test command',
                    'errorMessage': 'Test error',
                    'errorDetails': {'details': 'test'}
                }
            }
        elif 'query GetTaskStage($id: ID!)' in query:
            if variables['id'] == 'test-stage-1':
                return {
                    'getTaskStage': {
                        'id': 'test-stage-1',
                        'taskId': 'test-task-id',
                        'name': 'Running',
                        'order': 1,
                        'status': variables.get('status', 'RUNNING')
                    }
                }
            return {}
        return {}

    mock_client.execute = MagicMock(side_effect=mock_execute)
    mock_task.fail_processing('Test error', {'details': 'test'})
    assert mock_client.execute.call_count == 6

def test_update_progress():
    mock_client = MagicMock()
    mock_task = Task(
        id='test-task-id',
        accountId='test-account',
        type='TEST',
        status='RUNNING',
        target='test/target',
        command='test command',
        client=mock_client
    )

    stage_configs = {
        'Setup': {
            'order': 1,
            'totalItems': 1,
            'processedItems': 1,
            'statusMessage': 'Setup complete'
        },
        'Running': {
            'order': 2,
            'totalItems': 100,
            'processedItems': 50,
            'statusMessage': 'Processing...'
        }
    }

    def mock_execute(query, variables):
        if 'query GetTask($id: ID!)' in query:
            return {
                'getTask': {
                    'id': 'test-task-id',
                    'accountId': 'test-account',
                    'type': 'TEST',
                    'status': 'RUNNING',
                    'target': 'test/target',
                    'command': 'test command'
                }
            }
        elif 'query ListTaskStageByTaskId' in query:
            return {
                'listTaskStageByTaskId': {
                    'items': []
                }
            }
        elif 'mutation CreateTaskStage' in query:
            if variables['input']['name'] == 'Setup':
                return {
                    'createTaskStage': {
                        'id': 'test-stage-1',
                        'taskId': mock_task.id,
                        'name': 'Setup',
                        'order': 1,
                        'status': 'COMPLETED',
                        'statusMessage': 'Setup complete',
                        'processedItems': 1,
                        'totalItems': 1,
                        'startedAt': None,
                        'completedAt': None,
                        'estimatedCompletionAt': None
                    }
                }
            else:
                return {
                    'createTaskStage': {
                        'id': 'test-stage-2',
                        'taskId': mock_task.id,
                        'name': 'Running',
                        'order': 2,
                        'status': 'RUNNING',
                        'statusMessage': 'Processing...',
                        'processedItems': 50,
                        'totalItems': 100,
                        'startedAt': None,
                        'completedAt': None,
                        'estimatedCompletionAt': None
                    }
                }
        elif 'mutation UpdateTaskStage' in query:
            if variables['input']['name'] == 'Setup':
                return {
                    'updateTaskStage': {
                        'id': 'test-stage-1',
                        'taskId': mock_task.id,
                        'name': 'Setup',
                        'order': 1,
                        'status': 'COMPLETED',
                        'statusMessage': 'Setup complete',
                        'processedItems': 1,
                        'totalItems': 1,
                        'startedAt': None,
                        'completedAt': None,
                        'estimatedCompletionAt': None
                    }
                }
            else:
                return {
                    'updateTaskStage': {
                        'id': 'test-stage-2',
                        'taskId': mock_task.id,
                        'name': 'Running',
                        'order': 2,
                        'status': 'RUNNING',
                        'statusMessage': 'Processing...',
                        'processedItems': 50,
                        'totalItems': 100,
                        'startedAt': None,
                        'completedAt': None,
                        'estimatedCompletionAt': None
                    }
                }
        elif 'mutation UpdateTask' in query:
            if 'currentStageId' in variables['input']:
                return {
                    'updateTask': {
                        'id': 'test-task-id',
                        'accountId': 'test-account',
                        'type': 'TEST',
                        'status': 'RUNNING',
                        'target': 'test/target',
                        'command': 'test command',
                        'currentStageId': variables['input']['currentStageId']
                    }
                }
            else:
                return {
                    'updateTask': {
                        'id': 'test-task-id',
                        'accountId': 'test-account',
                        'type': 'TEST',
                        'status': 'RUNNING',
                        'target': 'test/target',
                        'command': 'test command'
                    }
                }
        elif 'query GetTaskStage($id: ID!)' in query:
            if variables['id'] == 'test-stage-1':
                return {
                    'getTaskStage': {
                        'taskId': 'test-task-id',
                        'name': 'Setup',
                        'order': 1,
                        'status': 'COMPLETED'
                    }
                }
            elif variables['id'] == 'test-stage-2':
                return {
                    'getTaskStage': {
                        'taskId': 'test-task-id',
                        'name': 'Running',
                        'order': 2,
                        'status': 'RUNNING'
                    }
                }
            return {}
        return {}

    mock_client.execute = MagicMock(side_effect=mock_execute)

    stages = mock_task.update_progress(
        50,  # current
        100,  # total
        stage_configs,
        estimated_completion_at=datetime(2024, 1, 1, tzinfo=timezone.utc)
    )

    assert len(stages) == 2
    assert stages[0].name == 'Setup'
    assert stages[0].status == 'COMPLETED'
    assert stages[1].name == 'Running'
    assert stages[1].status == 'RUNNING'
    assert mock_client.execute.call_count == 11<|MERGE_RESOLUTION|>--- conflicted
+++ resolved
@@ -213,25 +213,6 @@
         client=mock_client
     )
 
-<<<<<<< HEAD
-    # Mock the get_stages response
-    mock_stage = MagicMock()
-    mock_stage.status = 'RUNNING'
-    mock_stage.completedAt = None
-    mock_stage.startedAt = None
-    mock_task.get_stages = MagicMock(return_value=[mock_stage])
-
-    # Mock the execute responses for update
-    mock_client.execute.side_effect = [
-        {
-            'getTask': {
-                'id': 'test-task-id',
-                'accountId': 'test-account',
-                'type': 'TEST',
-                'status': 'RUNNING',
-                'target': 'test/target',
-                'command': 'test command'
-=======
     # Track the sequence of calls to return appropriate responses
     call_count = 0
     def mock_execute(query, variables):
@@ -259,7 +240,6 @@
                     ],
                     'nextToken': None
                 }
->>>>>>> bd53c9c7
             }
         # Second call - get stage data
         elif call_count == 2 and 'query GetTaskStage' in query:
