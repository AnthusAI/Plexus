--- conflicted
+++ resolved
@@ -2,8 +2,6 @@
 from datetime import datetime, timezone
 from typing import Dict, Optional, Any
 import time
-<<<<<<< HEAD
-=======
 import logging
 import os
 import json
@@ -13,7 +11,6 @@
 
 # Configure logging
 logging.basicConfig(level=logging.INFO, format='%(asctime)s - %(levelname)s - %(message)s')
->>>>>>> eb5cbf08
 
 # Minimum time between API updates in seconds
 MIN_API_UPDATE_INTERVAL = 0.5  # 500ms
@@ -36,31 +33,21 @@
 
     def start(self):
         self.start_time = time.time()
-<<<<<<< HEAD
-=======
         self.status = 'RUNNING'
         logging.debug(f"Starting stage {self.name} with total_items={self.total_items}")
->>>>>>> eb5cbf08
 
     def complete(self):
         self.end_time = time.time()
         if self.total_items is not None:
             self.processed_items = self.total_items
-<<<<<<< HEAD
-=======
             logging.debug(f"Completed stage {self.name} with processed_items={self.processed_items}")
         else:
             logging.debug(f"Completed stage {self.name} without progress bar")
->>>>>>> eb5cbf08
 
 class TaskProgressTracker:
     def __init__(
         self,
         total_items: int,
-<<<<<<< HEAD
-        stage_configs: Optional[Dict[str, StageConfig]] = None
-    ):
-=======
         stage_configs: Dict[str, StageConfig],
         task_id: Optional[str] = None,
         target: Optional[str] = None,
@@ -85,28 +72,22 @@
             metadata: Optional metadata to store with the task
             account_id: Optional account ID to associate with the task
         """
->>>>>>> eb5cbf08
         self.total_items = total_items
         self.current_items = 0
         self.start_time = time.time()
         self.end_time: Optional[float] = None
         self.status = "Not started"
         self.is_complete = False
-<<<<<<< HEAD
-=======
         self.api_task = None
         self._api_update_lock = threading.Lock()
         self._last_stage_configs_str = None
         self._last_api_update_time = 0
         self._stage_ids = {}  # Map of stage name to API stage ID
->>>>>>> eb5cbf08
 
         # Stage management
         self._stage_configs = stage_configs or {}
         self._stages: Dict[str, Stage] = {}
         self._current_stage_name: Optional[str] = None
-<<<<<<< HEAD
-=======
 
         # Only try to get/create task if we're allowed
         if not prevent_new_task:
@@ -141,17 +122,13 @@
                         create_args["accountId"] = account_id
                     
                     self.api_task = Task.create(**create_args)
->>>>>>> eb5cbf08
         
         # Initialize stages if provided
         if stage_configs:
             for name, config in stage_configs.items():
-<<<<<<< HEAD
-=======
                 # Don't set total_items for finalizing stage
                 stage_total_items = None if name.lower() == 'finalizing' else config.total_items
                 logging.debug(f"Initializing stage {name} with total_items={stage_total_items}")
->>>>>>> eb5cbf08
                 self._stages[name] = Stage(
                     name=name,
                     order=config.order,
@@ -163,8 +140,6 @@
             self._current_stage_name = first_stage.name
             first_stage.start()
 
-<<<<<<< HEAD
-=======
             # Create API stages once during initialization
             if self.api_task:
                 # Get existing stages first
@@ -184,7 +159,6 @@
 
                 self._update_api_task_progress()
 
->>>>>>> eb5cbf08
     def __enter__(self):
         return self
 
@@ -202,15 +176,11 @@
         
         # Update current stage if we have stages
         if self.current_stage:
-<<<<<<< HEAD
-            self.current_stage.processed_items = current_items
-=======
             if self.current_stage.name.lower() != 'finalizing':
                 self.current_stage.processed_items = current_items
                 logging.debug(f"Updated stage {self.current_stage.name} progress: {current_items}/{self.current_stage.total_items}")
             else:
                 logging.debug(f"Skipping progress update for finalizing stage")
->>>>>>> eb5cbf08
 
         # Update status message
         if status:
@@ -226,10 +196,7 @@
         current = self.current_stage
         if current:
             current.complete()
-<<<<<<< HEAD
-=======
             logging.debug(f"Completed stage {current.name}")
->>>>>>> eb5cbf08
 
         # Find next stage
         next_stages = [
@@ -242,8 +209,6 @@
         next_stage = min(next_stages, key=lambda s: s.order)
         self._current_stage_name = next_stage.name
         next_stage.start()
-<<<<<<< HEAD
-=======
         logging.debug(f"Advanced to stage {next_stage.name}")
 
         # Update API task if we have one
@@ -257,7 +222,6 @@
             if next_api_stage:
                 self.api_task.advance_stage(next_api_stage)
             self._update_api_task_progress()
->>>>>>> eb5cbf08
 
     def complete(self):
         if self._stages:
@@ -280,8 +244,6 @@
         self.is_complete = True
         self.status = "Complete"
 
-<<<<<<< HEAD
-=======
         # Update API task if we have one
         if self.api_task:
             self._update_api_task_progress()
@@ -412,7 +374,6 @@
         except Exception as e:
             logging.error("Failed to update API task progress", exc_info=True)
 
->>>>>>> eb5cbf08
     def _generate_status_message(self) -> str:
         if self.is_complete:
             return "Complete"
