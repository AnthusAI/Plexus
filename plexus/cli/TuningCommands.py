--- conflicted
+++ resolved
@@ -43,11 +43,7 @@
 @click.option('--retry-mismatches', is_flag=True, help='Retry when generated answer does not match the label.')
 @click.option('--fresh', is_flag=True, help='Pull fresh, non-cached data from the data lake.')
 @click.option('--verbose', is_flag=True, help='Verbose output.')
-<<<<<<< HEAD
-def generate_examples(scorecard_name, score_name, maximum_number, generate_completions, retry_mismatches, fresh, verbose):
-=======
-def generate_examples(scorecard_name, score_name, maximum_number, generate_completions, completion_model, retry_mismatches, verbose):
->>>>>>> c20c8467
+def generate_examples(scorecard_name, score_name, maximum_number, generate_completions, completion_model, retry_mismatches, fresh, verbose):
     """
     Generate JSON-L files that include a specified number of examples, using the prompt templates
     from the score configuration combined with data and ground-truth labels.
