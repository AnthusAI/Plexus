import click
import logging
import pandas as pd
from plexus.Scorecard import Scorecard
from plexus.Registries import scorecard_registry
from langchain_openai import ChatOpenAI
from langchain.prompts import ChatPromptTemplate
from langchain.output_parsers import ResponseSchema, StructuredOutputParser
from pyairtable import Api
from pyairtable.formulas import match
import dotenv
import os
import re
from pathlib import Path
from plexus.cli.bertopic.transformer import transform_transcripts, inspect_data, transform_transcripts_llm, transform_transcripts_itemize
from plexus.cli.bertopic.analyzer import analyze_topics
from plexus.cli.bertopic.ollama_test import test_ollama_chat
from typing import Optional
import asyncio

# Configure logging
logging.basicConfig(
    level=logging.DEBUG,
    format='%(asctime)s - %(name)s - %(levelname)s - %(message)s'
)
logger = logging.getLogger(__name__)

dotenv.load_dotenv('.env', override=True)

@click.group()
def analyze():
    """
    Analysis commands for evaluating scorecard configurations and feedback.
    """
    pass

@analyze.command()
@click.option('--scorecard-name', required=True, help='Name of the scorecard to analyze')
@click.option('--base-id', required=True, help='Airtable base ID, Example: app87FkAzXqAcmxyC')
@click.option('--table-name', required=True, help='Airtable table name, Example: Scorecard Data')
@click.option('--score-name', default='', help='Score name to analyze')
def feedback(
    scorecard_name: str,
    base_id: str,
    table_name: str,
    score_name: str,
):
    """
    Analyze mismatches between predictions and feedback to generate prompt improvement suggestions.
    """
    logging.info(f"Starting mistake analysis for Scorecard {scorecard_name}")
    
    # Load scorecard
    Scorecard.load_and_register_scorecards('scorecards/')
    scorecard_class = scorecard_registry.get(scorecard_name)
    if scorecard_class is None:
        logging.error(f"Scorecard with name '{scorecard_name}' not found.")
        return

    # Initialize LLM and Airtable
    llm = ChatOpenAI(
        model="gpt-4o-mini-2024-07-18",
        api_key=os.getenv("OPENAI_API_KEY"),
        max_tokens=500,
        temperature=0.3,
    )
    
    # Initialize the PromptAnalyzer
    prompt_analyzer = PromptAnalyzer(llm)
    
    airtable = Api(os.getenv("AIRTABLE_API_KEY"))
    table = airtable.table(base_id, table_name)
    
    try:
        # First, let's get records where question matches our score_name
        formula = f"AND(question = '{score_name}', Comments != '')"
        records = table.all(formula=formula)
        df = pd.DataFrame([record['fields'] for record in records])
        
        required_columns = ['TranscriptText', 'Comments', 'QA SCORE']
        if not all(col in df.columns for col in required_columns):
            logging.error(f"Airtable table must contain fields: {required_columns}")
            return
            
        logging.info(f"Found {len(df)} records for question: {score_name}")
        
        if len(df) == 0:
            logging.error(f"No records found for question: {score_name}")
            return
            
    except Exception as e:
        logging.error(f"Error fetching data from Airtable: {e}")
        return

    scores_to_analyze = [score_name]
    score_data = df  # Already filtered for the specific question
    
    # Analyze each score type
    for score in scores_to_analyze:
        if len(score_data) == 0:
            logging.warning(f"No data found for score: {score}")
            continue
            
        logging.info(f"\nAnalyzing {score} score:")
        scorecard_instance = scorecard_class(scorecard=scorecard_name)
        current_prompt = ""
        
        # Get prompt from scorecard configuration
        for score_config in scorecard_instance.scores:
            if score_config['name'] == score:
                # Extract both system message and user message from the first graph node
                if score_config.get('graph') and len(score_config['graph']) > 0:
                    graph_node = score_config['graph'][0]
                    current_prompt = (
                        f"System Message:\n{graph_node.get('system_message', '')}\n\n"
                        f"User Message:\n{graph_node.get('user_message', '')}"
                    )
                break
                
        if not current_prompt:
            logging.warning(f"No prompt found for score: {score}")
            continue
            
        analyze_score_feedback(score_data, prompt_analyzer, current_prompt)

@analyze.command()
@click.option('--input-file', required=True, help='Path to input Parquet file containing transcripts')
@click.option('--output-dir', default='.', help='Base directory for output files (default: current directory)')
@click.option('--min-words', default=2, help='Minimum number of words for a speaking turn to be included')
@click.option('--content-column', default='text', help='Name of column containing transcript content (default: text)')
@click.option('--inspect', is_flag=True, help='Inspect the data before processing')
@click.option('--skip-analysis', is_flag=True, help='Skip BERTopic analysis, only transform transcripts')
@click.option('--num-topics', type=int, help='Target number of topics (default: auto-determined)')
@click.option('--min-ngram', type=int, default=1, help='Minimum n-gram size (default: 1)')
@click.option('--max-ngram', type=int, default=2, help='Maximum n-gram size (default: 2)')
@click.option('--min-topic-size', type=int, default=10, help='Minimum size of topics (default: 10)')
@click.option('--top-n-words', type=int, default=10, help='Number of words to represent each topic (default: 10)')
@click.option('--transform', type=click.Choice(['chunk', 'llm', 'itemize']), default='chunk', 
              help='Transformation method: chunk (default), llm, or itemize')
@click.option('--prompt-template', type=str, help='Path to prompt template file for LLM transformation (JSON format)')
@click.option('--llm-model', default='gemma3:27b', help='LLM model to use for transformation (default: gemma3:27b)')
@click.option('--provider', default='ollama', type=click.Choice(['ollama', 'openai']), 
              help='LLM provider to use (default: ollama)')
@click.option('--openai-api-key', help='OpenAI API key (if provider is openai)')
@click.option('--fresh', is_flag=True, help='Force regeneration of cached files')
@click.option('--max-retries', type=int, default=2, help='Maximum number of retries for parsing failures (itemize mode only)')
<<<<<<< HEAD
@click.option('--sample-size', type=int, default=None, help='Number of transcripts to sample (default: process all)')
=======
@click.option('--customer-only', is_flag=True, help='Extract and process only customer utterances from transcripts')
>>>>>>> 808cac4f
def topics(
    input_file: str,
    output_dir: str,
    min_words: int,
    content_column: str,
    inspect: bool,
    skip_analysis: bool,
    num_topics: int,
    min_ngram: int,
    max_ngram: int,
    min_topic_size: int,
    top_n_words: int,
    transform: str,
    prompt_template: str,
    llm_model: str,
    provider: str,
    openai_api_key: str,
    fresh: bool,
    max_retries: int,
<<<<<<< HEAD
    sample_size: Optional[int],
=======
    customer_only: bool,
>>>>>>> 808cac4f
):
    """
    Analyze topics in call transcripts using BERTopic.
    
    This command processes call transcripts from a Parquet file, transforms them using 
    one of several methods, and performs topic modeling using BERTopic.
    The results are saved in the specified output directory.
    
    Transformation methods:
      - chunk: Split transcripts into chunks by speaker turns (default)
      - llm: Use a language model to transform/summarize transcripts
      - itemize: Use a language model to extract structured items, creating multiple rows per transcript
    
    LLM Providers:
      - ollama: Use local Ollama models (default)
      - openai: Use OpenAI API models (requires API key)
    
    Examples:
        # Default chunking transformation
        python3 -m plexus.cli.CommandLineInterface analyze topics --input-file path/to/transcripts.parquet
        
        # LLM-based transformation with Ollama
        python3 -m plexus.cli.CommandLineInterface analyze topics --input-file path/to/transcripts.parquet --transform llm --llm-model gemma3:27b
        
        # LLM-based transformation with OpenAI
        python3 -m plexus.cli.CommandLineInterface analyze topics --input-file path/to/transcripts.parquet --transform llm --provider openai --llm-model gpt-3.5-turbo
        
        # Extract only customer utterances for analysis
        python3 -m plexus.cli.CommandLineInterface analyze topics --input-file path/to/transcripts.parquet --customer-only
        
        # Itemized extraction with structured output
<<<<<<< HEAD
        plexus analyze topics --input-file path/to/transcripts.parquet --transform itemize --max-retries 3

        # Process only 100 random transcripts
        plexus analyze topics --input-file path/to/transcripts.parquet --sample-size 100
    """
    logging.info(f"Starting topic analysis for file: {input_file}")
    
=======
        python3 -m plexus.cli.CommandLineInterface analyze topics --input-file path/to/transcripts.parquet --transform itemize --max-retries 3
    """
    logging.info(f"Starting topic analysis for file: {input_file}")
    
    if customer_only:
        logging.info("Customer-only mode: Will extract and process only customer utterances")
    
    # Convert paths to Path objects
>>>>>>> 808cac4f
    input_path = Path(input_file)
    output_path = Path(output_dir)
    
    if not input_path.exists():
        logging.error(f"Input file not found: {input_file}")
        return
        
    if inspect:
        logging.info("Inspecting data before processing...")
        df = pd.read_parquet(input_path)
        inspect_data(df, content_column)
        return
    
    try:
        text_file_path = None
        if transform == 'itemize':
            logging.info(f"Using itemized LLM transformation with {provider} model: {llm_model}")
            if prompt_template:
                logging.info(f"Using prompt template from: {prompt_template}")
            try:
                _, text_file_path = asyncio.run(transform_transcripts_itemize(
                    input_file=str(input_path),
                    content_column=content_column,
                    prompt_template_file=prompt_template,
                    model=llm_model,
                    provider=provider,
                    customer_only=customer_only,
                    openai_api_key=openai_api_key,
                    fresh=fresh,
                    max_retries=max_retries,
                    sample_size=sample_size
                ))
            except Exception as e:
                logging.error(f"Error during itemize transformation: {str(e)}", exc_info=True)
                raise
            transform_suffix = f"itemize-{provider}"
            if customer_only:
                transform_suffix += "-customer-only"
        elif transform == 'llm':
            logging.info(f"Using LLM transformation with {provider} model: {llm_model}")
            if prompt_template:
                logging.info(f"Using prompt template from: {prompt_template}")
<<<<<<< HEAD
            try:
                _, text_file_path = asyncio.run(transform_transcripts_llm(
                    input_file=str(input_path),
                    content_column=content_column,
                    prompt_template_file=prompt_template,
                    model=llm_model,
                    provider=provider,
                    openai_api_key=openai_api_key,
                    fresh=fresh,
                    sample_size=sample_size
                ))
            except Exception as e:
                logging.error(f"Error during LLM transformation: {str(e)}", exc_info=True)
                raise
=======
            
            _, text_file_path = transform_transcripts_llm(
                input_file=str(input_path),
                content_column=content_column,
                prompt_template_file=prompt_template,
                model=llm_model,
                provider=provider,
                customer_only=customer_only,
                openai_api_key=openai_api_key,
                fresh=fresh
            )
>>>>>>> 808cac4f
            transform_suffix = f"llm-{provider}"
            if customer_only:
                transform_suffix += "-customer-only"
        else:  # Default chunking method
            logging.info("Using default chunking transformation")
<<<<<<< HEAD
            try:
                _, text_file_path = transform_transcripts(
                    input_file=str(input_path),
                    content_column=content_column,
                    fresh=fresh,
                    sample_size=sample_size
                )
            except Exception as e:
                logging.error(f"Error during chunk transformation: {str(e)}", exc_info=True)
                raise
=======
            _, text_file_path = transform_transcripts(
                input_file=str(input_path),
                content_column=content_column,
                customer_only=customer_only,
                fresh=fresh
            )
>>>>>>> 808cac4f
            transform_suffix = "chunk"
            if customer_only:
                transform_suffix += "-customer-only"
            
        logging.info("Transcript transformation completed successfully")
        
        if not skip_analysis:
            if not text_file_path:
                logging.error("Text file path not generated from transformation step. Skipping analysis.")
                return
                
            # Define the hidden base directory for all plexus bertopic results
            hidden_base_output_dirname = ".plexus_bertopic_results"
            # This is the parent directory for all sequentially numbered analysis folders
            numbered_analysis_parent_dir = output_path / hidden_base_output_dirname
            
            # Ensure the parent directory for numbered analyses exists
            numbered_analysis_parent_dir.mkdir(parents=True, exist_ok=True)
            
            # Determine the next analysis number
            next_analysis_num = 1
            if numbered_analysis_parent_dir.is_dir(): # Check if it exists and is a directory
                max_existing_num = 0
                for item_name in os.listdir(numbered_analysis_parent_dir):
                    item_path = numbered_analysis_parent_dir / item_name
                    if item_path.is_dir(): # Ensure it's a directory
                        match = re.fullmatch(r"topic_analysis_(\d+)", item_name)
                        if match:
                            num = int(match.group(1))
                            if num > max_existing_num:
                                max_existing_num = num
                next_analysis_num = max_existing_num + 1
            
            analysis_dir_name = f"topic_analysis_{next_analysis_num}"
            
            # Construct the full path for the specific analysis output
            final_output_dir = numbered_analysis_parent_dir / analysis_dir_name
            output_dir_str = str(final_output_dir)
            
            logging.info(f"Preparing to start BERTopic analysis directly in the main process.")
            logging.info(f"Output directory for analysis: {output_dir_str}")
            
            # Set OpenMP environment variables before calling analyze_topics
            logging.info("Setting OpenMP environment variables for BERTopic analysis.")
            os.environ["OMP_NUM_THREADS"] = "1"
            os.environ["OPENBLAS_NUM_THREADS"] = "1"
            os.environ["MKL_NUM_THREADS"] = "1"
            os.environ["NUMEXPR_NUM_THREADS"] = "1"
            logging.info(f"OMP_NUM_THREADS set to: {os.environ.get('OMP_NUM_THREADS')}")

            try:
                analyze_topics(
                    text_file_path=text_file_path,
                    output_dir=output_dir_str,
                    nr_topics=num_topics,
                    n_gram_range=(min_ngram, max_ngram),
                    min_topic_size=min_topic_size,
                    top_n_words=top_n_words
                )
                logging.info("BERTopic analysis completed successfully.")
            except Exception as e:
                logging.error(f"BERTopic analysis failed: {str(e)}", exc_info=True)
                raise
        else:
            logging.info("Skipping BERTopic analysis as requested")
        
    except Exception as e:
        # This will catch errors re-raised from transformation or analysis steps
        logging.error(f"Topic analysis command failed: {e}")
        return # Exit gracefully

@analyze.command()
@click.option('--model', default='gemma3:27b', help='Model to use (default: gemma3:27b)')
@click.option('--prompt', default='Why is the sky blue?', help='Prompt to send to the model')
@click.option('--provider', default='ollama', type=click.Choice(['ollama', 'openai']), 
              help='LLM provider to use (default: ollama)')
@click.option('--openai-api-key', help='OpenAI API key (if provider is openai)')
def test_ollama(
    model: str,
    prompt: str,
    provider: str,
    openai_api_key: str
):
    """
    Test LLM integration.
    
    This command sends a test request to the specified LLM provider to verify it's working correctly.
    The response from the model will be printed to the console.
    
    Example:
        # Test with Ollama
        plexus analyze test-ollama --model gemma3:27b --prompt "Explain quantum computing in simple terms"
        
        # Test with OpenAI
        plexus analyze test-ollama --provider openai --model gpt-3.5-turbo --prompt "Explain quantum computing in simple terms"
    """
    logging.info(f"Testing LLM integration with {provider} model: {model}")
    
    try:
        if provider.lower() == 'ollama':
            # Call the Ollama test function
            response = test_ollama_chat(model=model, prompt=prompt)
        elif provider.lower() == 'openai':
            # We need to use OpenAI via LangChain for consistency
            try:
                from langchain_openai import ChatOpenAI
                
                # Use provided API key or environment variable
                api_key = openai_api_key or os.environ.get("OPENAI_API_KEY")
                if not api_key:
                    logging.error("OpenAI API key not provided. Set OPENAI_API_KEY environment variable or pass --openai-api-key")
                    return
                
                from langchain.prompts import ChatPromptTemplate
                
                # Create a simple prompt
                prompt_template = ChatPromptTemplate.from_template("{text}")
                
                # Format the prompt
                formatted_prompt = prompt_template.format(text=prompt)
                
                # Log the complete formatted prompt
                logging.info(f"COMPLETE FORMATTED PROMPT FOR TEST:\n{formatted_prompt}\n")
                
                # Initialize the OpenAI LLM
                llm = ChatOpenAI(model=model, openai_api_key=api_key)
                
                # Run LLM on the prompt
                response = llm.invoke(formatted_prompt)
                
                # Extract content from AIMessage for OpenAI responses
                if hasattr(response, 'content'):
                    response = response.content
                
            except ImportError:
                logging.error("OpenAI package not installed. Install with: pip install langchain-openai")
                return
            except Exception as e:
                logging.error(f"Error calling OpenAI API: {e}")
                return
        else:
            logging.error(f"Unsupported provider: {provider}")
            return
        
        # Print the response
        print(f"\n--- {provider.capitalize()} Response ---")
        print(response)
        print("----------------------\n")
        
        logging.info(f"{provider.capitalize()} test completed successfully")
    except Exception as e:
        logging.error(f"Error testing {provider}: {e}")
        return

class PromptAnalyzer:
    def __init__(self, llm):
        self.llm = llm
        self.output_parser = self._create_output_parser()
        self.prompt = self._create_prompt()

    def _create_output_parser(self):
        schemas = [
            ResponseSchema(name="common_mistakes", 
                         description="Common patterns of mistakes identified in the scoring"),
            ResponseSchema(name="missing_criteria", 
                         description="Important criteria that seem to be missing from the current prompt"),
            ResponseSchema(name="prompt_suggestion", 
                         description="Specific suggestions for improving the prompt, including new or modified criteria")
        ]
        return StructuredOutputParser.from_response_schemas(schemas)

    def _create_prompt(self):
        template = """Analyze these scoring examples and suggest improvements for the scoring prompt:

Current Prompt:
{current_prompt}

Feedback Examples:
{examples}

Based on these examples, please provide:
1. Common patterns in scoring mistakes
2. Important criteria that seem to be missing from the current prompt
3. Specific suggestions for improving the prompt to prevent these mistakes

{format_instructions}"""

        return ChatPromptTemplate.from_template(template)

    def analyze_feedback(self, current_prompt: str, examples: list):
        format_instructions = self.output_parser.get_format_instructions()
        examples_text = "\n\n".join([
            f"Example {i+1}:\n"
            f"Transcript: {ex['transcript']}\n"
            f"Score Given: {ex['score']}\n"
            f"Feedback: {ex['feedback']}"
            for i, ex in enumerate(examples)
        ])
        
        prompt_value = self.prompt.format(
            current_prompt=current_prompt,
            examples=examples_text,
            format_instructions=format_instructions
        )
        logging.info(f"current prompt: {current_prompt}")
        
        response = self.llm.predict(prompt_value)
        return self.output_parser.parse(response)

def analyze_score_feedback(score_data: pd.DataFrame, prompt_analyzer: PromptAnalyzer, current_prompt: str):
    """
    Analyze feedback for a specific score type and suggest prompt improvements.
    """
    samples_with_feedback = score_data[score_data['Comments'].notna()]
    feedback_count = len(samples_with_feedback)
    
    if feedback_count == 0:
        logging.info("No feedback samples found for analysis")
        return

    # Prepare examples for analysis
    examples = []
    for _, row in samples_with_feedback.iterrows():
        if pd.notna(row['Comments']) and row['Comments'].strip():
            examples.append({
                'transcript': row['TranscriptText'],
                'score': row.get('QA SCORE', 'Unknown'),
                'feedback': row['Comments']
            })

    # Get prompt improvement suggestions
    analysis = prompt_analyzer.analyze_feedback(current_prompt, examples)

    logging.info("\nPrompt Analysis Results:")
    logging.info("\nCommon Mistakes Identified:")
    logging.info(analysis['common_mistakes'])
    logging.info("\nMissing Criteria:")
    logging.info(analysis['missing_criteria'])
    logging.info("\nPrompt Improvement Suggestion:")
    logging.info(analysis['prompt_suggestion'])<|MERGE_RESOLUTION|>--- conflicted
+++ resolved
@@ -144,11 +144,8 @@
 @click.option('--openai-api-key', help='OpenAI API key (if provider is openai)')
 @click.option('--fresh', is_flag=True, help='Force regeneration of cached files')
 @click.option('--max-retries', type=int, default=2, help='Maximum number of retries for parsing failures (itemize mode only)')
-<<<<<<< HEAD
 @click.option('--sample-size', type=int, default=None, help='Number of transcripts to sample (default: process all)')
-=======
 @click.option('--customer-only', is_flag=True, help='Extract and process only customer utterances from transcripts')
->>>>>>> 808cac4f
 def topics(
     input_file: str,
     output_dir: str,
@@ -168,11 +165,8 @@
     openai_api_key: str,
     fresh: bool,
     max_retries: int,
-<<<<<<< HEAD
     sample_size: Optional[int],
-=======
     customer_only: bool,
->>>>>>> 808cac4f
 ):
     """
     Analyze topics in call transcripts using BERTopic.
@@ -204,24 +198,16 @@
         python3 -m plexus.cli.CommandLineInterface analyze topics --input-file path/to/transcripts.parquet --customer-only
         
         # Itemized extraction with structured output
-<<<<<<< HEAD
-        plexus analyze topics --input-file path/to/transcripts.parquet --transform itemize --max-retries 3
+        python3 -m plexus.cli.CommandLineInterface analyze topics --input-file path/to/transcripts.parquet --transform itemize --max-retries 3
 
         # Process only 100 random transcripts
-        plexus analyze topics --input-file path/to/transcripts.parquet --sample-size 100
-    """
-    logging.info(f"Starting topic analysis for file: {input_file}")
-    
-=======
-        python3 -m plexus.cli.CommandLineInterface analyze topics --input-file path/to/transcripts.parquet --transform itemize --max-retries 3
+        python3 -m plexus.cli.CommandLineInterface analyze topics --input-file path/to/transcripts.parquet --sample-size 100
     """
     logging.info(f"Starting topic analysis for file: {input_file}")
     
     if customer_only:
         logging.info("Customer-only mode: Will extract and process only customer utterances")
     
-    # Convert paths to Path objects
->>>>>>> 808cac4f
     input_path = Path(input_file)
     output_path = Path(output_dir)
     
@@ -264,7 +250,6 @@
             logging.info(f"Using LLM transformation with {provider} model: {llm_model}")
             if prompt_template:
                 logging.info(f"Using prompt template from: {prompt_template}")
-<<<<<<< HEAD
             try:
                 _, text_file_path = asyncio.run(transform_transcripts_llm(
                     input_file=str(input_path),
@@ -272,6 +257,7 @@
                     prompt_template_file=prompt_template,
                     model=llm_model,
                     provider=provider,
+                    customer_only=customer_only,
                     openai_api_key=openai_api_key,
                     fresh=fresh,
                     sample_size=sample_size
@@ -279,43 +265,22 @@
             except Exception as e:
                 logging.error(f"Error during LLM transformation: {str(e)}", exc_info=True)
                 raise
-=======
-            
-            _, text_file_path = transform_transcripts_llm(
-                input_file=str(input_path),
-                content_column=content_column,
-                prompt_template_file=prompt_template,
-                model=llm_model,
-                provider=provider,
-                customer_only=customer_only,
-                openai_api_key=openai_api_key,
-                fresh=fresh
-            )
->>>>>>> 808cac4f
             transform_suffix = f"llm-{provider}"
             if customer_only:
                 transform_suffix += "-customer-only"
         else:  # Default chunking method
             logging.info("Using default chunking transformation")
-<<<<<<< HEAD
             try:
                 _, text_file_path = transform_transcripts(
                     input_file=str(input_path),
                     content_column=content_column,
+                    customer_only=customer_only,
                     fresh=fresh,
                     sample_size=sample_size
                 )
             except Exception as e:
                 logging.error(f"Error during chunk transformation: {str(e)}", exc_info=True)
                 raise
-=======
-            _, text_file_path = transform_transcripts(
-                input_file=str(input_path),
-                content_column=content_column,
-                customer_only=customer_only,
-                fresh=fresh
-            )
->>>>>>> 808cac4f
             transform_suffix = "chunk"
             if customer_only:
                 transform_suffix += "-customer-only"
