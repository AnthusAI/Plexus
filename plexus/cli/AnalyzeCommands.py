import click
import logging
import pandas as pd
from plexus.Scorecard import Scorecard
from plexus.Registries import scorecard_registry
from langchain_openai import ChatOpenAI
from langchain.prompts import ChatPromptTemplate
from langchain.output_parsers import ResponseSchema, StructuredOutputParser
from pyairtable import Api
from pyairtable.formulas import match
import dotenv
import os
<<<<<<< HEAD
from pathlib import Path
from plexus.cli.bertopic.transformer import transform_transcripts, inspect_data
from plexus.cli.bertopic.analyzer import analyze_topics
=======
import re
from pathlib import Path
from plexus.analysis.topics.transformer import transform_transcripts, inspect_data, transform_transcripts_llm, transform_transcripts_itemize
from plexus.analysis.topics.analyzer import analyze_topics
from plexus.analysis.topics.ollama_test import test_ollama_chat
from typing import Optional
import asyncio
>>>>>>> 9854f3aa

# Configure logging
logging.basicConfig(
    level=logging.DEBUG,
    format='%(asctime)s - %(name)s - %(levelname)s - %(message)s'
)
logger = logging.getLogger(__name__)

dotenv.load_dotenv('.env', override=True)

@click.group()
def analyze():
    """
    Analysis commands for evaluating scorecard configurations and feedback.
    """
    pass

@analyze.command()
@click.option('--scorecard-name', required=True, help='Name of the scorecard to analyze')
@click.option('--base-id', required=True, help='Airtable base ID, Example: app87FkAzXqAcmxyC')
@click.option('--table-name', required=True, help='Airtable table name, Example: Scorecard Data')
@click.option('--score-name', default='', help='Score name to analyze')
def feedback(
    scorecard_name: str,
    base_id: str,
    table_name: str,
    score_name: str,
):
    """
    Analyze mismatches between predictions and feedback to generate prompt improvement suggestions.
    """
    logging.info(f"Starting mistake analysis for Scorecard {scorecard_name}")
    
    # Load scorecard
    Scorecard.load_and_register_scorecards('scorecards/')
    scorecard_class = scorecard_registry.get(scorecard_name)
    if scorecard_class is None:
        logging.error(f"Scorecard with name '{scorecard_name}' not found.")
        return

    # Initialize LLM and Airtable
    llm = ChatOpenAI(
        model="gpt-4o-mini-2024-07-18",
        api_key=os.getenv("OPENAI_API_KEY"),
        max_tokens=500,
        temperature=0.3,
    )
    
    # Initialize the PromptAnalyzer
    prompt_analyzer = PromptAnalyzer(llm)
    
    airtable = Api(os.getenv("AIRTABLE_API_KEY"))
    table = airtable.table(base_id, table_name)
    
    try:
        # First, let's get records where question matches our score_name
        formula = f"AND(question = '{score_name}', Comments != '')"
        records = table.all(formula=formula)
        df = pd.DataFrame([record['fields'] for record in records])
        
        required_columns = ['TranscriptText', 'Comments', 'QA SCORE']
        if not all(col in df.columns for col in required_columns):
            logging.error(f"Airtable table must contain fields: {required_columns}")
            return
            
        logging.info(f"Found {len(df)} records for question: {score_name}")
        
        if len(df) == 0:
            logging.error(f"No records found for question: {score_name}")
            return
            
    except Exception as e:
        logging.error(f"Error fetching data from Airtable: {e}")
        return

    scores_to_analyze = [score_name]
    score_data = df  # Already filtered for the specific question
    
    # Analyze each score type
    for score in scores_to_analyze:
        if len(score_data) == 0:
            logging.warning(f"No data found for score: {score}")
            continue
            
        logging.info(f"\nAnalyzing {score} score:")
        scorecard_instance = scorecard_class(scorecard=scorecard_name)
        current_prompt = ""
        
        # Get prompt from scorecard configuration
        for score_config in scorecard_instance.scores:
            if score_config['name'] == score:
                # Extract both system message and user message from the first graph node
                if score_config.get('graph') and len(score_config['graph']) > 0:
                    graph_node = score_config['graph'][0]
                    current_prompt = (
                        f"System Message:\n{graph_node.get('system_message', '')}\n\n"
                        f"User Message:\n{graph_node.get('user_message', '')}"
                    )
                break
                
        if not current_prompt:
            logging.warning(f"No prompt found for score: {score}")
            continue
            
        analyze_score_feedback(score_data, prompt_analyzer, current_prompt)

@analyze.command()
@click.option('--input-file', required=True, help='Path to input Parquet file containing transcripts')
@click.option('--output-dir', default='.', help='Base directory for output files (default: current directory)')
@click.option('--min-words', default=2, help='Minimum number of words for a speaking turn to be included')
@click.option('--content-column', default='text', help='Name of column containing transcript content (default: text)')
@click.option('--inspect', is_flag=True, help='Inspect the data before processing')
@click.option('--skip-analysis', is_flag=True, help='Skip BERTopic analysis, only transform transcripts')
@click.option('--num-topics', type=int, help='Target number of topics (default: auto-determined)')
@click.option('--min-ngram', type=int, default=1, help='Minimum n-gram size (default: 1)')
@click.option('--max-ngram', type=int, default=2, help='Maximum n-gram size (default: 2)')
@click.option('--min-topic-size', type=int, default=10, help='Minimum size of topics (default: 10)')
@click.option('--top-n-words', type=int, default=10, help='Number of words to represent each topic (default: 10)')
<<<<<<< HEAD
=======
@click.option('--transform', type=click.Choice(['chunk', 'llm', 'itemize']), default='chunk', 
              help='Transformation method: chunk (default), llm, or itemize')
@click.option('--prompt-template', type=str, help='Path to prompt template file for LLM transformation (JSON format)')
@click.option('--llm-model', default='gemma3:27b', help='LLM model to use for transformation (default: gemma3:27b)')
@click.option('--provider', default='ollama', type=click.Choice(['ollama', 'openai']), 
              help='LLM provider to use (default: ollama)')
@click.option('--openai-api-key', help='OpenAI API key (if provider is openai)')
@click.option('--fresh', is_flag=True, help='Force regeneration of cached files')
@click.option('--max-retries', type=int, default=2, help='Maximum number of retries for parsing failures (itemize mode only)')
@click.option('--sample-size', type=int, default=None, help='Number of transcripts to sample (default: process all)')
@click.option('--customer-only', is_flag=True, default=False, help='Filter transcripts to include only customer utterances before processing')
@click.option('--use-representation-model', is_flag=True, default=False, 
              help='Use OpenAI to generate better topic representations (requires API key)')
@click.option('--use-langchain', is_flag=True, default=False,
              help='Use LangChain for topic representation instead of direct OpenAI')
>>>>>>> 9854f3aa
def topics(
    input_file: str,
    output_dir: str,
    min_words: int,
    content_column: str,
    inspect: bool,
    skip_analysis: bool,
    num_topics: int,
    min_ngram: int,
    max_ngram: int,
    min_topic_size: int,
    top_n_words: int,
<<<<<<< HEAD
=======
    transform: str,
    prompt_template: str,
    llm_model: str,
    provider: str,
    openai_api_key: str,
    fresh: bool,
    max_retries: int,
    sample_size: Optional[int],
    customer_only: bool,
    use_representation_model: bool,
    use_langchain: bool,
>>>>>>> 9854f3aa
):
    """
    Analyze topics in call transcripts using BERTopic.
    
<<<<<<< HEAD
    This command processes call transcripts from a Parquet file, extracts customer speaking turns,
    and performs topic modeling using BERTopic. The results are saved in the specified output directory.
    
    Example:
        plexus analyze topics --input-file ~/projects/Call-Criteria-Python/.plexus_training_data_cache/dataframes/1039_no_score_id_Start-Date_csv.parquet
    """
    logging.info(f"Starting topic analysis for file: {input_file}")
    
    # Convert paths to Path objects
=======
    This command processes call transcripts from a Parquet file, transforms them using 
    one of several methods, and performs topic modeling using BERTopic.
    The results are saved in the specified output directory.
    
    Transformation methods:
      - chunk: Split transcripts into chunks by speaker turns (default)
      - llm: Use a language model to transform/summarize transcripts
      - itemize: Use a language model to extract structured items, creating multiple rows per transcript
    
    LLM Providers:
      - ollama: Use local Ollama models (default)
      - openai: Use OpenAI API models (requires API key)
    
    Examples:
        # Default chunking transformation
        python3 -m plexus.cli.CommandLineInterface analyze topics --input-file path/to/transcripts.parquet
        
        # LLM-based transformation with Ollama
        python3 -m plexus.cli.CommandLineInterface analyze topics --input-file path/to/transcripts.parquet --transform llm --llm-model gemma3:27b
        
        # LLM-based transformation with OpenAI
        python3 -m plexus.cli.CommandLineInterface analyze topics --input-file path/to/transcripts.parquet --transform llm --provider openai --llm-model gpt-3.5-turbo
        
        # Extract only customer utterances for analysis
        python3 -m plexus.cli.CommandLineInterface analyze topics --input-file path/to/transcripts.parquet --customer-only
        
        # Itemized extraction with structured output
        python3 -m plexus.cli.CommandLineInterface analyze topics --input-file path/to/transcripts.parquet --transform itemize --max-retries 3

        # Process only 100 random transcripts
        python3 -m plexus.cli.CommandLineInterface analyze topics --input-file path/to/transcripts.parquet --sample-size 100
        
        # Use OpenAI to generate better topic representations
        python3 -m plexus.cli.CommandLineInterface analyze topics --input-file path/to/transcripts.parquet --use-representation-model
        
        # Use LangChain for topic representation instead of direct OpenAI
        python3 -m plexus.cli.CommandLineInterface analyze topics --input-file path/to/transcripts.parquet --use-representation-model --use-langchain
    """
    logging.info(f"Starting topic analysis for file: {input_file}")
    
    if customer_only:
        logging.info("Customer-only mode: Will extract and process only customer utterances")
    
>>>>>>> 9854f3aa
    input_path = Path(input_file)
    output_path = Path(output_dir)
    
    if not input_path.exists():
        logging.error(f"Input file not found: {input_file}")
        return
        
    if inspect:
        logging.info("Inspecting data before processing...")
        df = pd.read_parquet(input_path)
        inspect_data(df, content_column)
        return
<<<<<<< HEAD
        
    try:
        # Process the transcripts
        _, text_file_path = transform_transcripts(
            input_file=str(input_path),
            content_column=content_column
        )
        logging.info("Transcript transformation completed successfully")
        
        if not skip_analysis:
            # Create descriptive output directory
            analysis_dir = f"topics_{min_ngram}-{max_ngram}gram_{num_topics if num_topics else 'auto'}"
            output_dir = str(output_path / analysis_dir)
            
            logging.info("Starting BERTopic analysis...")
            analyze_topics(
                text_file_path=text_file_path,
                output_dir=output_dir,
                nr_topics=num_topics,
                n_gram_range=(min_ngram, max_ngram),
                min_topic_size=min_topic_size,
                top_n_words=top_n_words
            )
            logging.info("BERTopic analysis completed successfully")
=======
    
    try:
        text_file_path = None
        transform_suffix = ""

        if transform == 'itemize':
            logging.info(f"Using itemized LLM transformation with {provider} model: {llm_model}")
            if prompt_template:
                logging.info(f"Using prompt template from: {prompt_template}")
            try:
                _, text_file_path, _ = asyncio.run(transform_transcripts_itemize(
                    input_file=str(input_path),
                    content_column=content_column,
                    prompt_template_file=prompt_template,
                    model=llm_model,
                    provider=provider,
                    customer_only=customer_only,
                    fresh=fresh,
                    max_retries=max_retries,
                    openai_api_key=openai_api_key,
                    sample_size=sample_size
                ))
            except Exception as e:
                logging.error(f"Error during itemize transformation: {str(e)}", exc_info=True)
                raise 
            transform_suffix = f"itemize-{provider}"
            if customer_only:
                transform_suffix += "-customer-only"
        elif transform == 'llm':
            logging.info(f"Using LLM transformation with {provider} model: {llm_model}")
            if prompt_template:
                logging.info(f"Using prompt template from: {prompt_template}")
            try:
                _, text_file_path, _ = asyncio.run(transform_transcripts_llm(
                    input_file=str(input_path),
                    content_column=content_column,
                    prompt_template_file=prompt_template,
                    model=llm_model,
                    provider=provider,
                    customer_only=customer_only,
                    fresh=fresh,
                    openai_api_key=openai_api_key,
                    sample_size=sample_size
                ))
            except Exception as e:
                logging.error(f"Error during LLM transformation: {str(e)}", exc_info=True)
                raise
            transform_suffix = f"llm-{provider}"
            if customer_only:
                transform_suffix += "-customer-only"
        else:  # Default chunking method (transform == 'chunk')
            logging.info("Using default chunking transformation")
            try:
                _, text_file_path, _ = transform_transcripts(
                    input_file=str(input_path),
                    content_column=content_column,
                    customer_only=customer_only,
                    fresh=fresh,
                    sample_size=sample_size
                )
            except Exception as e:
                logging.error(f"Error during chunk transformation: {str(e)}", exc_info=True)
                raise
            transform_suffix = "chunk"
            if customer_only:
                transform_suffix += "-customer-only"
            
        logging.info("Transcript transformation completed successfully")
        
        if not skip_analysis:
            if not text_file_path:
                logging.error("Text file path not generated from transformation step. Skipping analysis.")
                return
            
            # Create a temporary directory for results
            import tempfile
            # Create a temporary directory that persists beyond the program execution
            analysis_parent_dir = Path(tempfile.mkdtemp(prefix="plexus_topic_analysis_"))

            # Use descriptive naming scheme based on parameters
            analysis_dir_name = f"topics_{transform_suffix}_{min_ngram}-{max_ngram}gram_{num_topics if num_topics else 'auto'}"
            if use_representation_model:
                repr_suffix = "langchain" if use_langchain else "openai"
                analysis_dir_name += f"_with_{repr_suffix}"
            
            # Construct the full path for the specific analysis output
            final_output_dir = analysis_parent_dir / analysis_dir_name
            output_dir_str = str(final_output_dir)
            
            logging.info(f"Preparing to start BERTopic analysis directly in the main process.")
            logging.info(f"Created temporary directory for results: {analysis_parent_dir}")
            logging.info(f"Output directory for analysis: {output_dir_str}")
            
            # Set OpenMP environment variables before calling analyze_topics
            logging.info("Setting OpenMP environment variables for BERTopic analysis.")
            os.environ["OMP_NUM_THREADS"] = "1"
            os.environ["OPENBLAS_NUM_THREADS"] = "1"
            os.environ["MKL_NUM_THREADS"] = "1"
            os.environ["NUMEXPR_NUM_THREADS"] = "1"
            logging.info(f"OMP_NUM_THREADS set to: {os.environ.get('OMP_NUM_THREADS')}")

            try:
                analyze_topics(
                    text_file_path=text_file_path,
                    output_dir=output_dir_str,
                    nr_topics=num_topics,
                    n_gram_range=(min_ngram, max_ngram),
                    min_topic_size=min_topic_size,
                    top_n_words=top_n_words,
                    use_representation_model=use_representation_model,
                    openai_api_key=openai_api_key,
                    use_langchain=use_langchain
                )
                logging.info("BERTopic analysis completed successfully.")
            except Exception as e:
                logging.error(f"BERTopic analysis failed: {str(e)}", exc_info=True)
                raise
>>>>>>> 9854f3aa
        else:
            logging.info("Skipping BERTopic analysis as requested")
        
    except Exception as e:
<<<<<<< HEAD
        logging.error(f"Error during topic analysis: {e}")
=======
        # This will catch errors re-raised from transformation or analysis steps
        logging.error(f"Topic analysis command failed: {e}")
        return # Exit gracefully

@analyze.command()
@click.option('--model', default='gemma3:27b', help='Model to use (default: gemma3:27b)')
@click.option('--prompt', default='Why is the sky blue?', help='Prompt to send to the model')
@click.option('--provider', default='ollama', type=click.Choice(['ollama', 'openai']), 
              help='LLM provider to use (default: ollama)')
@click.option('--openai-api-key', help='OpenAI API key (if provider is openai)')
def test_ollama(
    model: str,
    prompt: str,
    provider: str,
    openai_api_key: str
):
    """
    Test LLM integration.
    
    This command sends a test request to the specified LLM provider to verify it's working correctly.
    The response from the model will be printed to the console.
    
    Example:
        # Test with Ollama
        plexus analyze test-ollama --model gemma3:27b --prompt "Explain quantum computing in simple terms"
        
        # Test with OpenAI
        plexus analyze test-ollama --provider openai --model gpt-3.5-turbo --prompt "Explain quantum computing in simple terms"
    """
    logging.info(f"Testing LLM integration with {provider} model: {model}")
    
    try:
        if provider.lower() == 'ollama':
            # Call the Ollama test function
            response = test_ollama_chat(model=model, prompt=prompt)
        elif provider.lower() == 'openai':
            # We need to use OpenAI via LangChain for consistency
            try:
                from langchain_openai import ChatOpenAI
                
                # Use provided API key or environment variable
                api_key = openai_api_key or os.environ.get("OPENAI_API_KEY")
                if not api_key:
                    logging.error("OpenAI API key not provided. Set OPENAI_API_KEY environment variable or pass --openai-api-key")
                    return
                
                from langchain.prompts import ChatPromptTemplate
                
                # Create a simple prompt
                prompt_template = ChatPromptTemplate.from_template("{text}")
                
                # Format the prompt
                formatted_prompt = prompt_template.format(text=prompt)
                
                # Log the complete formatted prompt
                logging.info(f"COMPLETE FORMATTED PROMPT FOR TEST:\n{formatted_prompt}\n")
                
                # Initialize the OpenAI LLM
                llm = ChatOpenAI(model=model, openai_api_key=api_key)
                
                # Run LLM on the prompt
                response = llm.invoke(formatted_prompt)
                
                # Extract content from AIMessage for OpenAI responses
                if hasattr(response, 'content'):
                    response = response.content
                
            except ImportError:
                logging.error("OpenAI package not installed. Install with: pip install langchain-openai")
                return
            except Exception as e:
                logging.error(f"Error calling OpenAI API: {e}")
                return
        else:
            logging.error(f"Unsupported provider: {provider}")
            return
        
        # Print the response
        print(f"\n--- {provider.capitalize()} Response ---")
        print(response)
        print("----------------------\n")
        
        logging.info(f"{provider.capitalize()} test completed successfully")
    except Exception as e:
        logging.error(f"Error testing {provider}: {e}")
>>>>>>> 9854f3aa
        return

class PromptAnalyzer:
    def __init__(self, llm):
        self.llm = llm
        self.output_parser = self._create_output_parser()
        self.prompt = self._create_prompt()

    def _create_output_parser(self):
        schemas = [
            ResponseSchema(name="common_mistakes", 
                         description="Common patterns of mistakes identified in the scoring"),
            ResponseSchema(name="missing_criteria", 
                         description="Important criteria that seem to be missing from the current prompt"),
            ResponseSchema(name="prompt_suggestion", 
                         description="Specific suggestions for improving the prompt, including new or modified criteria")
        ]
        return StructuredOutputParser.from_response_schemas(schemas)

    def _create_prompt(self):
        template = """Analyze these scoring examples and suggest improvements for the scoring prompt:

Current Prompt:
{current_prompt}

Feedback Examples:
{examples}

Based on these examples, please provide:
1. Common patterns in scoring mistakes
2. Important criteria that seem to be missing from the current prompt
3. Specific suggestions for improving the prompt to prevent these mistakes

{format_instructions}"""

        return ChatPromptTemplate.from_template(template)

    def analyze_feedback(self, current_prompt: str, examples: list):
        format_instructions = self.output_parser.get_format_instructions()
        examples_text = "\n\n".join([
            f"Example {i+1}:\n"
            f"Transcript: {ex['transcript']}\n"
            f"Score Given: {ex['score']}\n"
            f"Feedback: {ex['feedback']}"
            for i, ex in enumerate(examples)
        ])
        
        prompt_value = self.prompt.format(
            current_prompt=current_prompt,
            examples=examples_text,
            format_instructions=format_instructions
        )
        logging.info(f"current prompt: {current_prompt}")
        
        response = self.llm.predict(prompt_value)
        return self.output_parser.parse(response)

def analyze_score_feedback(score_data: pd.DataFrame, prompt_analyzer: PromptAnalyzer, current_prompt: str):
    """
    Analyze feedback for a specific score type and suggest prompt improvements.
    """
    samples_with_feedback = score_data[score_data['Comments'].notna()]
    feedback_count = len(samples_with_feedback)
    
    if feedback_count == 0:
        logging.info("No feedback samples found for analysis")
        return

    # Prepare examples for analysis
    examples = []
    for _, row in samples_with_feedback.iterrows():
        if pd.notna(row['Comments']) and row['Comments'].strip():
            examples.append({
                'transcript': row['TranscriptText'],
                'score': row.get('QA SCORE', 'Unknown'),
                'feedback': row['Comments']
            })

    # Get prompt improvement suggestions
    analysis = prompt_analyzer.analyze_feedback(current_prompt, examples)

    logging.info("\nPrompt Analysis Results:")
    logging.info("\nCommon Mistakes Identified:")
    logging.info(analysis['common_mistakes'])
    logging.info("\nMissing Criteria:")
    logging.info(analysis['missing_criteria'])
    logging.info("\nPrompt Improvement Suggestion:")
    logging.info(analysis['prompt_suggestion'])<|MERGE_RESOLUTION|>--- conflicted
+++ resolved
@@ -10,11 +10,6 @@
 from pyairtable.formulas import match
 import dotenv
 import os
-<<<<<<< HEAD
-from pathlib import Path
-from plexus.cli.bertopic.transformer import transform_transcripts, inspect_data
-from plexus.cli.bertopic.analyzer import analyze_topics
-=======
 import re
 from pathlib import Path
 from plexus.analysis.topics.transformer import transform_transcripts, inspect_data, transform_transcripts_llm, transform_transcripts_itemize
@@ -22,7 +17,6 @@
 from plexus.analysis.topics.ollama_test import test_ollama_chat
 from typing import Optional
 import asyncio
->>>>>>> 9854f3aa
 
 # Configure logging
 logging.basicConfig(
@@ -141,8 +135,6 @@
 @click.option('--max-ngram', type=int, default=2, help='Maximum n-gram size (default: 2)')
 @click.option('--min-topic-size', type=int, default=10, help='Minimum size of topics (default: 10)')
 @click.option('--top-n-words', type=int, default=10, help='Number of words to represent each topic (default: 10)')
-<<<<<<< HEAD
-=======
 @click.option('--transform', type=click.Choice(['chunk', 'llm', 'itemize']), default='chunk', 
               help='Transformation method: chunk (default), llm, or itemize')
 @click.option('--prompt-template', type=str, help='Path to prompt template file for LLM transformation (JSON format)')
@@ -158,7 +150,6 @@
               help='Use OpenAI to generate better topic representations (requires API key)')
 @click.option('--use-langchain', is_flag=True, default=False,
               help='Use LangChain for topic representation instead of direct OpenAI')
->>>>>>> 9854f3aa
 def topics(
     input_file: str,
     output_dir: str,
@@ -171,8 +162,6 @@
     max_ngram: int,
     min_topic_size: int,
     top_n_words: int,
-<<<<<<< HEAD
-=======
     transform: str,
     prompt_template: str,
     llm_model: str,
@@ -184,22 +173,10 @@
     customer_only: bool,
     use_representation_model: bool,
     use_langchain: bool,
->>>>>>> 9854f3aa
 ):
     """
     Analyze topics in call transcripts using BERTopic.
     
-<<<<<<< HEAD
-    This command processes call transcripts from a Parquet file, extracts customer speaking turns,
-    and performs topic modeling using BERTopic. The results are saved in the specified output directory.
-    
-    Example:
-        plexus analyze topics --input-file ~/projects/Call-Criteria-Python/.plexus_training_data_cache/dataframes/1039_no_score_id_Start-Date_csv.parquet
-    """
-    logging.info(f"Starting topic analysis for file: {input_file}")
-    
-    # Convert paths to Path objects
-=======
     This command processes call transcripts from a Parquet file, transforms them using 
     one of several methods, and performs topic modeling using BERTopic.
     The results are saved in the specified output directory.
@@ -243,7 +220,6 @@
     if customer_only:
         logging.info("Customer-only mode: Will extract and process only customer utterances")
     
->>>>>>> 9854f3aa
     input_path = Path(input_file)
     output_path = Path(output_dir)
     
@@ -256,32 +232,6 @@
         df = pd.read_parquet(input_path)
         inspect_data(df, content_column)
         return
-<<<<<<< HEAD
-        
-    try:
-        # Process the transcripts
-        _, text_file_path = transform_transcripts(
-            input_file=str(input_path),
-            content_column=content_column
-        )
-        logging.info("Transcript transformation completed successfully")
-        
-        if not skip_analysis:
-            # Create descriptive output directory
-            analysis_dir = f"topics_{min_ngram}-{max_ngram}gram_{num_topics if num_topics else 'auto'}"
-            output_dir = str(output_path / analysis_dir)
-            
-            logging.info("Starting BERTopic analysis...")
-            analyze_topics(
-                text_file_path=text_file_path,
-                output_dir=output_dir,
-                nr_topics=num_topics,
-                n_gram_range=(min_ngram, max_ngram),
-                min_topic_size=min_topic_size,
-                top_n_words=top_n_words
-            )
-            logging.info("BERTopic analysis completed successfully")
-=======
     
     try:
         text_file_path = None
@@ -399,14 +349,10 @@
             except Exception as e:
                 logging.error(f"BERTopic analysis failed: {str(e)}", exc_info=True)
                 raise
->>>>>>> 9854f3aa
         else:
             logging.info("Skipping BERTopic analysis as requested")
         
     except Exception as e:
-<<<<<<< HEAD
-        logging.error(f"Error during topic analysis: {e}")
-=======
         # This will catch errors re-raised from transformation or analysis steps
         logging.error(f"Topic analysis command failed: {e}")
         return # Exit gracefully
@@ -492,7 +438,6 @@
         logging.info(f"{provider.capitalize()} test completed successfully")
     except Exception as e:
         logging.error(f"Error testing {provider}: {e}")
->>>>>>> 9854f3aa
         return
 
 class PromptAnalyzer:
