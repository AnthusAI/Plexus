"""
Implementation of the file editing tool protocol for Plexus's self-improving AI agents.

This module implements the file editing tool protocol as defined in:
https://docs.anthropic.com/en/docs/build-with-claude/tool-use/text-editor-tool

The file editing capabilities are a critical component of Plexus's agent-based data processing system,
enabling AI agents to modify and improve their own code. This is part of Plexus's self-improving AI
architecture described at: https://plexus.anth.us/solutions/platform

The FileEditor class provides the following operations:
- Viewing file contents
- Replacing text
- Inserting text
- Creating new files
- Undoing changes

Each operation includes automatic backup creation and error handling to ensure safe file modifications
by AI agents.
"""

from typing import Optional, Dict
import os
from pathlib import Path
import shutil
import time

class FileEditor:
    """A class to handle file editing operations for LLM tool calls."""
    
    def __init__(self, debug: bool = False):
        """Initialize the FileEditor.
        
        Args:
            debug: Whether to enable debug mode with more verbose output
        """
        self.debug = debug
        self._last_edit: Dict[str, str] = {}  # Maps file paths to their last backup path
    
    def _create_backup(self, file_path: str) -> str:
        """Create a backup of a file before editing.
        
        Args:
            file_path: Path to the file to backup
            
        Returns:
            Path to the backup file
        """
        if not os.path.exists(file_path):
            return None
            
        # Create backup in same directory as original file
        timestamp = int(time.time() * 1000)  # Millisecond timestamp
        backup_name = f"{os.path.basename(file_path)}.{timestamp}.bak"
        backup_path = os.path.join(os.path.dirname(file_path), backup_name)
        
        shutil.copy2(file_path, backup_path)
        return backup_path
    
    def view(self, file_path: str) -> str:
        """View the contents of a file.
        
        Args:
            file_path: Path to the file to view
            
        Returns:
            The contents of the file as a string
            
        Raises:
            FileNotFoundError: If the file does not exist
        """
        if not os.path.exists(file_path):
            raise FileNotFoundError(f"File not found: {file_path}")
            
        with open(file_path, 'r') as f:
            return f.read()
    
    def str_replace(self, file_path: str, old_str: str, new_str: str = "") -> str:
        """Replace text in a file.
        
        Args:
            file_path: Path to the file to edit
            old_str: Text to replace
            new_str: Text to replace with (can be empty to delete the old_str)
            
        Returns:
            A status message indicating success or failure
            
        Raises:
            FileNotFoundError: If the file does not exist
        """
        if not os.path.exists(file_path):
            return "Error: Missing parameters or file not found (file not found)"
            
        if not old_str:
            return "Error: Missing parameters or file not found (old_str missing)"
<<<<<<< HEAD
            
        if not new_str:
            try:
                # Get additional context about the failure for debugging
                old_str_len = len(old_str) if old_str else 0
                return f"Error: Missing parameters or file not found (new_str missing, old_str length: {old_str_len})"
            except Exception as e:
                return f"Error: Missing parameters or file not found (new_str missing, error counting old_str: {str(e)})"
=======
        
        # Create backup before making changes
        backup_path = self._create_backup(file_path)
        if backup_path:
            self._last_edit[file_path] = backup_path
        
        with open(file_path, 'r') as f:
            content = f.read()
        
        match_count = content.count(old_str)
        
        if match_count == 0:
            return "Error: No match found for replacement text"
        
        updated_content = content.replace(old_str, new_str)
        
        # Check if content actually changed
        if updated_content == content:
            if self.debug:
                print("Warning: Content unchanged after replacement")
>>>>>>> 18498b3b
        
        try:
            # Create backup before making changes
            backup_path = self._create_backup(file_path)
            if backup_path:
                self._last_edit[file_path] = backup_path
            
            with open(file_path, 'r') as f:
                content = f.read()
            
            match_count = content.count(old_str)
            
            if match_count == 0:
                return "Error: No match found for replacement text"
            
            updated_content = content.replace(old_str, new_str)
            
            # Check if content actually changed
            if updated_content == content:
                if self.debug:
                    print("Warning: Content unchanged after replacement")
            
            with open(file_path, 'w') as f:
                f.write(updated_content)
            
            return f"Successfully replaced text ({match_count} occurrences)"
        except Exception as e:
            # Provide more detailed error information
            return f"Error during replacement: {str(e)}"
    
    def undo_edit(self, file_path: str) -> str:
        """Undo the last edit made to a file.
        
        Args:
            file_path: Path to the file to undo changes for
            
        Returns:
            A status message indicating success or failure
        """
        if file_path not in self._last_edit:
            return "Error: No previous edit found to undo"
            
        backup_path = self._last_edit[file_path]
        if not os.path.exists(backup_path):
            return "Error: Backup file not found"
            
        try:
            shutil.copy2(backup_path, file_path)
            del self._last_edit[file_path]
            return "Successfully restored previous version"
        except Exception as e:
            return f"Error restoring previous version: {str(e)}"
    
    def insert(self, file_path: str, insert_line: int, new_str: str) -> str:
        """Insert text at a specific line in a file.
        
        Args:
            file_path: Path to the file to edit
            insert_line: Line number to insert at (0-based)
            new_str: Text to insert
            
        Returns:
            A status message indicating success or failure
        """
        if not os.path.exists(file_path):
            return "Error: Missing parameters or file not found (file not found)"
            
        if not new_str:
            return "Error: Missing parameters or file not found (new_str missing)"
        
        # Create backup before making changes
        backup_path = self._create_backup(file_path)
        if backup_path:
            self._last_edit[file_path] = backup_path
        
        with open(file_path, 'r') as f:
            lines = f.readlines()
        
        # Handle negative line numbers and beyond-end line numbers
        if insert_line < 0:
            insert_line = 0
        elif insert_line > len(lines):
            insert_line = len(lines)
        
        # Ensure each line in the file ends with a newline
        for i in range(len(lines)):
            if not lines[i].endswith('\n'):
                lines[i] += '\n'
        
        # Ensure new_str ends with a newline
        if not new_str.endswith('\n'):
            new_str += '\n'
        
        # Insert the new line
        lines.insert(insert_line, new_str)
        
        with open(file_path, 'w') as f:
            f.writelines(lines)
        
        return f"Successfully inserted text at line {insert_line}"
    
    def create(self, file_path: str, file_text: str = "") -> str:
        """Create a new file with the specified content.
        
        Args:
            file_path: Path to the file to create
            file_text: Content to write to the file (default: empty string)
            
        Returns:
            str: Success or error message
        """
        if not file_path:
            return "Error: Missing parameters or file not found (file_path missing)"
            
        if os.path.exists(file_path):
            return "Error: File already exists"
            
        try:
            # Ensure content ends with newline
            if file_text and not file_text.endswith('\n'):
                file_text += '\n'
                
            # Create the file with content
            with open(file_path, 'w') as f:
                f.write(file_text)
                
            return "Successfully created new file"
            
        except Exception as e:
            return f"Error: Failed to create file: {str(e)}" <|MERGE_RESOLUTION|>--- conflicted
+++ resolved
@@ -94,37 +94,6 @@
             
         if not old_str:
             return "Error: Missing parameters or file not found (old_str missing)"
-<<<<<<< HEAD
-            
-        if not new_str:
-            try:
-                # Get additional context about the failure for debugging
-                old_str_len = len(old_str) if old_str else 0
-                return f"Error: Missing parameters or file not found (new_str missing, old_str length: {old_str_len})"
-            except Exception as e:
-                return f"Error: Missing parameters or file not found (new_str missing, error counting old_str: {str(e)})"
-=======
-        
-        # Create backup before making changes
-        backup_path = self._create_backup(file_path)
-        if backup_path:
-            self._last_edit[file_path] = backup_path
-        
-        with open(file_path, 'r') as f:
-            content = f.read()
-        
-        match_count = content.count(old_str)
-        
-        if match_count == 0:
-            return "Error: No match found for replacement text"
-        
-        updated_content = content.replace(old_str, new_str)
-        
-        # Check if content actually changed
-        if updated_content == content:
-            if self.debug:
-                print("Warning: Content unchanged after replacement")
->>>>>>> 18498b3b
         
         try:
             # Create backup before making changes
