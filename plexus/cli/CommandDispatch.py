import click
import os
import time
from dotenv import load_dotenv
from celery import Celery
from plexus.CustomLogging import logging
from kombu.utils.url import safequote
import sys
from rich.progress import Progress, SpinnerColumn, TimeElapsedColumn, \
    BarColumn, TaskProgressColumn, TimeRemainingColumn, TextColumn, ProgressColumn, Task as RichTask
from rich.style import Style
from rich.console import Console
from rich.panel import Panel
from rich.live import Live
from rich.text import Text
import typing
from typing import Optional
from plexus.dashboard.api.models.task import Task
from plexus.dashboard.api.client import PlexusDashboardClient
import json
import datetime
from plexus.cli.task_progress_tracker import TaskProgressTracker, StageConfig
from datetime import timezone
from urllib.parse import quote
import boto3

class ItemCountColumn(ProgressColumn):
    """Renders item count and total."""
    def render(self, task: RichTask) -> typing.Union[str, typing.Text]:
        """Show item count and total."""
        return f"{int(task.completed)}/{int(task.total)}"

class StatusColumn(ProgressColumn):
    """Renders status in a full line above the progress bar."""
    def render(self, task: RichTask) -> typing.Union[str, typing.Text]:
        return f"[bright_magenta]{task.fields.get('status', '')}"

load_dotenv()

def create_celery_app() -> Celery:
    """Create a configured Celery application with AWS credentials."""
    # Get AWS credentials from standard environment variables
    raw_aws_access_key = os.getenv("AWS_ACCESS_KEY_ID")
    raw_aws_secret_key = os.getenv("AWS_SECRET_ACCESS_KEY")
    aws_region = os.getenv("AWS_REGION_NAME")

    if not all([raw_aws_access_key, raw_aws_secret_key, aws_region]):
        raise ValueError(
            "Missing required AWS credentials (AWS_ACCESS_KEY_ID, AWS_SECRET_ACCESS_KEY, AWS_REGION_NAME) in environment"
        )

    # Quote credentials for use in URLs if they are part of the host:port section of the broker URL
    quoted_aws_access_key = safequote(raw_aws_access_key)
    quoted_aws_secret_key = safequote(raw_aws_secret_key)

    # Get queue name from environment variable or use default
    sqs_queue_name = os.getenv("CELERY_QUEUE_NAME", "plexus-celery")  # Changed default to "plexus-celery"

    # Check if queue exists and create if it doesn't
    try:
        logging.info("=" * 80)
        logging.info(f"SQS QUEUE AUTO-CREATION: Checking if queue '{sqs_queue_name}' exists in region '{aws_region}'...")
        
        sqs = boto3.client(
            'sqs',
            region_name=aws_region,
            aws_access_key_id=raw_aws_access_key,
            aws_secret_access_key=raw_aws_secret_key
        )
        
        # Try to get the queue URL - this will fail with an exception if the queue doesn't exist
        try:
            queue_url_response = sqs.get_queue_url(QueueName=sqs_queue_name)
            queue_url = queue_url_response['QueueUrl']
            logging.info(f"SQS QUEUE AUTO-CREATION: Queue '{sqs_queue_name}' already exists at URL: {queue_url}")
        except sqs.exceptions.QueueDoesNotExist:
            # Queue doesn't exist, create it
            logging.info(f"SQS QUEUE AUTO-CREATION: Queue '{sqs_queue_name}' does not exist in region '{aws_region}', creating now...")
            
            create_response = sqs.create_queue(
                QueueName=sqs_queue_name,
                Attributes={
                    'VisibilityTimeout': '1800',  # 30 minutes (matches task timeout)
                    'MessageRetentionPeriod': '86400',  # 1 day
                    'ReceiveMessageWaitTimeSeconds': '20'  # Enable long polling
                }
            )
            
            new_queue_url = create_response['QueueUrl']
            logging.info(f"SQS QUEUE AUTO-CREATION: Queue '{sqs_queue_name}' successfully created in region '{aws_region}'")
            logging.info(f"SQS QUEUE AUTO-CREATION: Queue URL: {new_queue_url}")
        logging.info("=" * 80)
    except Exception as e:
        logging.warning("=" * 80)
        logging.warning(f"SQS QUEUE AUTO-CREATION ERROR: Failed to check/create queue '{sqs_queue_name}' in region '{aws_region}'")
        logging.warning(f"SQS QUEUE AUTO-CREATION ERROR: {str(e)}")
        logging.warning("SQS QUEUE AUTO-CREATION ERROR: Continuing with queue configuration - worker will try to use the queue if it exists")
        logging.warning("=" * 80)

    # Broker URL: Provide credentials. Region and queue details are in transport options.
    broker_url = f"sqs://{quoted_aws_access_key}:{quoted_aws_secret_key}@/{sqs_queue_name}"

    # Backend URL configuration
    backend_url_template = os.getenv("CELERY_RESULT_BACKEND_TEMPLATE")
    if not backend_url_template:
        raise ValueError("Missing required result backend URL template (CELERY_RESULT_BACKEND_TEMPLATE) in environment")
    
    backend_url = backend_url_template.format(
        aws_access_key=quoted_aws_access_key, 
        aws_secret_key=quoted_aws_secret_key, 
        aws_region_name=aws_region
    )

    app = Celery(
        "plexus-actions",
        broker=broker_url,
        backend=backend_url,
    )
    
    logging.info(
        f"Celery configured for SQS in region '{aws_region}'. "
        f"Queue name: '{sqs_queue_name}'" + 
        (f" (from CELERY_QUEUE_NAME environment variable)" if os.getenv("CELERY_QUEUE_NAME") else " (default)") + 
        f". The AWS SDK (Boto3) will resolve the queue name to its full URL."
    )
    logging.debug(f"Celery Broker base URL (credentials part): {broker_url}")
    logging.debug(f"Celery Backend URL: {backend_url}")
    
    app.conf.update(
        broker_connection_retry_on_startup=True,
        task_default_queue=sqs_queue_name, 
        task_acks_late=False,
        task_reject_on_worker_lost=True,
        worker_prefetch_multiplier=0, 
        worker_max_tasks_per_child=100, 
        broker_transport_options={      
            "region": aws_region, 
            "visibility_timeout": 1800,
            "polling_interval": 1, 
            "wait_time_seconds": 20, 
            "queue_name_prefix": "", 
            "is_secure": True, 
            "predefined_queues": {
                sqs_queue_name: { 
                    # Provide the queue name as the 'url'. Boto3, via Kombu's SQS transport,
                    # will use this name along with the region and credentials to resolve the full SQS queue URL.
                    "url": sqs_queue_name, 
                    "access_key_id": raw_aws_access_key, 
                    "secret_access_key": raw_aws_secret_key,
                }
            },
        },
        task_queue_max_priority=10,     
        task_default_priority=5,        
        task_create_missing_queues=True,  # Attempting to enable queue creation, though may not apply for SQS
        task_default_delivery_mode=1,   
        worker_soft_shutdown_timeout=30,
        worker_cancel_long_running_tasks_on_connection_loss=True
    )
    
    # Register task modules
    from plexus.cli.CommandTasks import register_tasks as register_command_tasks
    from plexus.cli.ScoreChatCommands import register_tasks as register_score_chat_tasks
    
    # Register tasks
    register_command_tasks(app)
    register_score_chat_tasks(app)
    
    return app

# Create the Celery app instance
celery_app = create_celery_app()

# Register tasks for both worker and dispatcher
from .CommandTasks import register_tasks
execute_command, demo_task = register_tasks(celery_app)

@click.group()
def command():
    """Commands for remote command dispatch and worker management."""
    pass

@command.command()
@click.option('--concurrency', default=4, help='Number of worker processes')
@click.option('--queue', default=None, help='Queue to process (defaults to CELERY_QUEUE_NAME if set, otherwise "celery")')
@click.option('--loglevel', default='INFO', help='Logging level')
@click.option(
    '--target-patterns',
    help='Comma-separated list of target patterns (e.g. "domain/*,*/subdomain"). If not provided, accepts all targets.'
)
def worker(
    concurrency: int,
    queue: Optional[str],
    loglevel: str,
    target_patterns: Optional[str] = None
) -> None:
    """Start a Celery worker for processing remote commands."""
    from .TaskTargeting import TaskTargetMatcher
    
    logging.info("Starting worker initialization...")
    
    # Use queue from parameter, or from environment, or default
    if queue is None:
        queue = os.getenv("CELERY_QUEUE_NAME", "plexus-celery")  # Changed default to "plexus-celery"
    
    # Only set up target matching if patterns are provided
    if target_patterns:
        # Parse and validate target patterns
        patterns = [p.strip() for p in target_patterns.split(",")]
        try:
            matcher = TaskTargetMatcher(patterns)
        except ValueError as e:
            raise click.BadParameter(f"Invalid target pattern: {e}")
        
        # Store matcher in app config for task routing
        celery_app.conf.task_target_matcher = matcher
        logging.info(f"Target patterns: {patterns}")
    else:
        logging.info("No target patterns specified - accepting all targets")
    
    argv = [
        "worker",
        f"--concurrency={concurrency}",
        f"--queues={queue}",
        f"--loglevel={loglevel}",
    ]
    logging.info(f"Starting worker with arguments: {argv}")
    celery_app.worker_main(argv)

@command.command()
@click.argument('command_string')
@click.option('--async', 'is_async', is_flag=True, help='Run command asynchronously')
@click.option('--timeout', default=1800, help='Command timeout in seconds')
@click.option('--loglevel', default='INFO', help='Logging level')
@click.option(
    '--target',
    default='default/command',
    help='Target string in format domain/subdomain'
)
def dispatch(
    command_string: str,
    is_async: bool,
    timeout: int,
    loglevel: str,
    target: str
) -> None:
    """Execute a Plexus command remotely via Celery."""
    from .TaskTargeting import TaskTargetMatcher
    
    logging.getLogger().setLevel(loglevel)
    
    if not TaskTargetMatcher.validate_target(target):
        raise click.BadParameter(
            "Target must be in format 'domain/subdomain' with valid identifiers"
        )
    
    logging.info(f"Dispatching command: {command_string}")
    logging.info(f"Target: {target}")
    logging.debug("Celery app: %s", celery_app)
    logging.debug("Broker URL: %s", celery_app.conf.broker_url)
    logging.debug("Backend URL: %s", celery_app.conf.result_backend)
    
    console = Console()
    
<<<<<<< HEAD
    if is_async:
        print(f"Task ID: {task.id}")
        print(f"\nTo check status, run:")
        print(f"  plexus command status {task.id}")
    else:
        # Wait for the result while showing progress
        try:
            logging.debug("Waiting for task result...")
            
            with Progress(
                # First row - status only
                TextColumn("[bright_magenta]{task.fields[status]}"),
                TextColumn(""),  # Empty column for spacing
                # New line for visual separation
                TextColumn("\n"),
                # Second row - progress bar and details
                SpinnerColumn(style="bright_magenta"),
                ItemCountColumn(),
                BarColumn(
                    complete_style="bright_magenta",
                    finished_style="bright_magenta"
                ),
                TaskProgressColumn(),
                TimeElapsedColumn(),
                TimeRemainingColumn(),
                expand=True
            ) as progress:
                # Add a single task that tracks both status and progress
                stage_configs = {
                    "Setup": StageConfig(
                        order=1,
                        status_message="Setting up...",
                        total_items=100  # Set a default total
                    )
                }
                task_progress = progress.add_task(
                    "Processing...",
                    total=100,  # Set a default total
                    status=stage_configs["Setup"].status_message
                )
                
                while not task.ready():
                    if task.info and isinstance(task.info, dict):
                        current = task.info.get('current')
                        total = task.info.get('total')
                        status = task.info.get('status')
                        
                        if all([current, total, status]):
                            # Update progress and status
                            progress.update(
                                task_progress,
                                total=total,
                                completed=current,
                                status=status
                            )
                                
                    time.sleep(0.5)  # Brief pause between updates
=======
    try:
        # Send the task to Celery
        task = celery_app.send_task(
            'plexus.execute_command',
            args=[command_string],
            expires=timeout,
            kwargs={'target': target}
        )
        
        logging.info(f"Successfully dispatched Celery task. Task ID: {task.id}")
        logging.debug("Task ID: %s", task.id)
        
        if is_async:
            console.print(f"[green]Task dispatched successfully[/green]")
            console.print(f"Task ID: {task.id}")
            console.print(f"\nTo check status, run:")
            console.print(f"  plexus command status {task.id}")
        else:
            # Wait for the result while showing progress
            try:
                logging.debug("Waiting for task result...")
>>>>>>> 9854f3aa
                
                with Progress(
                    TextColumn("[bright_magenta]{task.fields[status]}"),
                    TextColumn(""), 
                    TextColumn("\n"),
                    SpinnerColumn(style="bright_magenta"),
                    ItemCountColumn(),
                    BarColumn(
                        complete_style="bright_magenta",
                        finished_style="bright_magenta"
                    ),
                    TaskProgressColumn(),
                    TimeElapsedColumn(),
                    TimeRemainingColumn(),
                    expand=True
                ) as progress:
                    stage_configs = {
                        "Setup": StageConfig(
                            order=1,
                            status_message="Setting up...",
                            total_items=100  # Set a default total
                        )
                    }
                    task_progress = progress.add_task(
                        "Processing...",
                        total=100,  # Set a default total
                        status=stage_configs["Setup"].status_message
                    )
                    
                    while not task.ready():
                        if task.info and isinstance(task.info, dict):
                            current = task.info.get('current')
                            total_from_worker = task.info.get('total')
                            status_from_worker = task.info.get('status')
                            
                            if all([current is not None, total_from_worker is not None, status_from_worker is not None]):
                                progress.update(
                                    task_progress,
                                    total=float(total_from_worker),
                                    completed=float(current),
                                    status=status_from_worker
                                )
                                    
                        time.sleep(0.5)  # Brief pause between updates
                    
                    # Ensure progress bar reaches 100% on success if it hasn't already
                    if task.successful():
                        # Initialize defaults for final update
                        final_current = None
                        final_total = None
                        final_status_message = "Finished processing items."

                        # Attempt to get last known values from the loop if they were set
                        try:
                            final_current = current # Will use 'current' from the loop if it was set
                            final_total = total_from_worker # Will use 'total_from_worker' from the loop if it was set
                        except NameError: # If current or total_from_worker were not set in the loop
                            pass # Keep them as None, they will be fetched from task.info or defaulted

                        # Fetch the final state from task.info one last time if available
                        if task.info and isinstance(task.info, dict):
                            final_current = task.info.get('current', final_current)
                            final_total = task.info.get('total', final_total)
                            # Potentially use a final status message from the task info if one exists
                            final_status_message = task.info.get('status', final_status_message)

                        # Ensure final_total is not None and not 0 before using for completed if final_current is None
                        # This prevents division by zero if progress.tasks[task_progress].total is 0
                        # and provides a fallback if final_total isn't set.
                        effective_total = float(final_total if final_total is not None else 0)
                        effective_current = float(final_current if final_current is not None 
                                                else (effective_total if effective_total > 0 else 0))

                        progress.update(
                            task_progress,
                            completed=effective_current, 
                            total=effective_total,
                            status=final_status_message
                        )

                # Get the final result
                result = task.get(timeout=timeout)
                
                # Clear progress display for final results
                console.print("\n")
                
                if result['status'] == 'success':
                    console.print("\n--- COMMAND EXECUTION SUCCESSFUL ---")
                    console.print("[green]Command executed successfully on worker")
                    
                    # Print command output
                    if result.get('stdout'):
                        console.print("\n[bold]Command Output:[/bold]")
                        console.print(result['stdout'], end='')
                    if result.get('stderr'):
                        console.print("\n[bold]Command Errors/Warnings:[/bold]")
                        console.print(result['stderr'], end='', style="yellow")
                else:
                    error_msg = result.get('error', 'Unknown error')
                    console.print("\n--- COMMAND EXECUTION FAILED ---")
                    console.print(f"[red]Command failed: {error_msg}")
                    
                    # Print error output if available
                    if result.get('stderr'):
                        console.print("\n[bold]Error Details:[/bold]")
                        console.print(result['stderr'], end='', style="red")
                    if result.get('stdout'):
                        console.print("\n[bold]Command Output (before failure):[/bold]")
                        console.print(result['stdout'], end='')
            except TimeoutError:
                console.print("\n--- COMMAND TIMEOUT ---")
                console.print(f"[yellow]Command timed out after {timeout} seconds")
                logging.error(f"Command timed out after {timeout} seconds")
                console.print(f"\nTask ID: {task.id}")
                console.print(f"You can still check the status later with:")
                console.print(f"  plexus command status {task.id}")
            except Exception as e:
                console.print("\n--- MONITORING ERROR ---")
                console.print(f"[red]Error monitoring task: {str(e)}")
                logging.error(f"Error getting task result: {e}", exc_info=True)
                console.print(f"\nTask ID: {task.id}")
                console.print(f"You can still check the status later with:")
                console.print(f"  plexus command status {task.id}")
    except Exception as e:
        console.print("\n--- DISPATCH ERROR ---")
        console.print(f"[red]Error dispatching task: {str(e)}")
        logging.error(f"Failed to dispatch task: {e}", exc_info=True)

@command.command()
@click.argument('task_id')
@click.option('--loglevel', default='INFO', help='Logging level')
def status(task_id: str, loglevel: str) -> None:
    """Check the status of a dispatched command."""
    logging.getLogger().setLevel(loglevel)
    
    try:
        # Attempt to retrieve the task status
        task = celery_app.AsyncResult(task_id)
        
        # Log the Celery state clearly, before anything else
        logging.info(f"CELERY_TASK_STATE: {task.state}")
        
<<<<<<< HEAD
        if all([current, total, status]):
            with Progress(
                # First row - status only
                TextColumn("[bright_magenta]{task.fields[status]}"),
                TextColumn(""),  # Empty column for spacing
                # New line for visual separation
                TextColumn("\n"),
                # Second row - progress bar and details
                SpinnerColumn(style="bright_magenta"),
                ItemCountColumn(),
                BarColumn(
                    complete_style="bright_magenta",
                    finished_style="bright_magenta"
                ),
                TaskProgressColumn(),
                TimeElapsedColumn(),
                TimeRemainingColumn(),
                expand=True
            ) as progress:
                # Add a single task that tracks both status and progress
                stage_configs = {
                    "Setup": StageConfig(
                        order=1,
                        status_message="Setting up...",
                        total_items=100  # Set a default total
                    )
                }
                task_progress = progress.add_task(
                    "Processing...",
                    total=100,  # Set a default total
                    status=stage_configs["Setup"].status_message
                )
                progress.refresh()
=======
        # Log the raw task data as JSON for complete transparency
        if task.ready() and task.successful():
            result = task.get()
            import json
            logging.info(f"TASK_RESULT_JSON: {json.dumps(result, default=str)}")
            
    except Exception as e:
        logging.error(f"Error retrieving task status: {e}", exc_info=True)
>>>>>>> 9854f3aa

@command.command()
@click.argument('task_id')
def cancel(task_id: str) -> None:
    """Cancel a running command."""
    task = celery_app.AsyncResult(task_id)
    task.revoke(terminate=True)
    logging.info(f"Cancelled command task: {task_id}")

def get_progress_status(current: int, total: int) -> str:
    """Get a status message based on progress percentage."""
    percentage = (current / total) * 100
    
    if percentage <= 5:
        return "Starting processing items..."
    elif percentage <= 15:
        return "Starting processing items..."
    elif percentage <= 35:
        return "Processing items..."
    elif percentage <= 65:
        return "Cruising..."
    elif percentage <= 80:
        return "On autopilot..."
    elif percentage <= 90:
        return "Finishing soon..."
    elif percentage < 100:
        return "Almost done processing items..."
    else:
        return "Finished processing items."

@command.command()
@click.option(
    '--target',
    default='default/command',
    help='Target string in format domain/subdomain'
)
@click.option(
    '--task-id',
    help='Task ID to update progress through the API'
)
@click.option(
    '--fail',
    is_flag=True,
    help='Simulate a random failure during the Running stage'
)
def demo(target: str, task_id: Optional[str] = None, fail: bool = False) -> None:
    """Run a demo task that processes 2000 items over 20 seconds."""
    from .CommandProgress import CommandProgress
    import time
    import random
    import json
    from plexus.dashboard.api.models.task import Task
    from plexus.dashboard.api.client import PlexusDashboardClient
    import os
    
    # Set logging level to INFO for clearer progress output
    logging.getLogger().setLevel(logging.INFO)
    
    total_items = 2000
    target_duration = 20  # Keep the 20 second target
    min_batch_size = 30
    max_batch_size = 70
    avg_batch_size = 50  # For calculating sleep time
    estimated_batches = total_items / avg_batch_size
    sleep_per_batch = target_duration / estimated_batches
    
    # Create stage configs for TaskProgressTracker
    stage_configs = {
        "Setup": StageConfig(
            order=1, 
            status_message="Loading AI models..."
        ),
        "Processing": StageConfig(
            order=2, 
            total_items=total_items,
            status_message="Processing items..."
        ),
        "Finalizing": StageConfig(
            order=3, 
            status_message="Computing metrics..."
        )
    }
    
    # Verify API environment
    api_url = os.environ.get('PLEXUS_API_URL')
    api_key = os.environ.get('PLEXUS_API_KEY')
    
    if not api_url or not api_key:
        logging.warning("PLEXUS_API_URL or PLEXUS_API_KEY not set, cannot track task")
        return

    # Initialize API client
    client = PlexusDashboardClient(api_url=api_url, api_key=api_key)

    # Get the account ID by key
    ACCOUNT_KEY = 'call-criteria'
    # Use GraphQL query to get account by key
    response = client.execute(
        """
        query ListAccountByKey($key: String!) {
            listAccountByKey(key: $key) {
                items {
                    id
                }
            }
        }
        """,
        {'key': ACCOUNT_KEY}
    )

    print("API Response:", response)  # Debug the raw response

    if not response.get('listAccountByKey', {}).get('items'):
        raise ValueError(f"No account found with key: {ACCOUNT_KEY}")
        
    account_id = response['listAccountByKey']['items'][0]['id']
    logging.info(f"Found account ID: {account_id} for key: {ACCOUNT_KEY}")
    
    # Initialize progress tracker with API task management and account ID
    tracker = TaskProgressTracker(
        total_items=total_items,
        stage_configs=stage_configs,
        task_id=task_id,
        target=target,
        command="plexus command demo",  # Remove $ prefix since component adds it
        description="Running demo task with progress tracking",
        dispatch_status="DISPATCHED",
        prevent_new_task=False,
        metadata={
            "type": "Demo Task",
            "scorecard": "Outbound Sales",
            "score": "DNC Requested?"
        },
        account_id=account_id  # Add the account ID here
    )
    
    with Progress(
        TextColumn("[bright_magenta]{task.fields[status]}"),
        TextColumn(""),  # Empty column for spacing
        TextColumn("\n"),
        SpinnerColumn(style="bright_magenta"),
        ItemCountColumn(),
        BarColumn(complete_style="bright_magenta", finished_style="bright_magenta"),
        TaskProgressColumn(),
        TimeElapsedColumn(),
        TimeRemainingColumn(),
        expand=True
    ) as progress:
        task_progress = progress.add_task(
            "Processing...",
            total=total_items,
            status=stage_configs["Setup"].status_message
        )
        _run_demo_task(tracker, progress, task_progress, total_items, min_batch_size, max_batch_size, sleep_per_batch, fail)

def _run_demo_task(tracker, progress, task_progress, total_items, min_batch_size, max_batch_size, sleep_per_batch, fail):
    """Helper function to run the demo task with Rich progress bar."""
    import random
    
    try:
        # Setup stage with multiple status updates
        tracker.update(current_items=0)
        
        # Quick setup phase with multiple status messages
        setup_messages = [
            "Loading base AI model...",
            "Initializing model parameters...",
            "Loading custom configurations...",
            "Preparing processing pipeline..."
        ]
        
        for msg in setup_messages:
            tracker.current_stage.status_message = msg
            tracker.update(current_items=0)
            time.sleep(0.15)  # Reduced from 0.3s to 0.15s per message
        
        # Main processing stage
        tracker.advance_stage()  # Advance to "Processing" stage
        
        # Process items with target rate - doubled duration with ±5s jitter
        current_item = 0
        stage_start_time = time.time()  # Track stage-specific start time
        last_api_update = 0  # To control API update frequency
        api_update_interval = 1  # Update API every 1 second
        target_duration = 40.0 + random.uniform(-5.0, 5.0)  # 40 seconds ±5s jitter
        
        # If fail flag is set, calculate failure point between 30-70% progress
        fail_at = int(total_items * random.uniform(0.3, 0.7)) if fail else None
        
        while current_item < total_items:
            # Check for simulated failure
            if fail and current_item >= fail_at:
                error_msg = f"Simulated failure at {current_item}/{total_items} items"
                logging.error(f"TASK EXECUTION ERROR: {error_msg}")
                # First mark the task as failed to prevent further updates
                tracker.fail(error_msg)
                # Then update the progress display
                progress.update(
                    task_progress,
                    completed=current_item,
                    status="EXECUTION ERROR: Simulated failure"
                )
                raise Exception(error_msg)
                
            # Calculate how many items we should have processed by now to stay on target
            elapsed = time.time() - stage_start_time
            target_items = min(
                total_items,
                int((elapsed / target_duration) * total_items)
            )
            
            # Process enough items to catch up to where we should be
            items_to_process = max(1, target_items - current_item)
            current_item = min(current_item + items_to_process, total_items)
            
            # Calculate metrics for display using stage timing
            elapsed = time.time() - stage_start_time
            actual_items_per_sec = current_item / elapsed if elapsed > 0 else 0
            
            # Update tracker with current progress
            tracker.update(current_items=current_item)
            
            # Update Rich progress bar
            progress.update(
                task_progress,
                completed=current_item,
                status=f"{tracker.status} ({actual_items_per_sec:.1f} items/sec)"
            )
            
            # If we've reached total items, advance to finalizing and exit immediately
            if current_item >= total_items:
                tracker.advance_stage()  # Advance to "Finalizing" stage
                break
            
            # Only update API task periodically if we're still processing
            current_time = time.time()
            if current_time - last_api_update >= api_update_interval:
                tracker.update(current_items=current_item)
                last_api_update = current_time
            
            # Sleep a tiny amount to allow for API updates and logging
            time.sleep(0.05)
        
        # Finalizing stage with just two messages
        finalizing_messages = [
            "Computing metrics...",
            "Generating report..."
        ]
        
        for msg in finalizing_messages:
            tracker.current_stage.status_message = msg
            tracker.update(current_items=total_items)
            time.sleep(0.15)  # Reduced from 0.3s to 0.15s per message
        
        # Set completion message and complete task in one atomic operation
        tracker.current_stage.status_message = "Demo command completed"
        tracker.complete()  # This will mark the task as complete and send the final update
        
    except KeyboardInterrupt:
        error_message = (
            f"Demo task cancelled by user after {tracker.elapsed_time:.1f} seconds "
            f"({tracker.items_per_second:.1f} items/sec)"
        )
        logging.info("USER INTERRUPT: " + error_message)
        try:
            tracker.fail("Task cancelled by user")  # Use new fail() method
            progress.update(task_progress, status="CANCELLED: Task was interrupted by user")
        except Exception as e:
            logging.error(f"TRACKER ERROR: Failed to update task status on cancellation: {str(e)}")
    except Exception as e:
        error_message = str(e)
        # Check if this is our simulated error or something else
        if fail and "Simulated failure" in error_message:
            logging.error(f"SIMULATED ERROR: {error_message}")
        else:
            logging.error(f"REAL ERROR: Demo task failed unexpectedly: {error_message}", exc_info=True)
        
        try:
            if not tracker.is_failed:  # Only fail if not already failed
                tracker.fail(error_message)  # Use new fail() method
            
            # Update progress with more informative error status
            if "Simulated failure" in error_message:
                progress.update(task_progress, status="EXECUTION ERROR: Simulated failure (expected)")
            else:
                progress.update(task_progress, status="UNEXPECTED ERROR: See logs for details")
        except Exception as update_error:
            logging.error(f"TRACKER ERROR: Failed to update task status after error: {str(update_error)}")
        
        # Only re-raise if it's not a simulated error
        if fail and "Simulated failure" in error_message:
            # We don't re-raise simulated errors when --fail flag is used
            pass
        else:
            # Re-raise unexpected errors
            raise  # Re-raise the original exception after updating the task status

def safequote(value: str) -> str:
    """Safely quote a string value, handling None."""
    if value is None:
        return ""
    return quote(str(value))

# Define OrderCommands class here
class OrderCommands(click.Group):
    def list_commands(self, ctx: click.Context) -> list[str]:
        return list(self.commands)

def create_cli():
    """Create and configure the command line interface."""
    # Remove the import of CommandLineInterface
    # from plexus.cli import CommandLineInterface 
    
    # Define the base cli group here
    @click.group(cls=OrderCommands)
    def cli():
        """
        Plexus CLI for managing scorecards, scores, and evaluations.
        """
        pass
    
    # Import and register commands
    from plexus.cli.ScoreCommands import score
    from plexus.cli.ScorecardCommands import scorecards
    from plexus.cli.EvaluationCommands import evaluate
    from plexus.cli.DataCommands import data
    from plexus.cli.BatchCommands import batch
    from plexus.cli.TaskCommands import tasks, task
    from plexus.cli.ItemCommands import items, item
    from plexus.cli.ResultCommands import results
    from plexus.cli.AnalyzeCommands import analyze
    from plexus.cli.DataLakeCommands import lake_group as datalake
    from plexus.cli.TrainingCommands import train
    from plexus.cli.TuningCommands import tuning
    from plexus.cli.PredictionCommands import predict
    from plexus.cli.ScoreChatCommands import score_chat
    from plexus.cli.ReportCommands import report # Import the new command group
    from plexus.cli.FeedbackCommands import feedback # Import the feedback command group
    
    # Add top-level commands
    cli.add_command(score)
    cli.add_command(scorecards)
    cli.add_command(evaluate)
    cli.add_command(data)
    cli.add_command(batch)
    cli.add_command(tasks)
    cli.add_command(task)
    cli.add_command(items)
    cli.add_command(item)
    cli.add_command(results)
    cli.add_command(analyze)
    cli.add_command(datalake)
    cli.add_command(train)
    cli.add_command(tuning)
    cli.add_command(predict)
    cli.add_command(score_chat)
    cli.add_command(report) # Register the new command group
    cli.add_command(feedback) # Register the feedback command group
    cli.add_command(command)
    
    return cli<|MERGE_RESOLUTION|>--- conflicted
+++ resolved
@@ -262,65 +262,6 @@
     
     console = Console()
     
-<<<<<<< HEAD
-    if is_async:
-        print(f"Task ID: {task.id}")
-        print(f"\nTo check status, run:")
-        print(f"  plexus command status {task.id}")
-    else:
-        # Wait for the result while showing progress
-        try:
-            logging.debug("Waiting for task result...")
-            
-            with Progress(
-                # First row - status only
-                TextColumn("[bright_magenta]{task.fields[status]}"),
-                TextColumn(""),  # Empty column for spacing
-                # New line for visual separation
-                TextColumn("\n"),
-                # Second row - progress bar and details
-                SpinnerColumn(style="bright_magenta"),
-                ItemCountColumn(),
-                BarColumn(
-                    complete_style="bright_magenta",
-                    finished_style="bright_magenta"
-                ),
-                TaskProgressColumn(),
-                TimeElapsedColumn(),
-                TimeRemainingColumn(),
-                expand=True
-            ) as progress:
-                # Add a single task that tracks both status and progress
-                stage_configs = {
-                    "Setup": StageConfig(
-                        order=1,
-                        status_message="Setting up...",
-                        total_items=100  # Set a default total
-                    )
-                }
-                task_progress = progress.add_task(
-                    "Processing...",
-                    total=100,  # Set a default total
-                    status=stage_configs["Setup"].status_message
-                )
-                
-                while not task.ready():
-                    if task.info and isinstance(task.info, dict):
-                        current = task.info.get('current')
-                        total = task.info.get('total')
-                        status = task.info.get('status')
-                        
-                        if all([current, total, status]):
-                            # Update progress and status
-                            progress.update(
-                                task_progress,
-                                total=total,
-                                completed=current,
-                                status=status
-                            )
-                                
-                    time.sleep(0.5)  # Brief pause between updates
-=======
     try:
         # Send the task to Celery
         task = celery_app.send_task(
@@ -342,7 +283,38 @@
             # Wait for the result while showing progress
             try:
                 logging.debug("Waiting for task result...")
->>>>>>> 9854f3aa
+                
+                with Progress(
+                    # First row - status only
+                    TextColumn("[bright_magenta]{task.fields[status]}"),
+                    TextColumn(""),  # Empty column for spacing
+                    # New line for visual separation
+                    TextColumn("\n"),
+                    # Second row - progress bar and details
+                    SpinnerColumn(style="bright_magenta"),
+                    ItemCountColumn(),
+                    BarColumn(
+                        complete_style="bright_magenta",
+                        finished_style="bright_magenta"
+                    ),
+                    TaskProgressColumn(),
+                    TimeElapsedColumn(),
+                    TimeRemainingColumn(),
+                    expand=True
+                ) as progress:
+                    # Add a single task that tracks both status and progress
+                    stage_configs = {
+                        "Setup": StageConfig(
+                            order=1,
+                            status_message="Setting up...",
+                            total_items=100  # Set a default total
+                        )
+                    }
+                    task_progress = progress.add_task(
+                        "Processing...",
+                        total=100,  # Set a default total
+                        status=stage_configs["Setup"].status_message
+                    )
                 
                 with Progress(
                     TextColumn("[bright_magenta]{task.fields[status]}"),
@@ -485,50 +457,35 @@
         # Log the Celery state clearly, before anything else
         logging.info(f"CELERY_TASK_STATE: {task.state}")
         
-<<<<<<< HEAD
-        if all([current, total, status]):
-            with Progress(
-                # First row - status only
-                TextColumn("[bright_magenta]{task.fields[status]}"),
-                TextColumn(""),  # Empty column for spacing
-                # New line for visual separation
-                TextColumn("\n"),
-                # Second row - progress bar and details
-                SpinnerColumn(style="bright_magenta"),
-                ItemCountColumn(),
-                BarColumn(
-                    complete_style="bright_magenta",
-                    finished_style="bright_magenta"
-                ),
-                TaskProgressColumn(),
-                TimeElapsedColumn(),
-                TimeRemainingColumn(),
-                expand=True
-            ) as progress:
-                # Add a single task that tracks both status and progress
-                stage_configs = {
-                    "Setup": StageConfig(
-                        order=1,
-                        status_message="Setting up...",
-                        total_items=100  # Set a default total
-                    )
-                }
-                task_progress = progress.add_task(
-                    "Processing...",
-                    total=100,  # Set a default total
-                    status=stage_configs["Setup"].status_message
-                )
-                progress.refresh()
-=======
         # Log the raw task data as JSON for complete transparency
         if task.ready() and task.successful():
             result = task.get()
+            logging.info(f"Task result: {result}")
+            console.print("Status: " + ("[green]Success" if result['status'] == 'success' else "[red]Failed"))
+            if result['status'] == 'success':
+                if result.get('stdout'):
+                    console.print("\nOutput:")
+                    console.print(result['stdout'], end='')
+                if result.get('stderr'):
+                    console.print("\nErrors:")
+                    console.print(result['stderr'], end='')
+            else:
+                console.print(f"\nError: {result.get('error', 'Unknown error')}")
+                if result.get('stderr'):
+                    console.print("\nError Details:")
+                    console.print(result['stderr'], end='')
+            
             import json
             logging.info(f"TASK_RESULT_JSON: {json.dumps(result, default=str)}")
+        elif task.failed():
+            console.print("[red]Status: Failed with exception")
+            if task.info:
+                console.print(f"Error: {str(task.info)}")
+        else:
+            console.print("[bright_magenta]Status: Running")
             
     except Exception as e:
         logging.error(f"Error retrieving task status: {e}", exc_info=True)
->>>>>>> 9854f3aa
 
 @command.command()
 @click.argument('task_id')
