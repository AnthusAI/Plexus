--- conflicted
+++ resolved
@@ -441,13 +441,6 @@
     
     # Create stage configs for TaskProgressTracker
     stage_configs = {
-<<<<<<< HEAD
-        "Setup": StageConfig(order=1, total_items=1),
-        "Running": StageConfig(order=2, total_items=total_items),
-        "Finishing": StageConfig(order=3, total_items=1)
-    }
-    
-=======
         "Setup": StageConfig(order=1, status_message="Setting up..."),
         "Running": StageConfig(order=2, total_items=total_items),
         "Finishing": StageConfig(order=3, status_message="Finalizing...")
@@ -457,7 +450,6 @@
     for name, config in stage_configs.items():
         logging.info(f"  {name}: order={config.order}, total_items={config.total_items}, message={config.status_message}")
     
->>>>>>> f61c96f7
     # Initialize progress tracker
     tracker = TaskProgressTracker(total_items=total_items, stage_configs=stage_configs)
     
@@ -483,28 +475,10 @@
             # Initialization stage
             init_time = random.uniform(4.0, 6.0)  # Random time between 4-6 seconds
             time.sleep(init_time)
-            tracker.advance_stage()  # Complete Setup stage
             
             # Update Setup stage status before advancing
             if task:
                 task.update_progress(
-<<<<<<< HEAD
-                    tracker.current_items,
-                    tracker.total_items,
-                    {
-                        name: {
-                            "order": config.order,
-                            "totalItems": config.total_items,
-                            "processedItems": stage.processed_items if stage else 0,
-                            "statusMessage": stage.status_message if stage else ""
-                        }
-                        for name, (config, stage) in zip(
-                            stage_configs.keys(),
-                            [(c, tracker._stages.get(n)) for n, c in stage_configs.items()]
-                        )
-                    }
-                )
-=======
                     0,  # current items
                     total_items,
                     {
@@ -537,7 +511,6 @@
                         )
                     }
                 )
->>>>>>> f61c96f7
             
             progress.update(
                 task_progress,
@@ -568,10 +541,7 @@
                     
                     # Update Task progress if we have a task ID
                     if task:
-<<<<<<< HEAD
-=======
                         current_status = f"{tracker.status} ({tracker.items_per_second:.1f} items/sec)"
->>>>>>> f61c96f7
                         task.update_progress(
                             tracker.current_items,
                             tracker.total_items,
@@ -580,11 +550,7 @@
                                     "order": config.order,
                                     "totalItems": config.total_items,
                                     "processedItems": stage.processed_items if stage else 0,
-<<<<<<< HEAD
-                                    "statusMessage": stage.status_message if stage else "",
-=======
                                     "statusMessage": current_status if name == "Running" else (stage.status_message if stage else ""),
->>>>>>> f61c96f7
                                     "itemsPerSecond": tracker.items_per_second
                                 }
                                 for name, (config, stage) in zip(
@@ -624,8 +590,6 @@
             
             time.sleep(finish_time)
             
-<<<<<<< HEAD
-=======
             # Update Finishing stage status before completing
             if task:
                 task.update_progress(
@@ -660,28 +624,10 @@
                     }
                 )
             
->>>>>>> f61c96f7
             # Complete all stages
             tracker.complete()
             
             if task:
-<<<<<<< HEAD
-                task.update_progress(
-                    tracker.current_items,
-                    tracker.total_items,
-                    {
-                        name: {
-                            "order": config.order,
-                            "totalItems": config.total_items,
-                            "processedItems": stage.processed_items if stage else 0,
-                            "statusMessage": stage.status_message if stage else ""
-                        }
-                        for name, (config, stage) in zip(
-                            stage_configs.keys(),
-                            [(c, tracker._stages.get(n)) for n, c in stage_configs.items()]
-                        )
-                    }
-=======
                 # Debug log current state
                 logging.info("Final tracker state:")
                 for name, stage in tracker._stages.items():
@@ -708,7 +654,6 @@
                     tracker.current_items,
                     tracker.total_items,
                     stage_updates
->>>>>>> f61c96f7
                 )
                 
                 # Now mark as completed
