--- conflicted
+++ resolved
@@ -2,12 +2,8 @@
 from functools import lru_cache
 from typing import Optional, Dict, List
 from plexus.cli.console import console
-<<<<<<< HEAD
-from plexus.cli.identifier_resolution import resolve_scorecard_identifier, resolve_score_identifier
+from plexus.cli.identifier_resolution import resolve_scorecard_identifier, resolve_score_identifier, resolve_item_identifier
 from plexus.CustomLogging import logging
-=======
-from plexus.cli.identifier_resolution import resolve_scorecard_identifier, resolve_score_identifier, resolve_item_identifier
->>>>>>> e8496303
 
 # Cache for scorecard lookups
 _scorecard_cache: Dict[str, str] = {}
@@ -94,11 +90,8 @@
 
 def clear_resolver_caches():
     """Clear all resolver caches."""
-<<<<<<< HEAD
+    global _scorecard_cache, _score_cache, _item_cache
     logging.debug("Clearing all resolver caches")
-=======
-    global _scorecard_cache, _score_cache, _item_cache
->>>>>>> e8496303
     _scorecard_cache.clear()
     _score_cache.clear()
     _item_cache.clear() 