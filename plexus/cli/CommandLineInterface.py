--- conflicted
+++ resolved
@@ -46,7 +46,7 @@
 main.add_command(report)
 main.add_command(predict)
 main.add_command(tuning)
-<<<<<<< HEAD
+main.add_command(analyze)
 
 def load_plexus_extensions():
     # Define the path to the `plexus_extensions` directory
@@ -80,7 +80,4 @@
         print("No extensions folder found.")
 
 # Call this function during CLI initialization
-load_plexus_extensions()
-=======
-main.add_command(analyze)
->>>>>>> 61354dd0
+load_plexus_extensions()