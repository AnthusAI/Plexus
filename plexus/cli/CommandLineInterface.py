--- conflicted
+++ resolved
@@ -18,9 +18,6 @@
 from .console import console
 from .BatchCommands import batch
 from .CommandDispatch import command
-<<<<<<< HEAD
-from .OptimizationCommands import optimize
-=======
 from .TaskCommands import tasks
 
 # Import dashboard-specific modules
@@ -63,7 +60,6 @@
     client = PlexusDashboardClient()
     logger.debug(f"Using API URL: {client.api_url}")
     return client
->>>>>>> eb5cbf08
 
 class OrderCommands(click.Group):
     def list_commands(self, ctx: click.Context) -> list[str]:
@@ -76,34 +72,84 @@
 
     For machine-learning scores that require data preparation, the `data` command includes subcommands for data analysis and preparation.
 
-<<<<<<< HEAD
     For classifiers that require training, the `train` command includes subcommands for training and evaluating models, using MLFlow for logging experiment results.
-=======
+
+    For evaluating LLM-based classifiers for prompt engineering, the `evaluate` command includes subcommands for evaluating prompts.
+
+    For scoring content at inference time, the `score` command includes subcommands for scoring content.  The scoring reports will not include accuracy metrics.
+
+    For reporting on training and evaluation results, the `report` command includes subcommands for generating reports.
+
+    For more information, please visit https://plexus.anth.us
+    """
+    pass
+
+# Add original commands
+cli.add_command(data)
+cli.add_command(evaluate)
+cli.add_command(train)
+cli.add_command(report)
+cli.add_command(predict)
+cli.add_command(tuning)
+cli.add_command(analyze)
+cli.add_command(batch)
+cli.add_command(command)
+
 # Dashboard CLI Commands
 cli.add_command(evaluations)
 cli.add_command(tasks)
->>>>>>> eb5cbf08
-
-    For evaluating LLM-based classifiers for prompt engineering, the `evaluate` command includes subcommands for evaluating prompts.
-
-    For scoring content at inference time, the `score` command includes subcommands for scoring content.  The scoring reports will not include accuracy metrics.
-
-    For reporting on training and evaluation results, the `report` command includes subcommands for generating reports.
-
-    For more information, please visit https://plexus.anth.us
-    """
+
+@cli.group()
+def scores():
+    """Manage score results"""
     pass
 
-main.add_command(data)
-main.add_command(evaluate)
-main.add_command(train)
-main.add_command(report)
-main.add_command(predict)
-main.add_command(tuning)
-main.add_command(analyze)
-main.add_command(batch)
-main.add_command(command)
-main.add_command(optimize)
+@scores.command()
+@click.option('--value', type=float, required=True, help='Score value')
+@click.option('--item-id', required=True, help='ID of the item being scored')
+@click.option('--account-id', required=True, help='ID of the account')
+@click.option('--scoring-job-id', required=True, help='ID of the scoring job')
+@click.option('--scorecard-id', required=True, help='ID of the scorecard')
+@click.option('--confidence', type=float, help='Confidence score (optional)')
+@click.option('--metadata', type=str, help='JSON metadata (optional)')
+def create_score(value, item_id, account_id, scoring_job_id, scorecard_id, confidence, metadata):
+    """Create a new dashboard score result"""
+    # ... [rest of the create_score function implementation] ...
+
+@cli.group()
+def scorecards():
+    """Manage scorecards"""
+    pass
+
+@scorecards.command()
+@click.option('--account-key', help='Filter by account key')
+@click.option('--name', help='Filter by name')
+@click.option('--key', help='Filter by key')
+def list_scorecards(account_key: Optional[str], name: Optional[str], key: Optional[str]):
+    """List dashboard scorecards with optional filtering"""
+    # ... [rest of the list_scorecards function implementation] ...
+
+@scorecards.command()
+@click.option('--account-key', default='call-criteria', help='Account key identifier')
+@click.option('--directory', default='scorecards', help='Directory containing YAML scorecard files')
+def sync(account_key: str, directory: str):
+    """Sync YAML scorecards to the dashboard API"""
+    # ... [rest of the sync function implementation] ...
+
+@scorecards.command()
+@click.option('--account-key', required=True, help='Account key')
+@click.option('--fix', is_flag=True, help='Fix duplicates by removing newer copies')
+def find_duplicates(account_key: str, fix: bool):
+    """Find and optionally fix duplicate scores based on name+order+section combination"""
+    # ... [rest of the find_duplicates function implementation] ...
+
+@scorecards.command()
+@click.option('--scorecard-id', help='Scorecard ID')
+@click.option('--scorecard-key', help='Scorecard key')
+@click.option('--scorecard-name', help='Scorecard name')
+def list_scores(scorecard_id: Optional[str], scorecard_key: Optional[str], scorecard_name: Optional[str]):
+    """List all scores for a specific dashboard scorecard"""
+    # ... [rest of the list_scores function implementation] ...
 
 def load_plexus_extensions():
     print("Loading Plexus extensions...")
@@ -137,9 +183,6 @@
         print("No extensions folder found.")
 
 # Call this function during CLI initialization
-<<<<<<< HEAD
-load_plexus_extensions()
-=======
 load_plexus_extensions()
 
 @click.group()
@@ -308,5 +351,4 @@
 
 def main():
     """Entry point for the Plexus CLI."""
-    cli(standalone_mode=False)
->>>>>>> eb5cbf08
+    cli(standalone_mode=False)