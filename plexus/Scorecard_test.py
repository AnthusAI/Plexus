--- conflicted
+++ resolved
@@ -302,11 +302,18 @@
             ]
         }
         
-<<<<<<< HEAD
-        # Set up the scorecard (use instance properties)
+        # Set up the scorecard (use instance properties for API-first approach)
         self.scorecard.properties = dependency_config
         self.scorecard.scores = dependency_config['scores']
-=======
+        
+        # Create a mock score class
+        mock_score_class = MagicMock()
+        mock_score_instance = MagicMock()
+        
+        # Set up the async predict method
+        async def mock_predict(*args, **kwargs):
+            return Mock(value='Pass')
+        
         mock_score_instance.predict = mock_predict
 
         # Set up the get_accumulated_costs method
@@ -330,7 +337,12 @@
             return mock_score_instance
 
         mock_score_class.create = mock_create
->>>>>>> 9854f3aa
+        
+        # Set up the registry's get method to return the mock score class
+        def mock_get(score_name):
+            return mock_score_class
+            
+        self.mock_registry.get.side_effect = mock_get
         
         # Update the mocks to provide score properties
         def get_properties_side_effect(score_name):
@@ -397,11 +409,18 @@
             ]
         }
         
-<<<<<<< HEAD
-        # Set up the scorecard (use instance properties)
+        # Set up the scorecard (use instance properties for API-first approach)
         self.scorecard.properties = cond_dependency_config
         self.scorecard.scores = cond_dependency_config['scores']
-=======
+        
+        # Create a mock score class
+        mock_score_class = MagicMock()
+        mock_score_instance = MagicMock()
+        
+        # Set up the async predict method
+        async def mock_predict(*args, **kwargs):
+            return Mock(value='Pass')
+        
         mock_score_instance.predict = mock_predict
 
         # Set up the get_accumulated_costs method
@@ -425,7 +444,12 @@
             return mock_score_instance
 
         mock_score_class.create = mock_create
->>>>>>> 9854f3aa
+        
+        # Set up the registry's get method to return the mock score class
+        def mock_get(score_name):
+            return mock_score_class
+            
+        self.mock_registry.get.side_effect = mock_get
         
         # Update the mocks to provide score properties
         def get_properties_side_effect(score_name):
