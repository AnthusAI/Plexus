--- conflicted
+++ resolved
@@ -103,12 +103,9 @@
         self.number_of_texts_processed = 0
 
         self.cloudwatch_logger = CloudWatchLogger()
-<<<<<<< HEAD
-=======
         # Optional preference to load only from local YAML files (no API)
         # Can be set by callers (e.g., CLI/MCP) after construction as well
         self.yaml_only = False
->>>>>>> 8a70d934
         
         # For API-first loading
         if api_data is not None:
@@ -147,19 +144,6 @@
                 try:
                     yaml_parser = YAML(typ='safe')
                     score_config = yaml_parser.load(score_config)
-<<<<<<< HEAD
-                    # Important: Ensure we don't lose IDs during parsing
-                    if not score_config.get('id') and score_config.get('name'):
-                        # Try to find the original ID by name from the API data
-                        if hasattr(self, 'properties') and self.properties:
-                            for section in self.properties.get('sections', {}).get('items', []):
-                                for score_item in section.get('scores', {}).get('items', []):
-                                    if score_item.get('name') == score_config.get('name'):
-                                        score_config['id'] = score_item.get('id')
-                                        score_config['version'] = score_item.get('championVersionId')
-                                        logging.info(f"Restored ID {score_item.get('id')} for score {score_config.get('name')}")
-                                        break
-=======
                     # Always use database UUID from API data if available
                     if score_config.get('name') and hasattr(self, 'properties') and self.properties:
                         for section in self.properties.get('sections', {}).get('items', []):
@@ -182,25 +166,11 @@
                                         score_config['isDisabled'] = score_item.get('isDisabled')
                                         logging.info(f"Setting isDisabled={score_item.get('isDisabled')} for score {score_config.get('name')}")
                                     break
->>>>>>> 8a70d934
                     parsed_configs.append(score_config)
                 except Exception as e:
                     logging.warning(f"Invalid score configuration format: {type(score_config)}")
                     continue
             elif isinstance(score_config, dict):
-<<<<<<< HEAD
-                # For dict configs, ensure IDs are preserved
-                if not score_config.get('id') and score_config.get('name'):
-                    # Try to find the original ID by name from the API data
-                    if hasattr(self, 'properties') and self.properties:
-                        for section in self.properties.get('sections', {}).get('items', []):
-                            for score_item in section.get('scores', {}).get('items', []):
-                                if score_item.get('name') == score_config.get('name'):
-                                    score_config['id'] = score_item.get('id')
-                                    score_config['version'] = score_item.get('championVersionId')
-                                    logging.info(f"Restored ID {score_item.get('id')} for score {score_config.get('name')}")
-                                    break
-=======
                 # For dict configs, always use the database UUID from API data if available
                 if score_config.get('name') and hasattr(self, 'properties') and self.properties:
                     for section in self.properties.get('sections', {}).get('items', []):
@@ -223,7 +193,6 @@
                                     score_config['isDisabled'] = score_item.get('isDisabled')
                                     logging.info(f"Setting isDisabled={score_item.get('isDisabled')} for score {score_config.get('name')}")
                                 break
->>>>>>> 8a70d934
                 parsed_configs.append(score_config)
             else:
                 logging.warning(f"Invalid score configuration format: {type(score_config)}")
@@ -694,9 +663,6 @@
             
             score_info = self.score_registry.get_properties(score_name)
             if score_info is None:
-<<<<<<< HEAD
-                logging.warning(f"No properties found for score: {score_name}")
-=======
                 # Try on-demand load before giving up
                 if not ensure_score_loaded(score_name):
                     logging.warning(f"No properties found for score: {score_name}")
@@ -706,7 +672,6 @@
             # Additional safety check - score_info could still be None after loading attempt
             if score_info is None:
                 logging.warning(f"Score info is still None after loading attempt for: {score_name}")
->>>>>>> 8a70d934
                 continue
                 
             if 'depends_on' in score_info:
@@ -764,9 +729,6 @@
                 # Check if conditions are met
                 if not self.check_dependency_conditions(score_id, dependency_graph, results_by_score_id):
                     logging.info(f"Conditions not met for {score_name}. Skipping.")
-<<<<<<< HEAD
-                    result = "SKIPPED"
-=======
                     result = Score.Result(
                         value="SKIPPED",
                         explanation="Score was skipped because dependency conditions were not met",
@@ -775,7 +737,6 @@
                             scorecard=self.name
                         )
                     )
->>>>>>> 8a70d934
                     results_by_score_id[score_id] = result
                     
                     # Enqueue scores that depend on this one
@@ -796,13 +757,6 @@
                 logging.info(f"Processing score: {score_name} with dependencies: {score_deps}")
                 logging.info(f"Results available: {list(results_by_score_id.keys())}")
                 
-<<<<<<< HEAD
-                for dep_id in score_deps:
-                    if dep_id in results_by_score_id:
-                        dep_result = results_by_score_id[dep_id]
-                        if dep_result != "SKIPPED":
-                            previous_results.append(dep_result)
-=======
                 # Detailed logging of dependency results
                 dependency_details = []
                 for dep_id in score_deps:
@@ -824,7 +778,6 @@
                     logging.info(f"📊 STARTING SCORING '{score_name}' using dependency results: [{', '.join(dependency_details)}]")
                 else:
                     logging.info(f"📊 STARTING SCORING '{score_name}' with no dependencies")
->>>>>>> 8a70d934
                 
                 # Ensure the scorecard_name is included in the score parameters
                 score_registry_props = self.score_registry.get_properties(score_name)
@@ -1017,43 +970,6 @@
         
         # Determine which scores collection to use
         scores_to_use = self.scores if hasattr(self, 'scores') else getattr(self.__class__, 'scores', [])
-<<<<<<< HEAD
-        
-        for score in scores_to_use:
-            if score['name'] in subset_of_score_names:
-                score_id = str(score.get('id', ''))
-                score_name = score['name']
-                name_to_id[score_name] = score_id
-                
-                # Handle both simple list and conditional dependencies
-                dependencies = score.get('depends_on', [])
-                if isinstance(dependencies, list):
-                    # Simple list of dependencies
-                    graph[score_id] = {
-                        'name': score_name,
-                        'deps': [name_to_id.get(dep, dep) for dep in dependencies if dep in subset_of_score_names],
-                        'conditions': {}
-                    }
-                elif isinstance(dependencies, dict):
-                    # Dictionary with conditions
-                    deps = []
-                    conditions = {}
-                    for dep, condition in dependencies.items():
-                        if dep in subset_of_score_names:
-                            deps.append(name_to_id.get(dep, dep))
-                            if isinstance(condition, dict):
-                                conditions[name_to_id.get(dep, dep)] = condition
-                            elif isinstance(condition, str):
-                                conditions[name_to_id.get(dep, dep)] = {
-                                    'operator': '==',
-                                    'value': condition
-                                }
-                    graph[score_id] = {
-                        'name': score_name,
-                        'deps': deps,
-                        'conditions': conditions
-                    }
-=======
         logging.info(f"Building dependency graph from {len(scores_to_use)} scores in self.scores")
         
         # Build complete name_to_id mapping from ALL available scores (not just subset)
@@ -1079,7 +995,6 @@
                         logging.info(f"Added score from registry: {score_name} -> {score_id}")
                     else:
                         logging.warning(f"Score '{score_name}' in registry has no ID")
->>>>>>> 8a70d934
                 else:
                     logging.warning(f"Score '{score_name}' not found in registry or self.scores")
         
@@ -1253,11 +1168,6 @@
                     # Look for the corresponding score in API data
                     for api_score in all_api_scores:
                         if api_score.get('name') == config.get('name'):
-<<<<<<< HEAD
-                            if not config.get('id'):
-                                config['id'] = api_score.get('id')
-                                logging.info(f"Setting ID {api_score.get('id')} for config {config.get('name')}")
-=======
                             # Always use database UUID from API, not external ID from config
                             api_id = api_score.get('id')
                             original_id = config.get('id')
@@ -1266,7 +1176,6 @@
                                 config['id'] = api_id
                                 # Preserve the original external ID for matching purposes
                                 config['originalExternalId'] = str(original_id)
->>>>>>> 8a70d934
                             if not config.get('version'):
                                 # Reorder fields in the exact order: name, key, id, version, parent
                                 ordered_config = {}
@@ -1302,14 +1211,11 @@
                                     config[key] = value
                                 
                                 logging.info(f"Setting version {api_score.get('championVersionId')} for config {config.get('name')}")
-<<<<<<< HEAD
-=======
                             
                             # Always copy isDisabled status from API data to config (regardless of version)
                             if 'isDisabled' in api_score:
                                 config['isDisabled'] = api_score.get('isDisabled')
                                 logging.info(f"Setting isDisabled={api_score.get('isDisabled')} for score {config.get('name')}")
->>>>>>> 8a70d934
                             break
         else:
             logging.warning("API data does not contain expected structure (sections.items)")
