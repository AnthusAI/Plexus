--- conflicted
+++ resolved
@@ -204,13 +204,10 @@
 
                 console.print(Panel(transcript_comparison_table, border_style="royal_blue1"))
 
-<<<<<<< HEAD
-=======
         console.print(Text("Filtered dataframe:", style="royal_blue1"))
 
         self.analyze_dataset()
 
->>>>>>> ec2288cb
         # Check for missing or unexpected values
         print(f"Unique values in '{self.score_name}':", self.dataframe[self.score_name].unique())
 
@@ -369,16 +366,8 @@
         plt.figure()
 
         if self.is_multi_class:
-<<<<<<< HEAD
-            # Ensure val_labels are in one-hot encoded format
-            if len(self.val_labels.shape) == 1:
-                val_labels_one_hot = np.eye(len(np.unique(self.val_labels)))[self.val_labels]
-            else:
-                val_labels_one_hot = self.val_labels
-=======
             lb = LabelBinarizer()
             val_labels_one_hot = lb.fit_transform(self.val_labels)
->>>>>>> ec2288cb
 
             n_classes = val_labels_one_hot.shape[1]
             fpr = dict()
@@ -412,16 +401,8 @@
         plt.figure()
 
         if self.is_multi_class:
-<<<<<<< HEAD
-            # Ensure val_labels are in one-hot encoded format
-            if len(self.val_labels.shape) == 1:
-                val_labels_one_hot = np.eye(len(np.unique(self.val_labels)))[self.val_labels]
-            else:
-                val_labels_one_hot = self.val_labels
-=======
             lb = LabelBinarizer()
             val_labels_one_hot = lb.fit_transform(self.val_labels)
->>>>>>> ec2288cb
 
             n_classes = val_labels_one_hot.shape[1]
             precision = dict()
