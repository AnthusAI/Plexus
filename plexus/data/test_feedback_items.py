--- conflicted
+++ resolved
@@ -203,6 +203,31 @@
         assert identifier_with_filters == identifier_upper
 
 
+def test_parameter_defaults():
+    """Test that new parameters have correct defaults."""
+    
+    # Mock the network calls to avoid actual API requests
+    with patch('plexus.data.FeedbackItems.create_client') as mock_create_client, \
+         patch('plexus.data.FeedbackItems.resolve_account_id_for_command') as mock_resolve_account:
+        
+        # Mock client and account resolution
+        mock_client = Mock()
+        mock_create_client.return_value = mock_client
+        mock_resolve_account.return_value = 'test-account-id'
+        
+        # Test minimal parameters (new fields should default to None)
+        minimal_params = {
+            'scorecard': 'test_scorecard',
+            'score': 'test_score',
+            'days': 14
+        }
+        feedback_items = FeedbackItems(**minimal_params)
+        assert feedback_items.parameters.initial_value is None
+        assert feedback_items.parameters.final_value is None
+        assert feedback_items.normalized_initial_value is None
+        assert feedback_items.normalized_final_value is None
+
+
 def test_cache_methods():
     """Test cache-related methods."""
     
@@ -237,24 +262,18 @@
         assert isinstance(exists, bool)
 
 
-<<<<<<< HEAD
 def test_create_dataset_rows_structure():
     """Test that _create_dataset_rows creates the correct column structure."""
-=======
-def test_parameter_defaults():
-    """Test that new parameters have correct defaults."""
->>>>>>> 0c9c744e
-    
-    # Mock the network calls to avoid actual API requests
-    with patch('plexus.data.FeedbackItems.create_client') as mock_create_client, \
-         patch('plexus.data.FeedbackItems.resolve_account_id_for_command') as mock_resolve_account:
-        
-        # Mock client and account resolution
-        mock_client = Mock()
-        mock_create_client.return_value = mock_client
-        mock_resolve_account.return_value = 'test-account-id'
-        
-<<<<<<< HEAD
+    
+    # Mock the network calls to avoid actual API requests
+    with patch('plexus.data.FeedbackItems.create_client') as mock_create_client, \
+         patch('plexus.data.FeedbackItems.resolve_account_id_for_command') as mock_resolve_account:
+        
+        # Mock client and account resolution
+        mock_client = Mock()
+        mock_create_client.return_value = mock_client
+        mock_resolve_account.return_value = 'test-account-id'
+        
         params = {
             'scorecard': 'test_scorecard',
             'score': 'test_score',
@@ -494,17 +513,4 @@
         # Edit comment column should be empty string when None
         assert row['Test Score edit comment'] == ''
         # Should fall back to final comment when no edit comment
-        assert row['Test Score comment'] == 'Final comment'
-=======
-        # Test minimal parameters (new fields should default to None)
-        minimal_params = {
-            'scorecard': 'test_scorecard',
-            'score': 'test_score',
-            'days': 14
-        }
-        feedback_items = FeedbackItems(**minimal_params)
-        assert feedback_items.parameters.initial_value is None
-        assert feedback_items.parameters.final_value is None
-        assert feedback_items.normalized_initial_value is None
-        assert feedback_items.normalized_final_value is None
->>>>>>> 0c9c744e
+        assert row['Test Score comment'] == 'Final comment'