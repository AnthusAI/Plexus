--- conflicted
+++ resolved
@@ -11,21 +11,15 @@
         self.stop_words = set(stopwords.words('english'))
 
     def process(self, dataframe: pd.DataFrame) -> pd.DataFrame:
-<<<<<<< HEAD
-=======
         random_row_index = dataframe.sample(n=1).index[0]
         original_transcript = dataframe.at[random_row_index, "Transcription"]
         truncated_original_transcript = (original_transcript[:512] + '...') if len(original_transcript) > 512 else original_transcript
 
->>>>>>> ec2288cb
         dataframe["Transcription"] = dataframe["Transcription"].apply(
             lambda transcript: ' '.join(
                 [word for word in transcript.split() if word.lower() not in self.stop_words]
             )
         )
-<<<<<<< HEAD
-        return dataframe
-=======
 
         modified_transcript = dataframe.at[random_row_index, "Transcription"]
         truncated_modified_transcript = (modified_transcript[:512] + '...') if len(modified_transcript) > 512 else modified_transcript
@@ -35,4 +29,3 @@
 
         self.display_summary()
         return dataframe
->>>>>>> ec2288cb
