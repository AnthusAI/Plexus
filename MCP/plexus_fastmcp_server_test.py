--- conflicted
+++ resolved
@@ -44,12 +44,6 @@
     
     def test_get_plexus_url_default_base(self):
         """Test URL construction with default base URL when env var is missing"""
-<<<<<<< HEAD
-        self.assertEqual(
-            get_plexus_url("lab/items"), 
-            "https://capacity-plexus.anth.us/lab/items"
-        )
-=======
         # Temporarily remove PLEXUS_APP_URL to test default behavior
         original_value = os.environ.get('PLEXUS_APP_URL')
         if 'PLEXUS_APP_URL' in os.environ:
@@ -63,7 +57,6 @@
             # Restore original value
             if original_value is not None:
                 os.environ['PLEXUS_APP_URL'] = original_value
->>>>>>> 8a70d934
     
     @patch.dict(os.environ, {"PLEXUS_APP_URL": "https://plexus.anth.us"})
     def test_get_report_url(self):
