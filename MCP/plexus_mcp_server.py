--- conflicted
+++ resolved
@@ -608,7 +608,6 @@
 
 def get_latest_plexus_report_impl(account_identifier: Optional[str] = None, report_configuration_id: Optional[str] = None) -> Union[str, Dict[str, Any]]:
     """ Fetches details for the most recent report, optionally filtered. """
-<<<<<<< HEAD
     try:
         # Log input parameters
         logger.error(f"DEBUG: get_latest_plexus_report_impl called with account_identifier={account_identifier}, report_configuration_id={report_configuration_id}")
@@ -660,35 +659,11 @@
         logger.error(f"DEBUG: CRITICAL EXCEPTION in get_latest_plexus_report_impl: {str(e)}")
         logger.error(f"Error in get_latest_plexus_report_impl: {str(e)}", exc_info=True)
         return f"Error getting latest report: {str(e)}"
-
-def run_plexus_evaluation(scorecard_name=None, scorecard_key=None, n_samples=10) -> str:
-    """Run a Plexus evaluation using the direct CLI script approach that we confirmed works."""
-    logger.info(f"Running Plexus evaluation: scorecard_name={scorecard_name}, scorecard_key={scorecard_key}, n_samples={n_samples}")
-=======
-    # First, list reports to find the latest one's ID
-    # list_plexus_reports_impl already sorts DESC by default relevant field implicitly or via GSI behavior
-    latest_report_list_response = list_plexus_reports_impl(account_identifier=account_identifier, report_configuration_id=report_configuration_id, limit=1)
-
-    if isinstance(latest_report_list_response, str) and latest_report_list_response.startswith("Error:"):
-        # Pass through error from list_plexus_reports_impl
-        return latest_report_list_response 
-    if not latest_report_list_response or not isinstance(latest_report_list_response, list) or not latest_report_list_response[0]:
-        # Handle cases where list_plexus_reports_impl returns "No reports found..." string or empty list
-        if isinstance(latest_report_list_response, str): 
-            return latest_report_list_response # Return the message like "No reports found..."
-        return "No reports found to determine the latest one, or list_plexus_reports_impl returned an unexpected type."
     
-    latest_report_id = latest_report_list_response[0].get('id')
-    if not latest_report_id:
-        return "Error: Could not extract ID from the latest report found by list_plexus_reports_impl."
-    
-    logger.info(f"Latest report ID found: {latest_report_id}. Fetching details...")
-    return get_plexus_report_details_impl(report_id=latest_report_id)
 
 def run_plexus_evaluation(scorecard_name=None, score_name=None, n_samples=10) -> str:
     """Run a Plexus evaluation using the direct CLI script approach."""
     logger.info(f"Running Plexus evaluation: scorecard_name={scorecard_name}, score_name={score_name}, n_samples={n_samples}")
->>>>>>> f2d1f703
     
     try:
         import subprocess
