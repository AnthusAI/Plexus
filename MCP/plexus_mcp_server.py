--- conflicted
+++ resolved
@@ -186,7 +186,6 @@
         # Return a simple error string, preventing tracebacks on stdout
         return f"Error listing dashboard scorecards: An internal error occurred. Check server logs for details."
 
-<<<<<<< HEAD
 def get_scorecard_info_impl(scorecard_identifier: str) -> Union[str, Dict[str, Any]]:
     """ Fetches detailed information for a specific scorecard from the dashboard. """
     if not PLEXUS_CORE_AVAILABLE:
@@ -566,7 +565,6 @@
     
     logger.info(f"Latest report ID found: {latest_report_id}. Fetching details...")
     return get_plexus_report_details_impl(report_id=latest_report_id)
-=======
 def run_plexus_evaluation(scorecard_name=None, scorecard_key=None, n_samples=10) -> str:
     """Run a Plexus evaluation using the direct CLI script approach that we confirmed works."""
     logger.info(f"Running Plexus evaluation: scorecard_name={scorecard_name}, scorecard_key={scorecard_key}, n_samples={n_samples}")
@@ -828,7 +826,6 @@
         result += "\n" + "-" * 40 + "\n\n"
     
     return result
->>>>>>> 7789dd86
 
 # Create the Server instance
 # Use a more specific name now that Plexus code is included
@@ -898,7 +895,6 @@
     }
 }
 
-<<<<<<< HEAD
 LIST_PLEXUS_REPORTS_TOOL_DEF = {
     "name": "list_plexus_reports",
     "description": "Lists reports from the Plexus Dashboard. Can be filtered by account or report configuration ID. Results are sorted by most recent first.",
@@ -940,7 +936,7 @@
     },
     "annotations": {"readOnlyHint": True}
 }
-=======
+
 RUN_PLEXUS_EVALUATION_TOOL_DEF = {
     "name": "run_plexus_evaluation",
     "description": "Run an accuracy evaluation on a Plexus scorecard. Can accept either scorecard name or key.",
@@ -979,31 +975,21 @@
     }
 }
 
-# --- Tool Implementation Function (Hello World) ---
-def hello_world_impl(name: str) -> str:
-    return f"Hello, {name}! This is the Plexus MCP server using mcp.server library."
->>>>>>> 7789dd86
-
 # --- MCP Server Handlers using Decorators ---
 
 @server.list_tools()
 async def list_tools() -> List[Tool]:
     """Returns the list of available tools."""
     tools = [
-<<<<<<< HEAD
         Tool(**LIST_PLEXUS_SCORECARDS_TOOL_DEF),
+        Tool(**RUN_PLEXUS_EVALUATION_TOOL_DEF),
+        Tool(**DEBUG_PYTHON_ENV_TOOL_DEF),
         Tool(**GET_PLEXUS_SCORECARD_INFO_TOOL_DEF),
         Tool(**GET_PLEXUS_SCORE_DETAILS_TOOL_DEF),
         Tool(**LIST_PLEXUS_REPORTS_TOOL_DEF),
         Tool(**GET_PLEXUS_REPORT_DETAILS_TOOL_DEF),
-        Tool(**GET_LATEST_PLEXUS_REPORT_TOOL_DEF)
-=======
-        Tool(**HELLO_WORLD_TOOL_DEF),
-        Tool(**LIST_PLEXUS_SCORECARDS_TOOL_DEF),
-        Tool(**RUN_PLEXUS_EVALUATION_TOOL_DEF),
-        Tool(**DEBUG_PYTHON_ENV_TOOL_DEF)
-        # Add other Plexus tool definitions here later
->>>>>>> 7789dd86
+        Tool(**GET_LATEST_PLEXUS_REPORT_TOOL_DEF),
+        Tool(**TEST_PLEXUS_COMMANDS_TOOL_DEF)
     ]
     logger.info(f"Listing {len(tools)} tools.")
     return tools
@@ -1025,7 +1011,6 @@
                 key=arguments.get("key"),
                 limit=arguments.get("limit")
             )
-<<<<<<< HEAD
         elif name == "get_plexus_scorecard_info":
             scorecard_identifier_arg = arguments.get("scorecard_identifier")
             if not scorecard_identifier_arg:
@@ -1059,8 +1044,6 @@
                 report_configuration_id=arguments.get("report_configuration_id")
             )
 
-=======
-        
         elif name == "run_plexus_evaluation":
             result = run_plexus_evaluation(
                 scorecard_name=arguments.get("scorecard_name"),
@@ -1075,14 +1058,9 @@
         elif name == "test_plexus_commands":
             result = test_plexus_commands()
         
->>>>>>> 7789dd86
         # Add other tool handlers here later
         # elif name == "get_plexus_scorecard_info": # This was a typo, get_plexus_scorecard_info is already handled
         #     ...
-<<<<<<< HEAD
-        # elif name == "run_plexus_evaluation":
-=======
->>>>>>> 7789dd86
 
         else:
             raise ValueError(f"Unknown tool: {name}")
