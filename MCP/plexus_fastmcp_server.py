--- conflicted
+++ resolved
@@ -549,2777 +549,6 @@
     Returns:
     - Full URL string
     """
-    base_url = os.environ.get('PLEXUS_APP_URL', 'https://plexus.anth.us')
-    # Ensure base URL ends with a slash for urljoin to work correctly
-    if not base_url.endswith('/'):
-        base_url += '/'
-    # Strip leading slash from path if present to avoid double slashes
-    path = path.lstrip('/')
-    return urljoin(base_url, path)
-
-def get_report_url(report_id: str) -> str:
-    """
-    Generates a URL for viewing a report in the dashboard.
-    
-    Parameters:
-    - report_id: The ID of the report
-    
-    Returns:
-    - Full URL to the report in the dashboard
-    """
-    return get_plexus_url(f"lab/reports/{report_id}")
-
-def get_item_url(item_id: str) -> str:
-    """
-    Generates a URL for viewing an item in the dashboard.
-    
-    Parameters:
-    - item_id: The ID of the item
-    
-    Returns:
-<<<<<<< HEAD
-    - Array of report configuration objects with name, id, description, and updatedAt fields
-    """
-    # Temporarily redirect stdout to capture any unexpected output
-    old_stdout = sys.stdout
-    temp_stdout = StringIO()
-    sys.stdout = temp_stdout
-    
-    try:
-        # Import plexus CLI inside function to keep startup fast
-        try:
-            from plexus.cli.client_utils import create_client as create_dashboard_client
-            from plexus.dashboard.api.client import PlexusDashboardClient
-        except ImportError as e:
-            logger.error(f"ImportError: {str(e)}", exc_info=True)
-            return f"Error: Failed to import Plexus modules: {str(e)}"
-        
-        # Get the client
-        client = create_dashboard_client()
-        if not client:
-            return "Error: Could not create dashboard client."
-        
-        # Get the default account ID
-        actual_account_id = get_default_account_id()
-        if not actual_account_id:
-            return "Error: Could not determine default account ID. Please check that PLEXUS_ACCOUNT_KEY is set in environment."
-            
-        logger.info("Listing report configurations")
-        
-        # Build and execute the query
-        query = f"""
-        query MyQuery {{
-          listReportConfigurationByAccountIdAndUpdatedAt(
-            accountId: "{actual_account_id}"
-            sortDirection: DESC
-          ) {{
-            items {{
-              description
-              name
-              id
-              updatedAt
-            }}
-            nextToken
-          }}
-        }}
-        """
-        
-        response = client.execute(query)
-        
-        if 'errors' in response:
-            error_details = json.dumps(response['errors'], indent=2)
-            logger.error(f"Dashboard query for report configurations returned errors: {error_details}")
-            return f"Error from Dashboard query for report configurations: {error_details}"
-        
-        # Extract data from response
-        configs_data = response.get('listReportConfigurationByAccountIdAndUpdatedAt', {}).get('items', [])
-        
-        # If no configurations found, try a different approach
-        if not configs_data:
-            # Try with slightly different parameters as a fallback
-            retry_query = f"""
-            query RetryQuery {{
-              listReportConfigurations(filter: {{ accountId: {{ eq: "{actual_account_id}" }} }}, limit: 20) {{
-                items {{
-                  id
-                  name
-                  description
-                  updatedAt
-                }}
-              }}
-            }}
-            """
-            retry_response = client.execute(retry_query)
-            
-            if 'listReportConfigurations' in retry_response:
-                configs_data = retry_response['listReportConfigurations'].get('items', [])
-                
-        # Format each configuration
-        if not configs_data:
-            return "No report configurations found."
-        
-        formatted_configs = []
-        for config in configs_data:
-            formatted_configs.append({
-                "id": config.get("id"),
-                "name": config.get("name"),
-                "description": config.get("description"),
-                "updatedAt": config.get("updatedAt")
-            })
-        
-        logger.info(f"Successfully retrieved {len(formatted_configs)} report configurations")
-        return formatted_configs
-    
-    except Exception as e:
-        logger.error(f"Error listing report configurations: {str(e)}", exc_info=True)
-        return f"Error listing report configurations: {str(e)}"
-    finally:
-        # Check if anything was written to stdout
-        captured_output = temp_stdout.getvalue()
-        if captured_output:
-            logger.warning(f"Captured unexpected stdout during list_plexus_report_configurations: {captured_output}")
-        # Restore original stdout
-        sys.stdout = old_stdout
-
-@mcp.tool()
-async def plexus_item_last(
-    minimal: bool = False
-) -> Union[str, Dict[str, Any]]:
-    """
-    Gets the most recent item for the default account, including score results and feedback items by default.
-    
-    Parameters:
-    - minimal: If True, returns minimal info without score results and feedback items (optional, default: False)
-    
-    Returns:
-    - Detailed information about the most recent item
-    """
-    # Temporarily redirect stdout to capture any unexpected output
-    old_stdout = sys.stdout
-    temp_stdout = StringIO()
-    sys.stdout = temp_stdout
-    
-    try:
-        # Import plexus modules inside function to keep startup fast
-        try:
-            from plexus.cli.client_utils import create_client as create_dashboard_client
-            from plexus.dashboard.api.models.item import Item
-            from plexus.dashboard.api.models.score_result import ScoreResult
-            from plexus.cli.reports.utils import resolve_account_id_for_command
-        except ImportError as e:
-            logger.error(f"ImportError: {str(e)}", exc_info=True)
-            return f"Error: Failed to import Plexus modules: {str(e)}"
-        
-        # Check if we have the necessary credentials
-        api_url = os.environ.get('PLEXUS_API_URL', '')
-        api_key = os.environ.get('PLEXUS_API_KEY', '')
-        
-        if not api_url or not api_key:
-            return "Error: Missing API credentials. API_URL or API_KEY not set in environment."
-        
-        # Create the client
-        client = create_dashboard_client()
-        if not client:
-            return "Error: Could not create dashboard client."
-
-        # Get the default account ID
-        account_id = resolve_account_id_for_command(client, None)
-        if not account_id:
-            return "Error: Could not determine default account ID. Please check that PLEXUS_ACCOUNT_KEY is set in environment."
-            
-        logger.info(f"Getting latest item for account: {account_id}")
-        
-        # Use the GSI for proper ordering to get the most recent item
-        query = f"""
-        query ListItemByAccountIdAndCreatedAt($accountId: String!) {{
-            listItemByAccountIdAndCreatedAt(accountId: $accountId, sortDirection: DESC, limit: 1) {{
-                items {{
-                    {Item.fields()}
-                }}
-            }}
-        }}
-        """
-        
-        response = client.execute(query, {'accountId': account_id})
-        
-        if 'errors' in response:
-            error_details = json.dumps(response['errors'], indent=2)
-            logger.error(f"Dashboard query returned errors: {error_details}")
-            return f"Error from Dashboard query: {error_details}"
-        
-        items = response.get('listItemByAccountIdAndCreatedAt', {}).get('items', [])
-        
-        if not items:
-            return "No items found for this account."
-            
-        # Get the most recent item
-        item_data = items[0]
-        item = Item.from_dict(item_data, client)
-        
-        # Convert item to dictionary format
-        item_dict = {
-            'id': item.id,
-            'accountId': item.accountId,
-            'evaluationId': item.evaluationId,
-            'scoreId': item.scoreId,
-            'description': item.description,
-            'externalId': item.externalId,
-            'isEvaluation': item.isEvaluation,
-            'createdByType': item.createdByType,
-            'metadata': item.metadata,
-            'identifiers': item.identifiers,
-            'attachedFiles': item.attachedFiles,
-            'createdAt': item.createdAt.isoformat() if item.createdAt else None,
-            'updatedAt': item.updatedAt.isoformat() if item.updatedAt else None,
-            'url': get_item_url(item.id)
-        }
-        
-        # Get score results and feedback items by default (unless minimal mode)
-        if not minimal:
-            score_results = await _get_score_results_for_item(item.id, client)
-            item_dict['scoreResults'] = score_results
-            
-            feedback_items = await _get_feedback_items_for_item(item.id, client)
-            item_dict['feedbackItems'] = feedback_items
-        
-        logger.info(f"Successfully retrieved latest item: {item.id}")
-        return item_dict
-        
-    except Exception as e:
-        logger.error(f"Error getting latest item: {str(e)}", exc_info=True)
-        return f"Error getting latest item: {str(e)}"
-    finally:
-        # Check if anything was written to stdout
-        captured_output = temp_stdout.getvalue()
-        if captured_output:
-            logger.warning(f"Captured unexpected stdout during get_latest_plexus_item: {captured_output}")
-        # Restore original stdout
-        sys.stdout = old_stdout
-
-@mcp.tool()
-async def plexus_item_info(
-    item_id: str,
-    minimal: bool = False
-) -> Union[str, Dict[str, Any]]:
-    """
-    Gets detailed information about a specific item by its ID or external identifier, including score results and feedback items by default.
-    
-    Parameters:
-    - item_id: The unique ID of the item OR an external identifier value (e.g., "277430500")
-    - minimal: If True, returns minimal info without score results and feedback items (optional, default: False)
-    
-    Returns:
-    - Detailed information about the item including text content, metadata, identifiers, and timestamps
-    """
-    # Temporarily redirect stdout to capture any unexpected output
-    old_stdout = sys.stdout
-    temp_stdout = StringIO()
-    sys.stdout = temp_stdout
-    
-    try:
-        # Import plexus modules inside function to keep startup fast
-        try:
-            from plexus.cli.client_utils import create_client as create_dashboard_client
-            from plexus.dashboard.api.models.item import Item
-            from plexus.dashboard.api.models.score_result import ScoreResult
-            from plexus.utils.identifier_search import find_item_by_identifier
-        except ImportError as e:
-            logger.error(f"ImportError: {str(e)}", exc_info=True)
-            return f"Error: Failed to import Plexus modules: {str(e)}"
-        
-        # Check if we have the necessary credentials
-        api_url = os.environ.get('PLEXUS_API_URL', '')
-        api_key = os.environ.get('PLEXUS_API_KEY', '')
-        
-        if not api_url or not api_key:
-            return "Error: Missing API credentials. API_URL or API_KEY not set in environment."
-        
-        # Create the client
-        client = create_dashboard_client()
-        if not client:
-            return "Error: Could not create dashboard client."
-
-        logger.info(f"Getting item details for ID/identifier: {item_id}")
-        
-        item = None
-        lookup_method = "unknown"
-        
-        # Try direct ID lookup first
-        try:
-            item = Item.get_by_id(item_id, client)
-            if item:
-                lookup_method = "direct_id"
-                logger.info(f"Found item by direct ID lookup: {item_id}")
-        except ValueError:
-            # Not found by ID, continue to identifier search
-            logger.info(f"Item not found by direct ID, trying identifier search for: {item_id}")
-        except Exception as e:
-            logger.warning(f"Error in direct ID lookup: {str(e)}")
-        
-        # If direct ID lookup failed, try identifier-based lookup
-        if not item:
-            default_account_id = get_default_account_id()
-            if default_account_id:
-                try:
-                    item = find_item_by_identifier(item_id, default_account_id, client)
-                    if item:
-                        lookup_method = "identifier_search"
-                        logger.info(f"Found item by identifier search: {item.id} (identifier: {item_id})")
-                except Exception as e:
-                    logger.warning(f"Error in identifier search: {str(e)}")
-        
-        # If still not found, try Identifiers table GSI lookup as final fallback
-        if not item:
-            default_account_id = get_default_account_id()
-            if default_account_id:
-                try:
-                    # Use the Identifiers table GSI to find items by identifier value
-                    query = """
-                    query GetIdentifierByAccountAndValue($accountId: String!, $value: String!) {
-                        listIdentifierByAccountIdAndValue(
-                            accountId: $accountId,
-                            value: {eq: $value},
-                            limit: 1
-                        ) {
-                            items {
-                                itemId
-                                name
-                                value
-                                url
-                                position
-                                item {
-                                    id
-                                    accountId
-                                    evaluationId
-                                    scoreId
-                                    description
-                                    externalId
-                                    isEvaluation
-                                    text
-                                    metadata
-                                    identifiers
-                                    attachedFiles
-                                    createdAt
-                                    updatedAt
-                                }
-                            }
-                        }
-                    }
-                    """
-                    
-                    result = client.execute(query, {
-                        'accountId': default_account_id,
-                        'value': item_id
-                    })
-                    
-                    if result and 'listIdentifierByAccountIdAndValue' in result:
-                        identifiers = result['listIdentifierByAccountIdAndValue'].get('items', [])
-                        if identifiers:
-                            identifier_data = identifiers[0]
-                            item_data = identifier_data.get('item', {})
-                            
-                            if item_data:
-                                # Create a mock Item object from the data
-                                class MockItem:
-                                    def __init__(self, data):
-                                        for key, value in data.items():
-                                            setattr(self, key, value)
-                                        # Handle datetime parsing
-                                        if hasattr(self, 'createdAt') and self.createdAt:
-                                            from datetime import datetime
-                                            try:
-                                                self.createdAt = datetime.fromisoformat(self.createdAt.replace('Z', '+00:00'))
-                                            except:
-                                                pass
-                                        if hasattr(self, 'updatedAt') and self.updatedAt:
-                                            from datetime import datetime
-                                            try:
-                                                self.updatedAt = datetime.fromisoformat(self.updatedAt.replace('Z', '+00:00'))
-                                            except:
-                                                pass
-                                
-                                item = MockItem(item_data)
-                                lookup_method = f"identifiers_table_gsi (name: {identifier_data.get('name', 'N/A')})"
-                                logger.info(f"Found item by Identifiers table GSI: {item.id} (identifier: {item_id})")
-                    
-                except Exception as e:
-                    logger.warning(f"Error in Identifiers table GSI lookup: {str(e)}")
-        
-        if not item:
-            return f"Item not found: {item_id} (tried direct ID, identifier search, and external ID lookup)"
-        
-        try:
-            # Convert item to dictionary format
-            item_dict = {
-                'id': item.id,
-                'accountId': item.accountId,
-                'evaluationId': item.evaluationId,
-                'scoreId': item.scoreId,
-                'description': item.description,
-                'externalId': item.externalId,
-                'isEvaluation': item.isEvaluation,
-                'createdByType': item.createdByType,
-                'text': item.text,  # Include text content
-                'metadata': item.metadata,
-                'identifiers': item.identifiers,
-                'attachedFiles': item.attachedFiles,
-                'createdAt': item.createdAt.isoformat() if hasattr(item.createdAt, 'isoformat') else item.createdAt,
-                'updatedAt': item.updatedAt.isoformat() if hasattr(item.updatedAt, 'isoformat') else item.updatedAt,
-                'url': get_item_url(item.id),
-                'lookupMethod': lookup_method  # Include how the item was found for debugging
-            }
-            
-            # Get score results and feedback items by default (unless minimal mode)
-            if not minimal:
-                score_results = await _get_score_results_for_item(item.id, client)
-                item_dict['scoreResults'] = score_results
-                
-                feedback_items = await _get_feedback_items_for_item(item.id, client)
-                item_dict['feedbackItems'] = feedback_items
-            
-            logger.info(f"Successfully retrieved item details: {item.id} (lookup method: {lookup_method})")
-            return item_dict
-            
-        except Exception as e:
-            logger.error(f"Error processing item {item.id}: {str(e)}", exc_info=True)
-            return f"Error processing item {item.id}: {str(e)}"
-        
-    except Exception as e:
-        logger.error(f"Error getting item details for ID/identifier '{item_id}': {str(e)}", exc_info=True)
-        return f"Error getting item details: {str(e)}"
-    finally:
-        # Check if anything was written to stdout
-        captured_output = temp_stdout.getvalue()
-        if captured_output:
-            logger.warning(f"Captured unexpected stdout during get_plexus_item_details: {captured_output}")
-        # Restore original stdout
-        sys.stdout = old_stdout
-
-@mcp.tool()
-async def plexus_task_last(
-    task_type: Optional[str] = None
-) -> Union[str, Dict[str, Any]]:
-    """
-    Gets the most recent task for an account, with optional filtering by task type.
-    
-    Parameters:
-    - task_type: Optional filter by task type (e.g., 'Evaluation', 'Report', etc.)
-    
-    Returns:
-    - Detailed information about the most recent task, including its stages
-    """
-    # Temporarily redirect stdout to capture any unexpected output
-    old_stdout = sys.stdout
-    temp_stdout = StringIO()
-    sys.stdout = temp_stdout
-    
-    try:
-        # Try to import required modules directly
-        try:
-            from plexus.dashboard.api.client import PlexusDashboardClient
-        except ImportError as e:
-            return f"Error: Could not import required modules: {e}. Core modules may not be available."
-        
-        # Check if we have the necessary credentials
-        api_url = os.environ.get('PLEXUS_API_URL', '')
-        api_key = os.environ.get('PLEXUS_API_KEY', '')
-        
-        if not api_url or not api_key:
-            logger.warning("Missing API credentials. Ensure .env file is loaded.")
-            return "Error: Missing API credentials. Use --env-file to specify your .env file path."
-        
-        # Create the client
-        try:
-            client_stdout = StringIO()
-            saved_stdout = sys.stdout
-            sys.stdout = client_stdout
-            
-            try:
-                client = PlexusDashboardClient(api_url=api_url, api_key=api_key)
-            finally:
-                client_output = client_stdout.getvalue()
-                if client_output:
-                    logger.warning(f"Captured unexpected stdout during client creation in get_latest_plexus_task: {client_output}")
-                sys.stdout = saved_stdout
-        except Exception as client_err:
-            logger.error(f"Error creating dashboard client: {str(client_err)}", exc_info=True)
-            return f"Error creating dashboard client: {str(client_err)}"
-            
-        if not client:
-            return "Error: Could not create dashboard client."
-
-        # Get default account ID
-        default_account_id = get_default_account_id()
-        if not default_account_id:
-            return "Error: No default account ID available."
-
-        # Query for the most recent task using the GSI
-        query = """
-        query ListTaskByAccountIdAndUpdatedAt($accountId: String!) {
-            listTaskByAccountIdAndUpdatedAt(accountId: $accountId, sortDirection: DESC, limit: 50) {
-                items {
-                    id
-                    accountId
-                    type
-                    status
-                    target
-                    command
-                    description
-                    metadata
-                    createdAt
-                    updatedAt
-                    startedAt
-                    completedAt
-                    estimatedCompletionAt
-                    errorMessage
-                    errorDetails
-                    stdout
-                    stderr
-                    currentStageId
-                    workerNodeId
-                    dispatchStatus
-                    scorecardId
-                    scoreId
-                }
-            }
-        }
-        """
-        
-        # Execute query
-        query_stdout = StringIO()
-        saved_stdout = sys.stdout
-        sys.stdout = query_stdout
-        
-        try:
-            result = client.execute(query, {'accountId': default_account_id})
-            
-            # Check for GraphQL errors
-            if 'errors' in result:
-                error_details = json.dumps(result['errors'], indent=2)
-                logger.error(f"Dashboard query returned errors: {error_details}")
-                return f"Error from Dashboard query: {error_details}"
-
-            tasks_data = result.get('listTaskByAccountIdAndUpdatedAt', {}).get('items', [])
-
-            if not tasks_data:
-                return "No tasks found for this account."
-
-            # Filter by task type if specified
-            if task_type:
-                tasks_data = [t for t in tasks_data if t.get('type', '').lower() == task_type.lower()]
-                if not tasks_data:
-                    return f"No tasks found of type '{task_type}' for this account."
-
-            # Get the most recent task
-            latest_task_data = tasks_data[0]
-            
-            # Get task stages
-            stages_query = """
-            query ListTaskStageByTaskId($taskId: String!) {
-                listTaskStageByTaskId(taskId: $taskId) {
-                    items {
-                        id
-                        taskId
-                        name
-                        order
-                        status
-                        statusMessage
-                        startedAt
-                        completedAt
-                        estimatedCompletionAt
-                        processedItems
-                        totalItems
-                    }
-                }
-            }
-            """
-            
-            stages_result = client.execute(stages_query, {'taskId': latest_task_data['id']})
-            stages_data = stages_result.get('listTaskStageByTaskId', {}).get('items', [])
-            
-            # Sort stages by order
-            stages_data.sort(key=lambda s: s.get('order', 0))
-            
-            # Include stages in the task data
-            latest_task_data['stages'] = stages_data
-            
-            # Add the task URL for convenience
-            latest_task_data['url'] = get_task_url(latest_task_data["id"])
-            
-            return latest_task_data
-            
-        finally:
-            query_output = query_stdout.getvalue()
-            if query_output:
-                logger.warning(f"Captured unexpected stdout during task query execution: {query_output}")
-            sys.stdout = saved_stdout
-            
-    except Exception as e:
-        logger.error(f"Error retrieving latest task: {str(e)}", exc_info=True)
-        return f"Error retrieving latest task: {str(e)}"
-    finally:
-        # Check if anything was written to stdout
-        captured_output = temp_stdout.getvalue()
-        if captured_output:
-            logger.warning(f"Captured unexpected stdout during get_latest_plexus_task: {captured_output}")
-        # Restore original stdout
-        sys.stdout = old_stdout
-
-@mcp.tool()
-async def plexus_task_info(task_id: str) -> Union[str, Dict[str, Any]]:
-    """
-    Gets detailed information about a specific task by its ID, including task stages.
-    
-    Parameters:
-    - task_id: The unique ID of the task
-    
-    Returns:
-    - Detailed information about the task, including its stages
-    """
-    # Temporarily redirect stdout to capture any unexpected output
-    old_stdout = sys.stdout
-    temp_stdout = StringIO()
-    sys.stdout = temp_stdout
-    
-    try:
-        # Try to import required modules directly
-        try:
-            from plexus.dashboard.api.client import PlexusDashboardClient
-        except ImportError as e:
-            return f"Error: Could not import required modules: {e}. Core modules may not be available."
-        
-        # Check if we have the necessary credentials
-        api_url = os.environ.get('PLEXUS_API_URL', '')
-        api_key = os.environ.get('PLEXUS_API_KEY', '')
-        
-        if not api_url or not api_key:
-            logger.warning("Missing API credentials. Ensure .env file is loaded.")
-            return "Error: Missing API credentials. Use --env-file to specify your .env file path."
-        
-        # Create the client
-        try:
-            client_stdout = StringIO()
-            saved_stdout = sys.stdout
-            sys.stdout = client_stdout
-            
-            try:
-                client = PlexusDashboardClient(api_url=api_url, api_key=api_key)
-            finally:
-                client_output = client_stdout.getvalue()
-                if client_output:
-                    logger.warning(f"Captured unexpected stdout during client creation in get_plexus_task_details: {client_output}")
-                sys.stdout = saved_stdout
-        except Exception as client_err:
-            logger.error(f"Error creating dashboard client: {str(client_err)}", exc_info=True)
-            return f"Error creating dashboard client: {str(client_err)}"
-            
-        if not client:
-            return "Error: Could not create dashboard client."
-
-        # Query for the specific task
-        task_query = """
-        query GetTask($id: ID!) {
-            getTask(id: $id) {
-                id
-                accountId
-                type
-                status
-                target
-                command
-                description
-                metadata
-                createdAt
-                updatedAt
-                startedAt
-                completedAt
-                estimatedCompletionAt
-                errorMessage
-                errorDetails
-                stdout
-                stderr
-                currentStageId
-                workerNodeId
-                dispatchStatus
-                scorecardId
-                scoreId
-            }
-        }
-        """
-        
-        # Execute task query
-        query_stdout = StringIO()
-        saved_stdout = sys.stdout
-        sys.stdout = query_stdout
-        
-        try:
-            task_result = client.execute(task_query, {'id': task_id})
-            
-            # Check for GraphQL errors
-            if 'errors' in task_result:
-                error_details = json.dumps(task_result['errors'], indent=2)
-                logger.error(f"Dashboard query returned errors: {error_details}")
-                return f"Error from Dashboard query: {error_details}"
-
-            task_data = task_result.get('getTask')
-            if not task_data:
-                return f"Task not found with ID: {task_id}"
-
-            # Get task stages
-            stages_query = """
-            query ListTaskStageByTaskId($taskId: String!) {
-                listTaskStageByTaskId(taskId: $taskId) {
-                    items {
-                        id
-                        taskId
-                        name
-                        order
-                        status
-                        statusMessage
-                        startedAt
-                        completedAt
-                        estimatedCompletionAt
-                        processedItems
-                        totalItems
-                    }
-                }
-            }
-            """
-            
-            stages_result = client.execute(stages_query, {'taskId': task_id})
-            stages_data = stages_result.get('listTaskStageByTaskId', {}).get('items', [])
-            
-            # Sort stages by order
-            stages_data.sort(key=lambda s: s.get('order', 0))
-            
-            # Include stages in the task data
-            task_data['stages'] = stages_data
-            
-            # Add the task URL for convenience
-            task_data['url'] = get_task_url(task_id)
-            
-            return task_data
-            
-        finally:
-            query_output = query_stdout.getvalue()
-            if query_output:
-                logger.warning(f"Captured unexpected stdout during task query execution: {query_output}")
-            sys.stdout = saved_stdout
-            
-    except Exception as e:
-        logger.error(f"Error retrieving task details: {str(e)}", exc_info=True)
-        return f"Error retrieving task details: {str(e)}"
-    finally:
-        # Check if anything was written to stdout
-        captured_output = temp_stdout.getvalue()
-        if captured_output:
-            logger.warning(f"Captured unexpected stdout during get_plexus_task_details: {captured_output}")
-        # Restore original stdout
-        sys.stdout = old_stdout
-
-@mcp.tool()
-async def plexus_score_info(
-    score_identifier: str,
-    scorecard_identifier: Optional[str] = None,
-    version_id: Optional[str] = None,
-    include_versions: bool = False
-) -> Union[str, Dict[str, Any]]:
-    """
-    Get detailed information about a specific score, including its location, configuration, and optionally all versions.
-    Supports intelligent search across scorecards when scorecard_identifier is omitted.
-    
-    Parameters:
-    - score_identifier: Identifier for the score (ID, name, key, or external ID)
-    - scorecard_identifier: Optional identifier for the parent scorecard to narrow search. If omitted, searches across all scorecards.
-    - version_id: Optional specific version ID to show configuration for. If omitted, uses champion version.
-    - include_versions: If True, include detailed version information and all versions list
-    
-    Returns:
-    - Information about the found score including its location, configuration, and optionally version details
-    """
-    # Temporarily redirect stdout to capture any unexpected output
-    old_stdout = sys.stdout
-    temp_stdout = StringIO()
-    sys.stdout = temp_stdout
-    
-    try:
-        # Try to import required modules directly
-        try:
-            from plexus.dashboard.api.client import PlexusDashboardClient
-            from plexus.cli.client_utils import create_client as create_dashboard_client
-            from plexus.cli.ScorecardCommands import resolve_scorecard_identifier
-        except ImportError as e:
-            return f"Error: Could not import required modules: {e}. Core modules may not be available."
-        
-        # Check if we have the necessary credentials
-        api_url = os.environ.get('PLEXUS_API_URL', '')
-        api_key = os.environ.get('PLEXUS_API_KEY', '')
-        
-        if not api_url or not api_key:
-            logger.warning("Missing API credentials. Ensure .env file is loaded.")
-            return "Error: Missing API credentials. Use --env-file to specify your .env file path."
-        
-        # Create the client
-        try:
-            client_stdout = StringIO()
-            saved_stdout = sys.stdout
-            sys.stdout = client_stdout
-            
-            try:
-                client = create_dashboard_client()
-            finally:
-                client_output = client_stdout.getvalue()
-                if client_output:
-                    logger.warning(f"Captured unexpected stdout during client creation in find_plexus_score: {client_output}")
-                sys.stdout = saved_stdout
-        except Exception as client_err:
-            logger.error(f"Error creating dashboard client: {str(client_err)}", exc_info=True)
-            return f"Error creating dashboard client: {str(client_err)}"
-            
-        if not client:
-            return "Error: Could not create dashboard client."
-
-        # Build search strategy
-        found_scores = []
-        
-        if scorecard_identifier:
-            # Search within a specific scorecard
-            scorecard_id = resolve_scorecard_identifier(client, scorecard_identifier)
-            if not scorecard_id:
-                return f"Error: Scorecard '{scorecard_identifier}' not found."
-            
-            # Get scorecard with scores
-            scorecard_query = f"""
-            query GetScorecardWithScores {{
-                getScorecard(id: "{scorecard_id}") {{
-                    id
-                    name
-                    key
-                    sections {{
-                        items {{
-                            id
-                            name
-                            scores {{
-                                items {{
-                                    id
-                                    name
-                                    key
-                                    externalId
-                                    description
-                                    type
-                                    championVersionId
-                                    isDisabled
-                                }}
-                            }}
-                        }}
-                    }}
-                }}
-            }}
-            """
-            
-            result = client.execute(scorecard_query)
-            scorecard_data = result.get('getScorecard')
-            
-            if scorecard_data:
-                for section in scorecard_data.get('sections', {}).get('items', []):
-                    for score in section.get('scores', {}).get('items', []):
-                        # Check if this score matches the identifier
-                        if (score.get('id') == score_identifier or 
-                            score.get('name', '').lower() == score_identifier.lower() or 
-                            score.get('key') == score_identifier or 
-                            score.get('externalId') == score_identifier or
-                            score_identifier.lower() in score.get('name', '').lower()):
-                            
-                            found_scores.append({
-                                'score': score,
-                                'section': section,
-                                'scorecard': scorecard_data
-                            })
-        else:
-            # Search across all scorecards for the score
-            default_account_id = get_default_account_id()
-            if not default_account_id:
-                return "Error: No default account available for searching scorecards."
-            
-            # Get all scorecards for the account
-            scorecards_query = f"""
-            query ListScorecardsForSearch {{
-                listScorecards(filter: {{ accountId: {{ eq: "{default_account_id}" }} }}, limit: 100) {{
-                    items {{
-                        id
-                        name
-                        key
-                        sections {{
-                            items {{
-                                id
-                                name
-                                scores {{
-                                    items {{
-                                        id
-                                        name
-                                        key
-                                        externalId
-                                        description
-                                        type
-                                        championVersionId
-                                        isDisabled
-                                    }}
-                                }}
-                            }}
-                        }}
-                    }}
-                }}
-            }}
-            """
-            
-            result = client.execute(scorecards_query)
-            scorecards = result.get('listScorecards', {}).get('items', [])
-            
-            # Search through all scorecards
-            for scorecard in scorecards:
-                for section in scorecard.get('sections', {}).get('items', []):
-                    for score in section.get('scores', {}).get('items', []):
-                        # Check if this score matches the identifier  
-                        if (score.get('id') == score_identifier or 
-                            score.get('name', '').lower() == score_identifier.lower() or 
-                            score.get('key') == score_identifier or 
-                            score.get('externalId') == score_identifier or
-                            score_identifier.lower() in score.get('name', '').lower()):
-                            
-                            found_scores.append({
-                                'score': score,
-                                'section': section,
-                                'scorecard': scorecard
-                            })
-
-        if not found_scores:
-            search_scope = f" within scorecard '{scorecard_identifier}'" if scorecard_identifier else " across all scorecards"
-            return f"No scores found matching '{score_identifier}'{search_scope}."
-        
-        if len(found_scores) == 1:
-            # Single match - return detailed information
-            match = found_scores[0]
-            score = match['score']
-            section = match['section']
-            scorecard = match['scorecard']
-            score_id = score['id']
-            scorecard_id = scorecard['id']
-            
-            # Base response object
-            response = {
-                "found": True,
-                "scoreId": score_id,
-                "scoreName": score['name'],
-                "scoreKey": score.get('key'),
-                "externalId": score.get('externalId'),
-                "description": score.get('description'),
-                "type": score.get('type'),
-                "championVersionId": score.get('championVersionId'),
-                "isDisabled": score.get('isDisabled', False),
-                "location": {
-                    "scorecardId": scorecard_id,
-                    "scorecardName": scorecard['name'],
-                    "sectionId": section['id'],
-                    "sectionName": section['name']
-                },
-                "dashboardUrl": get_plexus_url(f"lab/scorecards/{scorecard_id}/scores/{score_id}")
-            }
-            
-            if include_versions or version_id:
-                # Get detailed version information like get_plexus_score_details
-                try:
-                    score_versions_query = f"""
-                    query GetScoreVersions {{
-                        getScore(id: "{score_id}") {{
-                            id
-                            name
-                            key
-                            externalId
-                            championVersionId
-                            versions(sortDirection: DESC, limit: 50) {{
-                                items {{
-                                    id
-                                    configuration
-                                    createdAt
-                                    updatedAt
-                                    isFeatured
-                                    parentVersionId
-                                    note
-                                }}
-                            }}
-                        }}
-                    }}
-                    """
-                    
-                    versions_response = client.execute(score_versions_query)
-                    if 'errors' in versions_response:
-                        logger.error(f"Error fetching versions: {versions_response['errors']}")
-                        response["versionsError"] = f"Error fetching versions: {versions_response['errors']}"
-                    else:
-                        score_data_with_versions = versions_response.get('getScore')
-                        if score_data_with_versions:
-                            all_versions = score_data_with_versions.get('versions', {}).get('items', [])
-                            
-                            # Find target version
-                            target_version_data = None
-                            if version_id:
-                                for v in all_versions:
-                                    if v.get('id') == version_id:
-                                        target_version_data = v
-                                        break
-                                if not target_version_data:
-                                    response["versionError"] = f"Specified version ID '{version_id}' not found"
-                            else:
-                                # Use champion version
-                                effective_champion_id = score_data_with_versions.get('championVersionId') or score.get('championVersionId')
-                                if effective_champion_id:
-                                    for v in all_versions:
-                                        if v.get('id') == effective_champion_id:
-                                            target_version_data = v
-                                            break
-                                if not target_version_data and all_versions:
-                                    target_version_data = all_versions[0]  # Most recent
-                            
-                            if target_version_data:
-                                response["targetedVersionDetails"] = target_version_data
-                                response["configuration"] = target_version_data.get('configuration')
-                                
-                            if include_versions:
-                                response["allVersions"] = all_versions
-                                
-                except Exception as e:
-                    logger.error(f"Error fetching version details: {str(e)}", exc_info=True)
-                    response["versionsError"] = f"Error fetching version details: {str(e)}"
-            else:
-                # Get configuration preview if champion version exists (original behavior)
-                config_preview = "No configuration available"
-                champion_version_id = score.get('championVersionId')
-                if champion_version_id:
-                    try:
-                        version_query = f"""
-                        query GetScoreVersion {{
-                            getScoreVersion(id: "{champion_version_id}") {{
-                                configuration
-                            }}
-                        }}
-                        """
-                        version_result = client.execute(version_query)
-                        version_data = version_result.get('getScoreVersion')
-                        if version_data and version_data.get('configuration'):
-                            config = version_data['configuration']
-                            # Show first few lines as preview
-                            config_lines = config.split('\n')[:5]
-                            config_preview = '\n'.join(config_lines)
-                            if len(config.split('\n')) > 5:
-                                config_preview += '\n... (truncated)'
-                    except Exception as e:
-                        config_preview = f"Error loading configuration: {str(e)}"
-                
-                response["configurationPreview"] = config_preview
-            
-            return response
-        else:
-            # Multiple matches - return summary list
-            matches = []
-            for match in found_scores:
-                score = match['score']
-                scorecard = match['scorecard']
-                section = match['section']
-                matches.append({
-                    "scoreId": score['id'],
-                    "scoreName": score['name'],
-                    "scorecardName": scorecard['name'],
-                    "sectionName": section['name'],
-                    "isDisabled": score.get('isDisabled', False),
-                    "dashboardUrl": get_plexus_url(f"lab/scorecards/{scorecard['id']}/scores/{score['id']}")
-                })
-            
-            return {
-                "found": True,
-                "multiple": True,
-                "count": len(found_scores),
-                "matches": matches,
-                "message": f"Found {len(found_scores)} scores matching '{score_identifier}'. Use more specific identifiers to narrow down the search."
-            }
-        
-    except Exception as e:
-        logger.error(f"Error finding score '{score_identifier}': {str(e)}", exc_info=True)
-        return f"Error finding score: {str(e)}"
-    finally:
-        # Check if anything was written to stdout
-        captured_output = temp_stdout.getvalue()
-        if captured_output:
-            logger.warning(f"Captured unexpected stdout during find_plexus_score: {captured_output}")
-        # Restore original stdout
-        sys.stdout = old_stdout
-
-async def _find_score_instance(scorecard_identifier: str, score_identifier: str, client) -> Dict[str, Any]:
-    """
-    Helper function to find a Score instance from scorecard and score identifiers.
-    
-    Returns a dict containing:
-    - success: bool
-    - score: Score instance (if successful)
-    - scorecard_name: str (if successful)
-    - scorecard_id: str (if successful)
-    - error: str (if failed)
-    """
-    try:
-        from plexus.dashboard.api.models.score import Score
-        from plexus.dashboard.api.models.scorecard import Scorecard
-        from plexus.cli.ScorecardCommands import resolve_scorecard_identifier
-        
-        # Resolve scorecard identifier
-        scorecard_id = resolve_scorecard_identifier(client, scorecard_identifier)
-        if not scorecard_id:
-            return {
-                "success": False,
-                "error": f"Scorecard '{scorecard_identifier}' not found."
-            }
-
-        # Get scorecard name
-        scorecard = Scorecard.get_by_id(scorecard_id, client)
-        if not scorecard:
-            return {
-                "success": False,
-                "error": f"Could not retrieve scorecard data for ID '{scorecard_id}'."
-            }
-
-        # Find the score within the scorecard
-        scorecard_query = f"""
-        query GetScorecardForScore {{
-            getScorecard(id: "{scorecard_id}") {{
-                sections {{
-                    items {{
-                        id
-                        scores {{
-                            items {{
-                                id
-                                name
-                                key
-                                externalId
-                                type
-                                order
-                            }}
-                        }}
-                    }}
-                }}
-            }}
-        }}
-        """
-        
-        result = client.execute(scorecard_query)
-        scorecard_data = result.get('getScorecard')
-        if not scorecard_data:
-            return {
-                "success": False,
-                "error": f"Could not retrieve scorecard sections for '{scorecard_identifier}'."
-            }
-
-        # Find the specific score
-        found_score_data = None
-        found_section_id = None
-        for section in scorecard_data.get('sections', {}).get('items', []):
-            for score_data in section.get('scores', {}).get('items', []):
-                if (score_data.get('id') == score_identifier or 
-                    score_data.get('name') == score_identifier or 
-                    score_data.get('key') == score_identifier or 
-                    score_data.get('externalId') == score_identifier):
-                    found_score_data = score_data
-                    found_section_id = section['id']
-                    break
-            if found_score_data:
-                break
-
-        if not found_score_data:
-            return {
-                "success": False,
-                "error": f"Score '{score_identifier}' not found within scorecard '{scorecard_identifier}'."
-            }
-
-        # Create Score instance
-        score = Score(
-            id=found_score_data['id'],
-            name=found_score_data['name'],
-            key=found_score_data['key'],
-            externalId=found_score_data['externalId'],
-            type=found_score_data['type'],
-            order=found_score_data['order'],
-            sectionId=found_section_id,
-            client=client
-        )
-
-        return {
-            "success": True,
-            "score": score,
-            "scorecard_name": scorecard.name,
-            "scorecard_id": scorecard_id
-        }
-        
-    except Exception as e:
-        return {
-            "success": False,
-            "error": f"Error finding score: {str(e)}"
-        }
-
-@mcp.tool()
-async def plexus_score_configuration(
-    scorecard_identifier: str,
-    score_identifier: str,
-    version_id: Optional[str] = None
-) -> Union[str, Dict[str, Any]]:
-    """
-    Gets the YAML configuration for a specific score version, with syntax highlighting and formatting.
-    
-    Parameters:
-    - scorecard_identifier: Identifier for the parent scorecard (ID, name, key, or external ID)
-    - score_identifier: Identifier for the score (ID, name, key, or external ID)
-    - version_id: Optional specific version ID of the score. If omitted, uses champion version.
-    
-    Returns:
-    - The YAML configuration content along with metadata about the version
-    """
-    # Temporarily redirect stdout to capture any unexpected output
-    old_stdout = sys.stdout
-    temp_stdout = StringIO()
-    sys.stdout = temp_stdout
-    
-    try:
-        # Try to import required modules directly
-        try:
-            from plexus.cli.client_utils import create_client as create_dashboard_client
-        except ImportError as e:
-            return f"Error: Could not import required modules: {e}. Core modules may not be available."
-        
-        # Check if we have the necessary credentials
-        api_url = os.environ.get('PLEXUS_API_URL', '')
-        api_key = os.environ.get('PLEXUS_API_KEY', '')
-        
-        if not api_url or not api_key:
-            logger.warning("Missing API credentials. Ensure .env file is loaded.")
-            return "Error: Missing API credentials. Use --env-file to specify your .env file path."
-        
-        # Create the client
-        try:
-            client_stdout = StringIO()
-            saved_stdout = sys.stdout
-            sys.stdout = client_stdout
-            
-            try:
-                client = create_dashboard_client()
-            finally:
-                client_output = client_stdout.getvalue()
-                if client_output:
-                    logger.warning(f"Captured unexpected stdout during client creation in get_plexus_score_configuration: {client_output}")
-                sys.stdout = saved_stdout
-        except Exception as client_err:
-            logger.error(f"Error creating dashboard client: {str(client_err)}", exc_info=True)
-            return f"Error creating dashboard client: {str(client_err)}"
-            
-        if not client:
-            return "Error: Could not create dashboard client."
-
-        # Find the score instance
-        find_result = await _find_score_instance(scorecard_identifier, score_identifier, client)
-        if not find_result["success"]:
-            return find_result["error"]
-        
-        score = find_result["score"]
-        scorecard_name = find_result["scorecard_name"]
-        scorecard_id = find_result["scorecard_id"]
-
-        # Get configuration using the Score model method
-        if version_id:
-            # If specific version requested, get that version directly
-            version_query = f"""
-            query GetScoreVersion {{
-                getScoreVersion(id: "{version_id}") {{
-                    id
-                    configuration
-                    createdAt
-                    updatedAt
-                    note
-                    isFeatured
-                    parentVersionId
-                }}
-            }}
-            """
-            
-            version_result = client.execute(version_query)
-            version_data = version_result.get('getScoreVersion')
-            
-            if not version_data:
-                return f"Error: Version '{version_id}' not found."
-
-            configuration = version_data.get('configuration')
-            if not configuration:
-                return f"Error: No configuration found for version '{version_id}'."
-                
-            # Check if this is the champion version
-            champion_query = f"""
-            query GetScoreChampion {{
-                getScore(id: "{score.id}") {{
-                    championVersionId
-                }}
-            }}
-            """
-            champion_result = client.execute(champion_query)
-            champion_version_id = champion_result.get('getScore', {}).get('championVersionId')
-            is_champion = version_id == champion_version_id
-
-            return {
-                "scoreId": score.id,
-                "scoreName": score.name,
-                "scorecardName": scorecard_name,
-                "versionId": version_data['id'],
-                "isChampionVersion": is_champion,
-                "configuration": configuration,
-                "versionMetadata": {
-                    "createdAt": version_data.get('createdAt'),
-                    "updatedAt": version_data.get('updatedAt'),
-                    "note": version_data.get('note'),
-                    "isFeatured": version_data.get('isFeatured'),
-                    "parentVersionId": version_data.get('parentVersionId')
-                },
-                "dashboardUrl": get_plexus_url(f"lab/scorecards/{scorecard_id}/scores/{score.id}")
-            }
-        else:
-            # Use Score.get_configuration() for champion version
-            config_dict = score.get_configuration()
-            if not config_dict:
-                return f"Error: No champion version configuration found for score '{score.name}'."
-            
-            # Convert dict back to YAML string for consistency with API
-            import yaml
-            configuration = yaml.dump(config_dict, default_flow_style=False, sort_keys=False)
-            
-            # Get champion version metadata
-            champion_query = f"""
-            query GetScoreWithChampionVersion {{
-                getScore(id: "{score.id}") {{
-                    championVersionId
-                }}
-            }}
-            """
-            champion_result = client.execute(champion_query)
-            champion_version_id = champion_result.get('getScore', {}).get('championVersionId')
-            
-            if champion_version_id:
-                version_query = f"""
-                query GetScoreVersion {{
-                    getScoreVersion(id: "{champion_version_id}") {{
-                        id
-                        createdAt
-                        updatedAt
-                        note
-                        isFeatured
-                        parentVersionId
-                    }}
-                }}
-                """
-                
-                version_result = client.execute(version_query)
-                version_data = version_result.get('getScoreVersion', {})
-            else:
-                version_data = {}
-
-            return {
-                "scoreId": score.id,
-                "scoreName": score.name,
-                "scorecardName": scorecard_name,
-                "versionId": champion_version_id,
-                "isChampionVersion": True,
-                "configuration": configuration,
-                "versionMetadata": {
-                    "createdAt": version_data.get('createdAt'),
-                    "updatedAt": version_data.get('updatedAt'),
-                    "note": version_data.get('note'),
-                    "isFeatured": version_data.get('isFeatured'),
-                    "parentVersionId": version_data.get('parentVersionId')
-                },
-                "dashboardUrl": get_plexus_url(f"lab/scorecards/{scorecard_id}/scores/{score.id}")
-            }
-        
-    except Exception as e:
-        logger.error(f"Error getting score configuration: {str(e)}", exc_info=True)
-        return f"Error getting score configuration: {str(e)}"
-    finally:
-        # Check if anything was written to stdout
-        captured_output = temp_stdout.getvalue()
-        if captured_output:
-            logger.warning(f"Captured unexpected stdout during get_plexus_score_configuration: {captured_output}")
-        # Restore original stdout
-        sys.stdout = old_stdout
-
-@mcp.tool()
-async def plexus_score_pull(
-    scorecard_identifier: str,
-    score_identifier: str
-) -> Union[str, Dict[str, Any]]:
-    """
-    Pulls a score's champion version YAML configuration to a local file.
-    Uses the reusable Score.pull_configuration() method for implementation.
-    
-    Parameters:
-    - scorecard_identifier: Identifier for the parent scorecard (ID, name, key, or external ID)
-    - score_identifier: Identifier for the score (ID, name, key, or external ID)
-    
-    Returns:
-    - Information about the pulled configuration, including local file path
-    """
-    # Temporarily redirect stdout to capture any unexpected output
-    old_stdout = sys.stdout
-    temp_stdout = StringIO()
-    sys.stdout = temp_stdout
-    
-    try:
-        # Try to import required modules directly
-        try:
-            from plexus.cli.client_utils import create_client as create_dashboard_client
-        except ImportError as e:
-            return f"Error: Could not import required modules: {e}. Core modules may not be available."
-        
-        # Check if we have the necessary credentials
-        api_url = os.environ.get('PLEXUS_API_URL', '')
-        api_key = os.environ.get('PLEXUS_API_KEY', '')
-        
-        if not api_url or not api_key:
-            logger.warning("Missing API credentials. Ensure .env file is loaded.")
-            return "Error: Missing API credentials. Use --env-file to specify your .env file path."
-        
-        # Create the client
-        try:
-            client_stdout = StringIO()
-            saved_stdout = sys.stdout
-            sys.stdout = client_stdout
-            
-            try:
-                client = create_dashboard_client()
-            finally:
-                client_output = client_stdout.getvalue()
-                if client_output:
-                    logger.warning(f"Captured unexpected stdout during client creation in pull_plexus_score_configuration: {client_output}")
-                sys.stdout = saved_stdout
-        except Exception as client_err:
-            logger.error(f"Error creating dashboard client: {str(client_err)}", exc_info=True)
-            return f"Error creating dashboard client: {str(client_err)}"
-            
-        if not client:
-            return "Error: Could not create dashboard client."
-
-        # Find the score instance
-        find_result = await _find_score_instance(scorecard_identifier, score_identifier, client)
-        if not find_result["success"]:
-            return find_result["error"]
-        
-        score = find_result["score"]
-        scorecard_name = find_result["scorecard_name"]
-        scorecard_id = find_result["scorecard_id"]
-
-        # Use the Score model's pull_configuration method
-        pull_result = score.pull_configuration(scorecard_name=scorecard_name)
-        
-        if not pull_result["success"]:
-            return f"Error: {pull_result.get('message', 'Failed to pull configuration')}"
-        
-        return {
-            "success": True,
-            "scoreId": score.id,
-            "scoreName": score.name,
-            "scorecardName": scorecard_name,
-            "filePath": pull_result["file_path"],
-            "versionId": pull_result["version_id"],
-            "message": pull_result["message"],
-            "dashboardUrl": get_plexus_url(f"lab/scorecards/{scorecard_id}/scores/{score.id}")
-        }
-        
-    except Exception as e:
-        logger.error(f"Error pulling score configuration: {str(e)}", exc_info=True)
-        return f"Error pulling score configuration: {str(e)}"
-    finally:
-        # Check if anything was written to stdout
-        captured_output = temp_stdout.getvalue()
-        if captured_output:
-            logger.warning(f"Captured unexpected stdout during pull_plexus_score_configuration: {captured_output}")
-        # Restore original stdout
-        sys.stdout = old_stdout
-
-@mcp.tool()
-async def plexus_score_push(
-    scorecard_identifier: str,
-    score_identifier: str,
-    version_note: Optional[str] = None
-) -> Union[str, Dict[str, Any]]:
-    """
-    Pushes a score's local YAML configuration file to create a new version.
-    Uses the reusable Score.push_configuration() method for implementation.
-    
-    Parameters:
-    - scorecard_identifier: Identifier for the parent scorecard (ID, name, key, or external ID)
-    - score_identifier: Identifier for the score (ID, name, key, or external ID)
-    - version_note: Optional note describing the changes made in this version
-    
-    Returns:
-    - Information about the pushed configuration and new version
-    """
-    # Temporarily redirect stdout to capture any unexpected output
-    old_stdout = sys.stdout
-    temp_stdout = StringIO()
-    sys.stdout = temp_stdout
-    
-    try:
-        # Try to import required modules directly
-        try:
-            from plexus.cli.client_utils import create_client as create_dashboard_client
-        except ImportError as e:
-            return f"Error: Could not import required modules: {e}. Core modules may not be available."
-        
-        # Check if we have the necessary credentials
-        api_url = os.environ.get('PLEXUS_API_URL', '')
-        api_key = os.environ.get('PLEXUS_API_KEY', '')
-        
-        if not api_url or not api_key:
-            logger.warning("Missing API credentials. Ensure .env file is loaded.")
-            return "Error: Missing API credentials. Use --env-file to specify your .env file path."
-        
-        # Create the client
-        try:
-            client_stdout = StringIO()
-            saved_stdout = sys.stdout
-            sys.stdout = client_stdout
-            
-            try:
-                client = create_dashboard_client()
-            finally:
-                client_output = client_stdout.getvalue()
-                if client_output:
-                    logger.warning(f"Captured unexpected stdout during client creation in push_plexus_score_configuration: {client_output}")
-                sys.stdout = saved_stdout
-        except Exception as client_err:
-            logger.error(f"Error creating dashboard client: {str(client_err)}", exc_info=True)
-            return f"Error creating dashboard client: {str(client_err)}"
-            
-        if not client:
-            return "Error: Could not create dashboard client."
-
-        # Find the score instance
-        find_result = await _find_score_instance(scorecard_identifier, score_identifier, client)
-        if not find_result["success"]:
-            return find_result["error"]
-        
-        score = find_result["score"]
-        scorecard_name = find_result["scorecard_name"]
-        scorecard_id = find_result["scorecard_id"]
-
-        # Use the Score model's push_configuration method
-        push_result = score.push_configuration(
-            scorecard_name=scorecard_name,
-            note=version_note or "Updated via MCP pull/push workflow"
-        )
-        
-        if not push_result["success"]:
-            return f"Error: {push_result.get('message', 'Failed to push configuration')}"
-        
-        # Get additional metadata for comprehensive response
-        new_version_id = push_result["version_id"]
-        
-        # Get current champion version ID for comparison
-        champion_query = f"""
-        query GetScore {{
-            getScore(id: "{score.id}") {{
-                championVersionId
-            }}
-        }}
-        """
-        champion_result = client.execute(champion_query)
-        current_champion_id = champion_result.get('getScore', {}).get('championVersionId')
-        
-        # Get version creation timestamp if a new version was created
-        if not push_result.get("skipped", False):
-            version_query = f"""
-            query GetScoreVersion {{
-                getScoreVersion(id: "{new_version_id}") {{
-                    createdAt
-                    configuration
-                }}
-            }}
-            """
-            version_result = client.execute(version_query)
-            version_data = version_result.get('getScoreVersion', {})
-            created_at = version_data.get('createdAt')
-            config_length = len(version_data.get('configuration', ''))
-        else:
-            created_at = None
-            config_length = 0
-
-        return {
-            "success": True,
-            "scoreId": score.id,
-            "scoreName": score.name,
-            "scorecardName": scorecard_name,
-            "newVersionId": new_version_id,
-            "previousChampionVersionId": current_champion_id if current_champion_id != new_version_id else None,
-            "versionNote": version_note or "Updated via MCP pull/push workflow",
-            "configurationLength": config_length,
-            "createdAt": created_at,
-            "championUpdated": push_result.get("champion_updated", True),
-            "skipped": push_result.get("skipped", False),
-            "message": push_result["message"],
-            "dashboardUrl": get_plexus_url(f"lab/scorecards/{scorecard_id}/scores/{score.id}")
-        }
-        
-    except Exception as e:
-        logger.error(f"Error pushing score configuration: {str(e)}", exc_info=True)
-        return f"Error pushing score configuration: {str(e)}"
-    finally:
-        # Check if anything was written to stdout
-        captured_output = temp_stdout.getvalue()
-        if captured_output:
-            logger.warning(f"Captured unexpected stdout during push_plexus_score_configuration: {captured_output}")
-        # Restore original stdout
-        sys.stdout = old_stdout
-
-@mcp.tool()
-async def plexus_score_update(
-    scorecard_identifier: str,
-    score_identifier: str,
-    yaml_configuration: str,
-    version_note: Optional[str] = None
-) -> Union[str, Dict[str, Any]]:
-    """
-    Updates a score's configuration by creating a new version with the provided YAML content.
-    Uses the reusable Score.push_configuration() method for implementation.
-    
-    Parameters:
-    - scorecard_identifier: Identifier for the parent scorecard (ID, name, key, or external ID)
-    - score_identifier: Identifier for the score (ID, name, key, or external ID)
-    - yaml_configuration: The new YAML configuration content for the score
-    - version_note: Optional note describing the changes made in this version
-    
-    Returns:
-    - Information about the created version and updated score, including dashboard URL
-    """
-    # Temporarily redirect stdout to capture any unexpected output
-    old_stdout = sys.stdout
-    temp_stdout = StringIO()
-    sys.stdout = temp_stdout
-    
-    try:
-        # Try to import required modules directly
-        try:
-            from plexus.cli.client_utils import create_client as create_dashboard_client
-        except ImportError as e:
-            return f"Error: Could not import required modules: {e}. Core modules may not be available."
-        
-        # Check if we have the necessary credentials
-        api_url = os.environ.get('PLEXUS_API_URL', '')
-        api_key = os.environ.get('PLEXUS_API_KEY', '')
-        
-        if not api_url or not api_key:
-            logger.warning("Missing API credentials. Ensure .env file is loaded.")
-            return "Error: Missing API credentials. Use --env-file to specify your .env file path."
-        
-        # Create the client
-        try:
-            client_stdout = StringIO()
-            saved_stdout = sys.stdout
-            sys.stdout = client_stdout
-            
-            try:
-                client = create_dashboard_client()
-            finally:
-                client_output = client_stdout.getvalue()
-                if client_output:
-                    logger.warning(f"Captured unexpected stdout during client creation in update_plexus_score_configuration: {client_output}")
-                sys.stdout = saved_stdout
-        except Exception as client_err:
-            logger.error(f"Error creating dashboard client: {str(client_err)}", exc_info=True)
-            return f"Error creating dashboard client: {str(client_err)}"
-            
-        if not client:
-            return "Error: Could not create dashboard client."
-
-        # Validate YAML configuration
-        try:
-            import yaml
-            yaml.safe_load(yaml_configuration)
-        except yaml.YAMLError as e:
-            return f"Error: Invalid YAML configuration: {str(e)}"
-
-        # Find the score instance
-        find_result = await _find_score_instance(scorecard_identifier, score_identifier, client)
-        if not find_result["success"]:
-            return find_result["error"]
-        
-        score = find_result["score"]
-        scorecard_name = find_result["scorecard_name"]
-        scorecard_id = find_result["scorecard_id"]
-
-        # Use the foundational create_version_from_yaml method directly
-        result = score.create_version_from_yaml(
-            yaml_configuration,
-            note=version_note or "Updated via MCP server"
-        )
-        
-        if not result["success"]:
-            return f"Error: {result.get('message', 'Failed to create version')}"
-        
-        # Get version creation timestamp if a new version was created
-        new_version_id = result["version_id"]
-        if not result.get("skipped", False):
-            version_query = f"""
-            query GetScoreVersion {{
-                getScoreVersion(id: "{new_version_id}") {{
-                    createdAt
-                }}
-            }}
-            """
-            version_result = client.execute(version_query)
-            created_at = version_result.get('getScoreVersion', {}).get('createdAt')
-        else:
-            created_at = None
-
-        return {
-            "success": True,
-            "scoreId": score.id,
-            "scoreName": score.name,
-            "scorecardName": scorecard_name,
-            "newVersionId": new_version_id,
-            "previousChampionVersionId": None,  # The Score method handles version tracking internally
-            "versionNote": version_note or "Updated via MCP server",
-            "configurationLength": len(yaml_configuration),
-            "createdAt": created_at,
-            "championUpdated": result.get("champion_updated", True),
-            "skipped": result.get("skipped", False),
-            "dashboardUrl": get_plexus_url(f"lab/scorecards/{scorecard_id}/scores/{score.id}")
-        }
-        
-    except Exception as e:
-        logger.error(f"Error updating score configuration: {str(e)}", exc_info=True)
-        return f"Error updating score configuration: {str(e)}"
-    finally:
-        # Check if anything was written to stdout
-        captured_output = temp_stdout.getvalue()
-        if captured_output:
-            logger.warning(f"Captured unexpected stdout during update_plexus_score_configuration: {captured_output}")
-        # Restore original stdout
-        sys.stdout = old_stdout
-
-@mcp.tool()
-async def plexus_feedback_summary(
-    scorecard_name: str,
-    score_name: str,
-    days: Union[int, float, str] = 14,
-    output_format: str = "json"
-) -> str:
-    """
-    Generate comprehensive feedback summary with confusion matrix, accuracy, and AC1 agreement.
-    
-    This tool provides an overview of feedback quality and should be run BEFORE using
-    the 'plexus_feedback_find' tool to examine specific feedback items. 
-    
-    The summary includes:
-    - Overall accuracy percentage
-    - Gwet's AC1 agreement coefficient  
-    - Confusion matrix showing prediction vs actual patterns
-    - Precision and recall metrics
-    - Class distribution analysis
-    - Actionable recommendations for next steps
-    
-    Use this tool first to understand overall performance before drilling down
-    into specific feedback segments with plexus_feedback_find.
-    
-    Args:
-        scorecard_name (str): Name of the scorecard (partial match supported)
-        score_name (str): Name of the score (partial match supported) 
-        days (int): Number of days back to analyze (default: 14)
-        output_format (str): Output format - "json" or "yaml" (default: "json")
-    
-    Returns:
-        str: Comprehensive feedback summary with analysis and recommendations
-    """
-    # Temporarily redirect stdout to capture any unexpected output
-    old_stdout = sys.stdout
-    temp_stdout = StringIO()
-    sys.stdout = temp_stdout
-    
-    try:
-        # DEBUG: Log what parameters we actually received
-        logger.info(f"[MCP DEBUG] Received parameters - scorecard_name: '{scorecard_name}', score_name: '{score_name}', days: '{days}', output_format: '{output_format}'")
-        
-        # Convert string parameters to appropriate types
-        try:
-            days = int(float(str(days)))  # Handle both int and float strings
-        except (ValueError, TypeError):
-            return f"Error: Invalid days parameter: {days}. Must be a number."
-        
-        logger.info(f"[MCP] Generating feedback summary for '{score_name}' on '{scorecard_name}' (last {days} days)")
-        
-        # Try to import required modules directly (don't rely on global PLEXUS_CORE_AVAILABLE)
-        try:
-            from plexus.cli.feedback.feedback_service import FeedbackService
-        except ImportError as e:
-            return f"Error: Could not import FeedbackService: {e}. Core modules may not be available."
-        
-        # Get client and account using existing patterns
-        from plexus.cli.client_utils import create_client as create_dashboard_client
-        from plexus.cli.reports.utils import resolve_account_id_for_command
-        
-        client = create_dashboard_client()
-        if not client:
-            return "Error: Could not create Plexus client. Check API credentials."
-        
-        account_id = resolve_account_id_for_command(client, None)
-        if not account_id:
-            return "Error: Could not resolve account ID."
-        
-        # Use the same robust score-finding logic as find_plexus_score
-        from plexus.cli.ScorecardCommands import resolve_scorecard_identifier
-        
-        # Find scorecard using the robust resolver
-        scorecard_id = resolve_scorecard_identifier(client, scorecard_name)
-        if not scorecard_id:
-            return f"Error: Scorecard not found: {scorecard_name}"
-            
-        # Get scorecard name and score details using the same approach as find_plexus_score
-        scorecard_query = f"""
-        query GetScorecardWithScores {{
-            getScorecard(id: "{scorecard_id}") {{
-                id
-                name
-                key
-                sections {{
-                    items {{
-                        id
-                        name
-                        scores {{
-                            items {{
-                                id
-                                name
-                                key
-                                externalId
-                            }}
-                        }}
-                    }}
-                }}
-            }}
-        }}
-        """
-        
-        response = client.execute(scorecard_query)
-        if 'errors' in response:
-            return f"Error querying scorecard: {response['errors']}"
-            
-        scorecard_data = response.get('getScorecard')
-        if not scorecard_data:
-            return f"Error: Could not retrieve scorecard data for '{scorecard_name}'"
-        
-        # Find score using the same robust matching as find_plexus_score
-        score_match = None
-        for section in scorecard_data.get('sections', {}).get('items', []):
-            for score in section.get('scores', {}).get('items', []):
-                # Use same matching criteria as find_plexus_score
-                if (score.get('id') == score_name or 
-                    score.get('name', '').lower() == score_name.lower() or 
-                    score.get('key') == score_name or 
-                    score.get('externalId') == score_name or
-                    score_name.lower() in score.get('name', '').lower()):
-                    score_match = score
-                    break
-            if score_match:
-                break
-        
-        if not score_match:
-            return f"Error: Score not found in scorecard '{scorecard_data['name']}': {score_name}"
-        
-        # Use the matched scorecard data
-        scorecard_match = scorecard_data
-        
-        logger.info(f"[MCP] Found: {scorecard_match['name']} → {score_match['name']}")
-        
-        # Generate summary using the shared service
-        summary_result = await FeedbackService.summarize_feedback(
-            client=client,
-            scorecard_name=scorecard_match['name'],
-            score_name=score_match['name'],
-            scorecard_id=scorecard_match['id'],
-            score_id=score_match['id'],
-            account_id=account_id,
-            days=days
-        )
-        
-        # Convert to dictionary for output
-        result_dict = FeedbackService.format_summary_result_as_dict(summary_result)
-        
-        # Add command context
-        result_dict["command_info"] = {
-            "description": "Comprehensive feedback analysis with confusion matrix and agreement metrics",
-            "tool": f"plexus_feedback_summary(scorecard_name='{scorecard_name}', score_name='{score_name}', days={days}, output_format='{output_format}')",
-            "next_steps": result_dict["recommendation"]
-        }
-        
-        # Output in requested format
-        if output_format.lower() == 'yaml':
-            import yaml
-            from datetime import datetime
-            # Add contextual comments for YAML
-            yaml_comment = f"""# Feedback Summary Analysis
-# Scorecard: {scorecard_match['name']}
-# Score: {score_match['name']}
-# Period: Last {days} days
-# Generated: {datetime.now().isoformat()}
-#
-# This summary provides overview metrics that help identify which specific
-# feedback segments to examine using plexus_feedback_find. Use the confusion
-# matrix to understand error patterns and follow the recommendation for next steps.
-
-"""
-            yaml_output = yaml.dump(result_dict, default_flow_style=False, sort_keys=False)
-            return yaml_comment + yaml_output
-        else:
-            import json
-            return json.dumps(result_dict, indent=2, default=str)
-            
-    except Exception as e:
-        logger.error(f"[MCP] Error in plexus_feedback_summary: {e}")
-        import traceback
-        logger.error(f"[MCP] Traceback: {traceback.format_exc()}")
-        return f"Error generating feedback summary: {str(e)}"
-    finally:
-        # Check if anything was written to stdout
-        captured_output = temp_stdout.getvalue()
-        if captured_output:
-            logger.warning(f"Captured unexpected stdout during plexus_feedback_summary: {captured_output}")
-        # Restore original stdout
-        sys.stdout = old_stdout
-
-
-@mcp.tool()
-async def plexus_feedback_find(
-    scorecard_name: str,
-    score_name: str,
-    initial_value: Optional[str] = None,
-    final_value: Optional[str] = None,
-    limit: Optional[Union[int, float, str]] = 10,
-    days: Optional[Union[int, float, str]] = 30,
-    output_format: str = "json",
-    prioritize_edit_comments: bool = True
-) -> Union[str, Dict[str, Any]]:
-    """
-    Find feedback items where human reviewers have corrected predictions. 
-    This helps identify cases where score configurations need improvement.
-    
-    Parameters:
-    - scorecard_name: Name of the scorecard containing the score
-    - score_name: Name of the specific score to search feedback for
-    - initial_value: Optional filter for the original AI prediction value (e.g., "No", "Yes")
-    - final_value: Optional filter for the corrected human value (e.g., "Yes", "No")
-    - limit: Maximum number of feedback items to return (default: 10)
-    - days: Number of days back to search (default: 30)
-    - output_format: Output format - "json" or "yaml" (default: "json")
-    - prioritize_edit_comments: Whether to prioritize feedback items with edit comments (default: True)
-    
-    Returns:
-    - Feedback items with correction details, edit comments, and item information
-    """
-    # Temporarily redirect stdout to capture any unexpected output
-    old_stdout = sys.stdout
-    temp_stdout = StringIO()
-    sys.stdout = temp_stdout
-    
-    try:
-        # Try to import required modules directly
-        try:
-            from plexus.cli.client_utils import create_client as create_dashboard_client
-            from plexus.cli.ScorecardCommands import resolve_scorecard_identifier
-            from plexus.cli.feedback.feedback_service import FeedbackService
-        except ImportError as e:
-            return f"Error: Could not import required modules: {e}. Core modules may not be available."
-        
-        # Check if we have the necessary credentials
-        api_url = os.environ.get('PLEXUS_API_URL', '')
-        api_key = os.environ.get('PLEXUS_API_KEY', '')
-        
-        if not api_url or not api_key:
-            logger.warning("Missing API credentials. Ensure .env file is loaded.")
-            return "Error: Missing API credentials. Use --env-file to specify your .env file path."
-        
-        # Create the client
-        try:
-            client_stdout = StringIO()
-            saved_stdout = sys.stdout
-            sys.stdout = client_stdout
-            
-            try:
-                client = create_dashboard_client()
-            finally:
-                client_output = client_stdout.getvalue()
-                if client_output:
-                    logger.warning(f"Captured unexpected stdout during client creation in plexus_feedback_find: {client_output}")
-                sys.stdout = saved_stdout
-        except Exception as client_err:
-            logger.error(f"Error creating dashboard client: {str(client_err)}", exc_info=True)
-            return f"Error creating dashboard client: {str(client_err)}"
-            
-        if not client:
-            return "Error: Could not create dashboard client."
-
-        # Find the scorecard
-        scorecard_id = resolve_scorecard_identifier(client, scorecard_name)
-        if not scorecard_id:
-            return f"Error: Scorecard '{scorecard_name}' not found."
-
-        # Find the score within the scorecard
-        scorecard_query = f"""
-        query GetScorecardForFeedback {{
-            getScorecard(id: "{scorecard_id}") {{
-                id
-                name
-                sections {{
-                    items {{
-                        id
-                        scores {{
-                            items {{
-                                id
-                                name
-                                key
-                                externalId
-                            }}
-                        }}
-                    }}
-                }}
-            }}
-        }}
-        """
-        
-        scorecard_result = client.execute(scorecard_query)
-        scorecard_data = scorecard_result.get('getScorecard')
-        if not scorecard_data:
-            return f"Error: Could not retrieve scorecard data for '{scorecard_name}'."
-
-        # Find the specific score
-        found_score_id = None
-        for section in scorecard_data.get('sections', {}).get('items', []):
-            for score in section.get('scores', {}).get('items', []):
-                if (score.get('name') == score_name or 
-                    score.get('key') == score_name or 
-                    score.get('id') == score_name or 
-                    score.get('externalId') == score_name):
-                    found_score_id = score['id']
-                    break
-            if found_score_id:
-                break
-
-        if not found_score_id:
-            return f"Error: Score '{score_name}' not found within scorecard '{scorecard_name}'."
-
-        # Get account ID using the same method as feedback_summary
-        try:
-            from plexus.cli.reports.utils import resolve_account_id_for_command
-            account_id = resolve_account_id_for_command(client, None)
-            if not account_id:
-                return "Error: Could not determine account ID for feedback query."
-        except Exception as e:
-            logger.error(f"Error getting account ID: {e}")
-            return f"Error getting account ID: {e}"
-        
-        # Convert days to int if provided
-        if days:
-            try:
-                days_int = int(days)
-            except (ValueError, TypeError):
-                return f"Error: Invalid days parameter '{days}'. Must be a number."
-        else:
-            days_int = 30  # Default to 30 days
-            
-        # Convert limit to int if provided
-        limit_int = None
-        if limit:
-            try:
-                limit_int = int(limit)
-            except (ValueError, TypeError):
-                return f"Error: Invalid limit parameter '{limit}'. Must be a number."
-        
-        # Use the shared FeedbackService for consistent behavior with CLI
-        try:
-            result = await FeedbackService.search_feedback(
-                client=client,
-                scorecard_name=scorecard_name,
-                score_name=score_name,
-                scorecard_id=scorecard_id,
-                score_id=found_score_id,
-                account_id=account_id,
-                days=days_int,
-                initial_value=initial_value,
-                final_value=final_value,
-                limit=limit_int,
-                prioritize_edit_comments=prioritize_edit_comments
-            )
-            
-            logger.info(f"Retrieved {result.context.total_found} feedback items using shared service")
-            
-        except Exception as e:
-            logger.error(f"Error using FeedbackService: {e}")
-            return f"Error retrieving feedback items: {e}"
-
-        if not result.feedback_items:
-            filter_desc = []
-            if initial_value:
-                filter_desc.append(f"initial value '{initial_value}'")
-            if final_value:
-                filter_desc.append(f"final value '{final_value}'")
-            if filter_desc:
-                filter_text = f" with {' and '.join(filter_desc)}"
-            else:
-                filter_text = ""
-            return f"No feedback items found for score '{score_name}' in scorecard '{scorecard_name}'{filter_text} in the last {days_int} days."
-
-        # Format output using the shared service - same structure as CLI tool
-        result_dict = FeedbackService.format_search_result_as_dict(result)
-        
-        if output_format.lower() == "yaml":
-            import yaml
-            return yaml.dump(result_dict, default_flow_style=False, sort_keys=False)
-        else:
-            # Return the same JSON structure as the CLI tool would output
-            return result_dict
-        
-    except Exception as e:
-        logger.error(f"Error finding feedback items: {str(e)}", exc_info=True)
-        return f"Error finding feedback items: {str(e)}"
-    finally:
-        # Check if anything was written to stdout
-        captured_output = temp_stdout.getvalue()
-        if captured_output:
-            logger.warning(f"Captured unexpected stdout during plexus_feedback_find: {captured_output}")
-        # Restore original stdout
-        sys.stdout = old_stdout
-
-@mcp.tool()
-async def plexus_predict(
-    scorecard_name: str,
-    score_name: str,
-    item_id: Optional[str] = None,
-    item_ids: Optional[str] = None,
-    include_input: bool = False,
-    include_trace: bool = False,
-    output_format: str = "json"
-) -> Union[str, Dict[str, Any]]:
-    """
-    Run predictions on one or more items using a specific score configuration.
-    This helps test score behavior and validate improvements.
-    
-    Parameters:
-    - scorecard_name: Name of the scorecard containing the score
-    - score_name: Name of the specific score to run predictions with
-    - item_id: ID of a single item to predict on (mutually exclusive with item_ids)
-    - item_ids: Comma-separated list of item IDs to predict on (mutually exclusive with item_id)
-    - include_input: Whether to include the original input text and metadata in output (default: False)  
-    - include_trace: Whether to include detailed execution trace for debugging (default: False)
-    - output_format: Output format - "json" or "yaml" (default: "json")
-    
-    Returns:
-    - Prediction results with scores, explanations, and optional input/trace data
-    """
-    # Temporarily redirect stdout to capture any unexpected output
-    old_stdout = sys.stdout
-    temp_stdout = StringIO()
-    sys.stdout = temp_stdout
-    
-    try:
-        # Validate input parameters
-        if not item_id and not item_ids:
-            return "Error: Either item_id or item_ids must be provided."
-        if item_id and item_ids:
-            return "Error: Cannot specify both item_id and item_ids. Use one or the other."
-        
-        # Try to import required modules directly
-        try:
-            from plexus.cli.client_utils import create_client as create_dashboard_client
-            from plexus.cli.ScorecardCommands import resolve_scorecard_identifier
-        except ImportError as e:
-            return f"Error: Could not import required modules: {e}. Core modules may not be available."
-        
-        # Check if we have the necessary credentials
-        api_url = os.environ.get('PLEXUS_API_URL', '')
-        api_key = os.environ.get('PLEXUS_API_KEY', '')
-        
-        if not api_url or not api_key:
-            logger.warning("Missing API credentials. Ensure .env file is loaded.")
-            return "Error: Missing API credentials. Use --env-file to specify your .env file path."
-        
-        # Create the client
-        try:
-            client_stdout = StringIO()
-            saved_stdout = sys.stdout
-            sys.stdout = client_stdout
-            
-            try:
-                client = create_dashboard_client()
-            finally:
-                client_output = client_stdout.getvalue()
-                if client_output:
-                    logger.warning(f"Captured unexpected stdout during client creation in plexus_predict: {client_output}")
-                sys.stdout = saved_stdout
-        except Exception as client_err:
-            logger.error(f"Error creating dashboard client: {str(client_err)}", exc_info=True)
-            return f"Error creating dashboard client: {str(client_err)}"
-            
-        if not client:
-            return "Error: Could not create dashboard client."
-
-        # Find the scorecard
-        scorecard_id = resolve_scorecard_identifier(client, scorecard_name)
-        if not scorecard_id:
-            return f"Error: Scorecard '{scorecard_name}' not found."
-
-        # Find the score within the scorecard
-        scorecard_query = f"""
-        query GetScorecardForPrediction {{
-            getScorecard(id: "{scorecard_id}") {{
-                id
-                name
-                sections {{
-                    items {{
-                        id
-                        scores {{
-                            items {{
-                                id
-                                name
-                                key
-                                externalId
-                                championVersionId
-                                isDisabled
-                            }}
-                        }}
-                    }}
-                }}
-            }}
-        }}
-        """
-        
-        scorecard_result = client.execute(scorecard_query)
-        scorecard_data = scorecard_result.get('getScorecard')
-        if not scorecard_data:
-            return f"Error: Could not retrieve scorecard data for '{scorecard_name}'."
-
-        # Find the specific score
-        found_score = None
-        for section in scorecard_data.get('sections', {}).get('items', []):
-            for score in section.get('scores', {}).get('items', []):
-                if (score.get('name') == score_name or 
-                    score.get('key') == score_name or 
-                    score.get('id') == score_name or 
-                    score.get('externalId') == score_name):
-                    found_score = score
-                    break
-            if found_score:
-                break
-
-        if not found_score:
-            return f"Error: Score '{score_name}' not found within scorecard '{scorecard_name}'."
-
-        # Prepare item IDs list
-        if item_id:
-            target_item_ids = [item_id]
-        else:
-            target_item_ids = [id.strip() for id in item_ids.split(',')]
-
-        # Validate that all items exist and get their data
-        prediction_results_list = []
-        
-        try:
-            for target_id in target_item_ids:
-                try:
-                    # Get item details
-                    item_query = f"""
-                query GetItem {{
-                    getItem(id: "{target_id}") {{
-                        id
-                        description
-                        metadata
-                        attachedFiles
-                        externalId
-                        createdAt
-                        updatedAt
-                    }}
-                }}
-                """
-                    
-                    item_result = client.execute(item_query)
-                    item_data = item_result.get('getItem')
-                    
-                    if not item_data:
-                        prediction_results_list.append({
-                            "item_id": target_id,
-                            "error": f"Item '{target_id}' not found"
-                        })
-                        continue
-
-                    # Call the actual prediction service using the shared CLI implementation
-                    logger.info(f"Running actual prediction for item '{target_id}' with score '{score_name}'")
-                    
-                    try:
-                        # Import the CLI prediction components  
-                        from plexus.cli.PredictionCommands import select_sample, predict_score, get_scorecard_class
-                        from plexus.Registries import scorecard_registry
-                        from plexus.Scorecard import Scorecard
-                        
-                        # Force fresh reload of YAML files by clearing registry cache
-                        logger.info("Clearing scorecard registry to ensure fresh YAML reload...")
-                        scorecard_registry._classes_by_id.clear()
-                        scorecard_registry._classes_by_key.clear()
-                        scorecard_registry._classes_by_name.clear()
-                        scorecard_registry._properties_by_id.clear()
-                        scorecard_registry._properties_by_key.clear()
-                        scorecard_registry._properties_by_name.clear()
-                        
-                        # Get the scorecard class (this will now force reload from YAML files)
-                        scorecard_class = get_scorecard_class(scorecard_name)
-                        logger.info(f"Loaded fresh scorecard configuration from YAML files for '{scorecard_name}'")
-                        
-                        # Get the sample data for the item (same as CLI does)
-                        sample_row, used_item_id = select_sample(
-                            scorecard_class, score_name, target_id, fresh=False, 
-                            compare_to_feedback=False, scorecard_id=scorecard_id, score_id=found_score['id']
-                        )
-                        
-                        # Run the actual prediction (same as CLI does)
-                        _, prediction_results, costs = await predict_score(
-                            score_name, scorecard_class, sample_row, used_item_id
-                        )
-                        
-                        # Process the results same as CLI does
-                        if prediction_results:
-                            if isinstance(prediction_results, list):
-                                prediction_results = prediction_results[0]  # Take first result
-                            
-                            if prediction_results:
-                                if hasattr(prediction_results, 'value') and prediction_results.value is not None:
-                                    explanation = (
-                                        getattr(prediction_results, 'explanation', None) or
-                                        prediction_results.metadata.get('explanation', '') if hasattr(prediction_results, 'metadata') and prediction_results.metadata else
-                                        ''
-                                    )
-                                    prediction_result = {
-                                        "item_id": target_id,
-                                        "scores": [
-                                            {
-                                                "name": score_name,
-                                                "value": prediction_results.value,
-                                                "explanation": explanation,
-                                                "cost": costs
-                                            }
-                                        ]
-                                    }
-                                    # Extract trace information if available
-                                    if include_trace:
-                                        trace = None
-                                        if hasattr(prediction_results, 'trace'):
-                                            trace = prediction_results.trace
-                                        elif hasattr(prediction_results, 'metadata') and prediction_results.metadata:
-                                            trace = prediction_results.metadata.get('trace')
-                                        
-                                        if trace:
-                                            prediction_result["scores"][0]["trace"] = trace
-                                else:
-                                    raise Exception("No valid prediction value returned")
-                        else:
-                            raise Exception("No predictions returned from score")
-                        
-                    except Exception as pred_error:
-                        logger.error(f"Error running actual prediction: {str(pred_error)}", exc_info=True)
-                        # Fall back to indicating the error
-                        prediction_result = {
-                            "item_id": target_id,
-                            "scores": [
-                                {
-                                    "name": score_name,
-                                    "value": "Error",
-                                    "explanation": f"Failed to execute prediction: {str(pred_error)}"
-                                }
-                            ]
-                        }
-                    
-                    # Add input data if requested
-                    if include_input:
-                        prediction_result["input"] = {
-                            "description": item_data.get('description'),
-                            "metadata": item_data.get('metadata'),
-                            "attachedFiles": item_data.get('attachedFiles'),
-                            "externalId": item_data.get('externalId')
-                        }
-                                        
-                    prediction_results_list.append(prediction_result)
-                    
-                except Exception as item_error:
-                    logger.error(f"Error processing item '{target_id}': {str(item_error)}", exc_info=True)
-                    prediction_results_list.append({
-                        "item_id": target_id,
-                        "error": f"Error processing item: {str(item_error)}"
-                    })
-        
-        except Exception as loop_error:
-            logger.error(f"Error in prediction loop: {str(loop_error)}", exc_info=True)
-            return f"Error running predictions: {str(loop_error)}"
-
-        # Format output based on requested format
-        if output_format.lower() == "yaml":
-            import yaml
-            
-            command_parts = [f"plexus predict --scorecard \"{scorecard_name}\" --score \"{score_name}\""]
-            if item_id:
-                command_parts.append(f"--item \"{item_id}\"")
-            elif item_ids:
-                command_parts.append(f"--items \"{item_ids}\"")
-            if output_format.lower() == "yaml":
-                command_parts.append("--format yaml")
-            if include_input:
-                command_parts.append("--input")
-            if include_trace:
-                command_parts.append("--trace")
-            
-            result = {
-                "context": {
-                    "description": "Output from plexus predict command",
-                    "command": " ".join(command_parts),
-                    "scorecard_id": scorecard_id,
-                    "score_id": found_score['id'],
-                    "item_count": len(target_item_ids)
-                },
-                "predictions": prediction_results_list
-            }
-            
-            return yaml.dump(result, default_flow_style=False, sort_keys=False)
-        else:
-            # Return JSON format
-            return {
-                "success": True,
-                "scorecard_name": scorecard_name,
-                "score_name": score_name,
-                "scorecard_id": scorecard_id,
-                "score_id": found_score['id'],
-                "score_version_id": found_score.get('championVersionId'),
-                "item_count": len(target_item_ids),
-                "options": {
-                    "include_input": include_input,
-                    "include_trace": include_trace,
-                    "output_format": output_format
-                },
-                "predictions": prediction_results_list,
-                "note": "This MCP tool executes real predictions using the shared Plexus prediction service."
-            }
-        
-    except Exception as e:
-        logger.error(f"Error running predictions: {str(e)}", exc_info=True)
-        return f"Error running predictions: {str(e)}"
-    finally:
-        # Check if anything was written to stdout
-        captured_output = temp_stdout.getvalue()
-        if captured_output:
-            logger.warning(f"Captured unexpected stdout during plexus_predict: {captured_output}")
-        # Restore original stdout
-        sys.stdout = old_stdout
-
-@mcp.tool()
-async def get_plexus_documentation(filename: str) -> str:
-    """
-    Get documentation content for specific Plexus topics.
-    
-    Valid filenames:
-    - score-yaml-format: Complete guide to Score YAML configuration format including LangGraph, node types, dependencies, and best practices
-    - feedback-alignment: Complete guide to testing score results, finding feedback items, and analyzing prediction accuracy for score improvement
-    - dataset-yaml-format: Complete guide to dataset YAML configuration format for data sources
-    
-    Args:
-        filename (str): The documentation file to retrieve. Must be one of the valid filenames listed above.
-    
-    Returns:
-        str: The complete documentation content in markdown format.
-    """
-    # Temporarily redirect stdout to capture any unexpected output
-    old_stdout = sys.stdout
-    temp_stdout = StringIO()
-    sys.stdout = temp_stdout
-    
-    try:
-        import os
-        
-        # Define mapping of short names to actual filenames
-        valid_files = {
-            "score-yaml-format": "score-yaml-format.md",
-            "feedback-alignment": "feedback-alignment.md",
-            "dataset-yaml-format": "dataset-yaml-format.md"
-        }
-        
-        if filename not in valid_files:
-            available = ", ".join(valid_files.keys())
-            return f"Error: Invalid filename '{filename}'. Valid options are: {available}"
-        
-        try:
-            # Get the path to the plexus docs directory
-            # Navigate from MCP/ to plexus/docs/
-            current_dir = os.path.dirname(os.path.abspath(__file__))
-            plexus_dir = os.path.dirname(current_dir)
-            docs_dir = os.path.join(plexus_dir, "plexus", "docs")
-            file_path = os.path.join(docs_dir, valid_files[filename])
-            
-            logger.info(f"Reading documentation file: {file_path}")
-            
-            with open(file_path, 'r', encoding='utf-8') as f:
-                content = f.read()
-                
-            logger.info(f"Successfully read documentation file '{filename}' ({len(content)} characters)")
-            return content
-            
-        except FileNotFoundError:
-            error_msg = f"Documentation file '{filename}' not found at expected location: {file_path}"
-            logger.error(error_msg)
-            return f"Error: {error_msg}"
-        except Exception as e:
-            error_msg = f"Error reading documentation file '{filename}': {str(e)}"
-            logger.exception(error_msg)
-            return f"Error: {error_msg}"
-            
-    except Exception as e:
-        logger.error(f"Error in get_plexus_documentation: {str(e)}", exc_info=True)
-        return f"Error: {str(e)}"
-    finally:
-        # Check if anything was written to stdout
-        captured_output = temp_stdout.getvalue()
-        if captured_output:
-            logger.warning(f"Captured unexpected stdout during get_plexus_documentation: {captured_output}")
-        # Restore original stdout
-        sys.stdout = old_stdout
-
-
-async def _get_score_results_for_item(item_id: str, client) -> List[Dict[str, Any]]:
-    """
-    Helper function to get all score results for a specific item, sorted by updatedAt descending.
-    This mirrors the functionality from the CLI ItemCommands.get_score_results_for_item function.
-    """
-    try:
-        from plexus.dashboard.api.models.score_result import ScoreResult
-        from datetime import datetime
-        
-        query = f"""
-        query ListScoreResultByItemId($itemId: String!) {{
-            listScoreResultByItemId(itemId: $itemId) {{
-                items {{
-                    {ScoreResult.fields()}
-                    updatedAt
-                    createdAt
-                }}
-            }}
-        }}
-        """
-        
-        result = client.execute(query, {'itemId': item_id})
-        score_results_data = result.get('listScoreResultByItemId', {}).get('items', [])
-        
-        # Convert to ScoreResult objects and add timestamp fields manually
-        score_results = []
-        for sr_data in score_results_data:
-            score_result = ScoreResult.from_dict(sr_data, client)
-            
-            # Convert to dictionary format and include timestamps
-            sr_dict = {
-                'id': score_result.id,
-                'value': score_result.value,
-                'explanation': getattr(score_result, 'explanation', None),
-                'confidence': score_result.confidence,
-                'correct': score_result.correct,
-                'itemId': score_result.itemId,
-                'scoreId': getattr(score_result, 'scoreId', None),
-                'scoreName': score_result.scoreName,  # Include the score name
-                'scoreVersionId': getattr(score_result, 'scoreVersionId', None),
-                'scorecardId': score_result.scorecardId,
-                'evaluationId': score_result.evaluationId,
-                'scoringJobId': getattr(score_result, 'scoringJobId', None),
-                'metadata': score_result.metadata,
-                'trace': getattr(score_result, 'trace', None)
-            }
-            
-            # Add timestamp fields
-            if 'updatedAt' in sr_data:
-                if isinstance(sr_data['updatedAt'], str):
-                    updatedAt = datetime.fromisoformat(sr_data['updatedAt'].replace('Z', '+00:00'))
-                    sr_dict['updatedAt'] = updatedAt.isoformat()
-                else:
-                    sr_dict['updatedAt'] = sr_data['updatedAt']
-                    
-            if 'createdAt' in sr_data:
-                if isinstance(sr_data['createdAt'], str):
-                    createdAt = datetime.fromisoformat(sr_data['createdAt'].replace('Z', '+00:00'))
-                    sr_dict['createdAt'] = createdAt.isoformat()
-                else:
-                    sr_dict['createdAt'] = sr_data['createdAt']
-            
-            score_results.append(sr_dict)
-        
-        # Sort by updatedAt in Python since GraphQL doesn't support it
-        score_results.sort(
-            key=lambda sr: sr.get('updatedAt', '1970-01-01T00:00:00'),
-            reverse=True
-        )
-        
-        return score_results
-        
-    except Exception as e:
-        logger.error(f"Error getting score results for item {item_id}: {str(e)}", exc_info=True)
-        return []
-
-
-async def _get_feedback_items_for_item(item_id: str, client) -> List[Dict[str, Any]]:
-    """
-    Helper function to get all feedback items for a specific item, sorted by updatedAt descending.
-    This mirrors the functionality from the CLI ItemCommands.get_feedback_items_for_item function.
-    """
-    try:
-        from plexus.dashboard.api.models.feedback_item import FeedbackItem
-        from datetime import datetime
-        
-        # Use the FeedbackItem.list method with filtering
-        feedback_items, _ = FeedbackItem.list(
-            client=client,
-            filter={'itemId': {'eq': item_id}},
-            limit=1000
-        )
-        
-        # Convert to dictionary format and sort by updatedAt descending
-        feedback_items_list = []
-        for fi in feedback_items:
-            fi_dict = {
-                'id': fi.id,
-                'accountId': fi.accountId,
-                'scorecardId': fi.scorecardId,
-                'scoreId': fi.scoreId,
-                'itemId': fi.itemId,
-                'cacheKey': fi.cacheKey,
-                'initialAnswerValue': fi.initialAnswerValue,
-                'finalAnswerValue': fi.finalAnswerValue,
-                'initialCommentValue': fi.initialCommentValue,
-                'finalCommentValue': fi.finalCommentValue,
-                'editCommentValue': fi.editCommentValue,
-                'isAgreement': fi.isAgreement,
-                'editorName': fi.editorName,
-                'editedAt': fi.editedAt.isoformat() if hasattr(fi.editedAt, 'isoformat') and fi.editedAt else fi.editedAt,
-                'createdAt': fi.createdAt.isoformat() if hasattr(fi.createdAt, 'isoformat') and fi.createdAt else fi.createdAt,
-                'updatedAt': fi.updatedAt.isoformat() if hasattr(fi.updatedAt, 'isoformat') and fi.updatedAt else fi.updatedAt,
-            }
-            feedback_items_list.append(fi_dict)
-        
-        # Sort by updatedAt descending
-        feedback_items_list.sort(
-            key=lambda fi: fi.get('updatedAt', '1970-01-01T00:00:00'),
-            reverse=True
-        )
-        
-        return feedback_items_list
-        
-    except Exception as e:
-        logger.error(f"Error getting feedback items for item {item_id}: {str(e)}", exc_info=True)
-        return []
-
-
-# Setup dotenv support for loading environment variables
-def load_env_file(env_dir=None):
-    """Load environment variables from .env file."""
-    try:
-        from dotenv import load_dotenv
-        if env_dir:
-            dotenv_path = os.path.join(env_dir, '.env')
-            logger.info(f"Attempting to load .env file from specified directory: {dotenv_path}")
-            if os.path.isfile(dotenv_path):
-                loaded = load_dotenv(dotenv_path=dotenv_path, override=True)
-                if loaded:
-                    logger.info(f".env file loaded successfully from {dotenv_path}")
-                    logger.info(f"Environment contains PLEXUS_API_URL: {'Yes' if os.environ.get('PLEXUS_API_URL') else 'No'}")
-                    logger.info(f"Environment contains PLEXUS_API_KEY: {'Yes' if os.environ.get('PLEXUS_API_KEY') else 'No'}")
-                    return True
-                else:
-                    logger.warning(f"Failed to load .env file from {dotenv_path}")
-            else:
-                logger.warning(f"No .env file found at {dotenv_path}")
-        return False
-    except ImportError:
-        logger.warning("python-dotenv not installed, can't load .env file")
-        return False
-
-def initialize_default_account():
-    """Initialize the default account ID from the environment variable PLEXUS_ACCOUNT_KEY."""
-    global DEFAULT_ACCOUNT_ID, DEFAULT_ACCOUNT_KEY
-    
-    # Get account key from environment
-    account_key = os.environ.get('PLEXUS_ACCOUNT_KEY')
-    if not account_key:
-        logger.warning("PLEXUS_ACCOUNT_KEY environment variable not set")
-        return
-    
-    DEFAULT_ACCOUNT_KEY = account_key
-    
-    # Only attempt to resolve if we have the client available
-    if not PLEXUS_CORE_AVAILABLE:
-        logger.warning("Plexus core not available, can't resolve default account ID")
-        return
-    
-    # Create dashboard client and resolve account ID
-    try:
-        client = create_dashboard_client()
-        if not client:
-            logger.warning("Could not create dashboard client to resolve default account")
-            return
-        
-        account_id = resolve_account_identifier(client, account_key)
-        if not account_id:
-            logger.warning(f"Could not resolve account ID for key: {account_key}")
-            return
-        
-        DEFAULT_ACCOUNT_ID = account_id
-        ACCOUNT_CACHE[account_key] = account_id
-        logger.info(f"Default account ID initialized successfully")
-    except Exception as e:
-        logger.error(f"Error initializing default account ID: {str(e)}", exc_info=True)
-
-def get_default_account_id():
-    """Get the default account ID, resolving it if necessary."""
-    global DEFAULT_ACCOUNT_ID, DEFAULT_ACCOUNT_KEY
-    
-    # If already resolved, return it
-    if DEFAULT_ACCOUNT_ID:
-        return DEFAULT_ACCOUNT_ID
-    
-    # Try to resolve it now
-    initialize_default_account()
-    return DEFAULT_ACCOUNT_ID
-
-def resolve_account_id_with_cache(client, identifier):
-    """Resolve an account identifier to its ID, using cache when possible."""
-    if not identifier:
-        return get_default_account_id()
-    
-    # Check cache first
-    if identifier in ACCOUNT_CACHE:
-        return ACCOUNT_CACHE[identifier]
-    
-    # Resolve and cache
-    account_id = resolve_account_identifier(client, identifier)
-    if account_id:
-        ACCOUNT_CACHE[identifier] = account_id
-    
-    return account_id
-
-def get_plexus_url(path: str) -> str:
-    """
-    Safely concatenates the PLEXUS_APP_URL with the provided path.
-    Handles cases where base URL may or may not have trailing slashes
-    and path may or may not have leading slashes.
-    
-    Parameters:
-    - path: The URL path to append to the base URL
-    
-    Returns:
-    - Full URL string
-    """
     base_url = os.environ.get('PLEXUS_APP_URL', 'https://capacity-plexus.anth.us')
     # Ensure base URL ends with a slash for urljoin to work correctly
     if not base_url.endswith('/'):
@@ -3348,8 +577,6 @@
     - item_id: The ID of the item
     
     Returns:
-=======
->>>>>>> 8a70d934
     - Full URL to the item in the dashboard
     """
     return get_plexus_url(f"lab/items/{item_id}")
