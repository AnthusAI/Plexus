--- conflicted
+++ resolved
@@ -62,15 +62,10 @@
     "azure-identity>=1.15.0",
     "rich>=13.7.1",
     "gql[requests]>=3.0.0",
-<<<<<<< HEAD
-    "openai-cost-calculator @ git+https://github.com/Anth-us/openai_cost_calculator.git@main",
+    "openai-cost-calculator @ git+https://github.com/AnthusAI/openai_cost_calculator.git@main",
     "invoke>=2.2.0",
     "celery>=5.4.0",
     "pycurl>=7.45.4"
-=======
-    "openai-cost-calculator @ git+https://github.com/AnthusAI/openai_cost_calculator.git@main",
-    "invoke>=2.2.0"
->>>>>>> b853065c
 ]
 
 [project.scripts]
