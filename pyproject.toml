--- conflicted
+++ resolved
@@ -69,12 +69,9 @@
     "celery>=5.4.0",
     "pycurl>=7.45.4",
     "SQLAlchemy[asyncio]==1.4.15",
-<<<<<<< HEAD
     "fastmcp>=2.3.5"
-=======
     "ollama>=0.1.6",
     "bertopic>=0.16.2"
->>>>>>> 9a3acd73
 ]
 
 [project.scripts]
