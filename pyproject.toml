[build-system]
requires = ["setuptools>=64.0.0", "wheel"]
build-backend = "setuptools.build_meta"

[project]
name = "plexus"
dynamic = ["version"]
description = "A Python module for configuring and managing data scoring"
readme = "README.md"
requires-python = ">=3.9"
license = { text = "MIT" }
authors = [
    { name = "Anthus AI Solutions" }
]
dependencies = [
    "pytest==8.2.2",
    "flake8==7.1.1",
    "pytest-cov==5.0.0",
    "python-dotenv==1.0.0",
    "pytest-watch==4.2.0",
    "pytest-asyncio==0.23.5",
    "pandas==2.1.4",
    "openai>=1.35.10",
    "tenacity==8.2.3",
    "nltk==3.9.1",
    "pybind11",
    "fasttext",
    "tiktoken==0.7.0",
    "transformers",
    "seaborn",
    "pydot==2.0.0",
    "pydotplus==2.0.2",
    "graphviz==0.20.3",
    "boto3",
    "graphviz",
    "mistune",
    "pyyaml",
    "sphinx",
    "sphinx-rtd-theme",
    "mlflow",
    "scikit-learn==1.5.1",
    "tables",
    "xgboost==2.0.3",
    "imbalanced-learn==0.12.3",
    "imblearn==0.0",
    "shap==0.45.1",
    "contractions==0.1.73",
    "langchain>=0.2.11",
    "langchain-core>=0.2.38",
    "langchain-community>=0.2.6",
    "langgraph>=0.2.53",
    "langchain-aws>=0.1.9",
    "langchain-openai>=0.1.14",
    "langchain-google-vertexai>=1.0.6",
    "langgraph-checkpoint-postgres==2.0.9",
    "openpyxl==3.1.5",
    "rapidfuzz==3.9.4",
    "datasets",
    "gensim",
    "watchtower",
    "pyairtable",
    "azure-identity>=1.15.0",
    "rich>=13.7.1",
    "gql[requests]>=3.0.0",
    "openai-cost-calculator @ git+https://github.com/AnthusAI/openai_cost_calculator.git@main",
    "invoke>=2.2.0",
<<<<<<< HEAD
    "celery>=5.4.0",
    "pycurl>=7.45.4"
=======
    "SQLAlchemy[asyncio]==1.4.15"
>>>>>>> b771e02c
]

[project.scripts]
plexus = "plexus.cli.CommandLineInterface:main"
plexus-dashboard = "plexus.dashboard.cli:cli"

[tool.setuptools]
packages = { find = { include = ["plexus*"] } }
package-data = { plexus = ["templates/*", "__main__.py", "py.typed", "scores/*.py"] }

[tool.setuptools.dynamic]
version = {attr = "plexus.__version__"}

[tool.pytest.ini_options]
filterwarnings = [
    "ignore:pkg_resources is deprecated as an API:DeprecationWarning",
    "ignore:Deprecated call to `pkg_resources.declare_namespace:DeprecationWarning"
]
markers = [
    "integration: marks tests that make actual external LLM API calls"
]
addopts = "-m 'not integration'"

[tool.coverage.run]
omit = ["*_test.py"]

[tool.coverage.report]
exclude_lines = [
    "pragma: no cover",
    "def __repr__",
    "if self.debug:",
    "if __name__ == .__main__.:",
    "raise NotImplementedError",
    "pass",
    "except ImportError:",
    "def main"
]

[tool.semantic_release]
version_variable = ["plexus/__init__.py:__version__"]
version_toml = []
version_pattern = []
commit_message = "chore: release {version}"
major_on_zero = false
tag_format = "v{version}"
changelog_file = "CHANGELOG.md"
build_command = "echo Building... [dummy command]"
starting_version = "0.0.0"
version_source = "tag"

[tool.semantic_release.branches.main]
match = "main"
prerelease = false

[tool.semantic_release.branches.staging]
match = "staging"
prerelease = true
prerelease_token = "rc"

[tool.semantic_release.branches.develop]
match = "develop"
prerelease = true
prerelease_token = "alpha"

[tool.pydantic-settings]
protected_namespaces = []<|MERGE_RESOLUTION|>--- conflicted
+++ resolved
@@ -64,12 +64,9 @@
     "gql[requests]>=3.0.0",
     "openai-cost-calculator @ git+https://github.com/AnthusAI/openai_cost_calculator.git@main",
     "invoke>=2.2.0",
-<<<<<<< HEAD
     "celery>=5.4.0",
     "pycurl>=7.45.4"
-=======
     "SQLAlchemy[asyncio]==1.4.15"
->>>>>>> b771e02c
 ]
 
 [project.scripts]
